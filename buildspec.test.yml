--- conflicted
+++ resolved
@@ -3,22 +3,16 @@
 phases:
   install:
     commands:
-      - echo -e "\nSetting local Python versions"
+      - echo Setting local Python versions
       - pyenv versions | awk 'match($0, /[0-9]\.[0-9]+\.[0-9]+/) { print substr($0, RSTART, RLENGTH) }' | tac > .python-version
       - |
-        echo -e "\nCheck we are using the latest installed Python 3.x"
+        echo Check we are using the latest installed Python 3.x
         python --version
-      - echo -e "\nInstalling dependencies"
+      - echo Installing dependencies
       - pip install poetry
       - poetry install
 
   build:
     commands:
-<<<<<<< HEAD
-      - echo -e "\nRunning unit tests"
-      - poetry run tox
       - echo -e "\nRunning regression tests"
-      - ./regression_tests/pull_request_tests.sh
-=======
-      - echo Leaving placeholder here for when we merge https://github.com/uktrade/copilot-tools/pull/309
->>>>>>> a67f3b22
+      - ./regression_tests/pull_request_tests.sh