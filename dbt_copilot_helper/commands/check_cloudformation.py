#!/usr/bin/env python
from pathlib import Path

import click

from dbt_copilot_helper.utils import ClickDocOptGroup
from dbt_copilot_helper.utils import get_lint_result

BASE_DIR = Path(__file__).parent.parent.parent


@click.group(invoke_without_command=True, chain=True, cls=ClickDocOptGroup)
@click.option("-d", "--directory", type=str, default="copilot")
@click.pass_context
def check_cloudformation(ctx: click.Context, directory: str) -> None:
    """
    Runs the checks passed in the command arguments.

    If no argument is passed, it will run all the checks.
    """
    ctx.ensure_object(dict)

    if ctx.invoked_subcommand is None:
        click.secho(f"\n>>> Running all checks", fg="yellow")
        for command in ctx.command.commands.values():
            ctx.invoke(command)


<<<<<<< HEAD
def get_lint_result(path: str):
    command = [
        "cfn-lint",
        path,
        "--ignore-templates",
        # addons.parameters.yml is not a CloudFormation template file
        f"{BASE_DIR}/tests/test-application-deploy/copilot/**/addons/addons.parameters.yml",
        # "W2001 Parameter Env not used" is ignored becomes Copilot addons require
        # parameters even if they are not used in the Cloudformation template.
        "--ignore-checks",
        "W2001",
    ]

    click.secho(f"\n>>> Running lint check", fg="yellow")
    click.secho(f"""    {" ".join(command)}\n""", fg="yellow")

    return run(command, capture_output=True)


=======
>>>>>>> 29bba862
@check_cloudformation.command()
@click.option("-d", "--directory", type=str, default="copilot")
@click.pass_context
def lint(ctx: click.Context, directory: str) -> bool:
    """Runs cfn-lint against the generated CloudFormation templates."""
<<<<<<< HEAD
    result = get_lint_result(f"{BASE_DIR}/tests/test-application-deploy/copilot/**/addons/*.yml")
=======
    addons_manifests = f"{directory}/**/addons/*.yml"
    # addons.parameters.yml is not a CloudFormation template file
    ignore_addons_params = f"{directory}/**/addons/addons.parameters.yml"
    # "W2001 Parameter Env not used" is ignored becomes Copilot addons require
    # parameters even if they are not used in the Cloudformation template.
    ignore_checks = "W2001"
>>>>>>> 29bba862

    result = get_lint_result(addons_manifests, ignore_addons_params, ignore_checks)
    success = result.returncode == 0

    ctx.obj["lint"] = {
        "success": success,
        "message": result.stdout.decode() if not success else None,
    }

    return success


@check_cloudformation.result_callback()
@click.pass_context
def process_result(ctx: click.Context, result, directory) -> None:
    successful = {k: v for k, v in ctx.obj.items() if v["success"]}
    failed = {k: v for k, v in ctx.obj.items() if not v["success"]}
    if successful:
        click.secho("\nThe CloudFormation templates passed the following checks:", fg="green")
        for subcommand_name in successful:
            click.secho(f"  - {subcommand_name}", fg="white")
    if failed:
        click.secho("\nThe CloudFormation templates failed the following checks:", fg="red")
        for subcommand_name in failed:
            message = failed[subcommand_name]["message"]
            click.secho(f"  - {subcommand_name} [{message}]", fg="white")
        exit(1)
<<<<<<< HEAD


def prepare_cloudformation_templates(ctx: click.Context) -> None:
    click.secho(f"\n>>> Preparing CloudFormation templates\n", fg="yellow")
    os.chdir(f"{BASE_DIR}/tests/test-application-deploy")
    copilot_directory = Path("./copilot")
    if copilot_directory.exists():
        rmtree(copilot_directory)
    ctx.invoke(make_config)
    ctx.invoke(make_addons)
=======
    exit(0)
>>>>>>> 29bba862
<|MERGE_RESOLUTION|>--- conflicted
+++ resolved
@@ -26,43 +26,17 @@
             ctx.invoke(command)
 
 
-<<<<<<< HEAD
-def get_lint_result(path: str):
-    command = [
-        "cfn-lint",
-        path,
-        "--ignore-templates",
-        # addons.parameters.yml is not a CloudFormation template file
-        f"{BASE_DIR}/tests/test-application-deploy/copilot/**/addons/addons.parameters.yml",
-        # "W2001 Parameter Env not used" is ignored becomes Copilot addons require
-        # parameters even if they are not used in the Cloudformation template.
-        "--ignore-checks",
-        "W2001",
-    ]
-
-    click.secho(f"\n>>> Running lint check", fg="yellow")
-    click.secho(f"""    {" ".join(command)}\n""", fg="yellow")
-
-    return run(command, capture_output=True)
-
-
-=======
->>>>>>> 29bba862
 @check_cloudformation.command()
 @click.option("-d", "--directory", type=str, default="copilot")
 @click.pass_context
 def lint(ctx: click.Context, directory: str) -> bool:
     """Runs cfn-lint against the generated CloudFormation templates."""
-<<<<<<< HEAD
-    result = get_lint_result(f"{BASE_DIR}/tests/test-application-deploy/copilot/**/addons/*.yml")
-=======
     addons_manifests = f"{directory}/**/addons/*.yml"
     # addons.parameters.yml is not a CloudFormation template file
     ignore_addons_params = f"{directory}/**/addons/addons.parameters.yml"
     # "W2001 Parameter Env not used" is ignored becomes Copilot addons require
     # parameters even if they are not used in the Cloudformation template.
     ignore_checks = "W2001"
->>>>>>> 29bba862
 
     result = get_lint_result(addons_manifests, ignore_addons_params, ignore_checks)
     success = result.returncode == 0
@@ -90,17 +64,4 @@
             message = failed[subcommand_name]["message"]
             click.secho(f"  - {subcommand_name} [{message}]", fg="white")
         exit(1)
-<<<<<<< HEAD
-
-
-def prepare_cloudformation_templates(ctx: click.Context) -> None:
-    click.secho(f"\n>>> Preparing CloudFormation templates\n", fg="yellow")
-    os.chdir(f"{BASE_DIR}/tests/test-application-deploy")
-    copilot_directory = Path("./copilot")
-    if copilot_directory.exists():
-        rmtree(copilot_directory)
-    ctx.invoke(make_config)
-    ctx.invoke(make_addons)
-=======
-    exit(0)
->>>>>>> 29bba862
+    exit(0)