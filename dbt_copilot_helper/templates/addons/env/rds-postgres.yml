# {% version_info %}

Parameters:
  # Copilot required Parameters...
  App:
    Type: String
    Description: Your application's name.
  Env:
    Type: String
    Description: The environment name your service, job, or workflow is being deployed to.

  # Parameters from the parent stack brought in via addons.parameters.yml...
  EnvironmentSecurityGroup:
    Type: String
  DefaultPublicRoute:
    Type: String
  InternetGateway:
    Type: String
  InternetGatewayAttachment:
    Type: String
  PrivateSubnets:
    Type: String
  PublicRouteTable:
    Type: String
  PublicSubnet1RouteTableAssociation:
    Type: String
  PublicSubnet2RouteTableAssociation:
    Type: String
  VpcId:
    Type: String

  # Other parameters...
  # Customize your RDS Postgres cluster by setting the default value of the following parameters.
  {{ addon_config.prefix }}DBName:
    Type: String
    Description: The name of the initial database to be created.
    Default: main
    # Cannot have special characters
    # Naming constraints: https://docs.aws.amazon.com/AmazonRDS/latest/UserGuide/CHAP_Limits.html#RDS_Limits.Constraints

Mappings:
  {{ addon_config.prefix }}EnvironmentConfigMap:
{%- for env_name, config in addon_config.environments.items() %}
    {{ env_name }}:
      DBInstanceClass: '{{ config.instance }}'
      MultiAZ: {% if config.replicas %}true{% else %}false{% endif %}
      AllocatedStorage: {{ config.volume_size }}
      MaxAllocatedStorage: {{ (config.volume_size * 1.26)|round|int }}
      StorageType: {% if env_name == "prod" %}io1{% else %}gp3{% endif %}
      DeletionPolicy: {{ config.deletion_policy }}
<<<<<<< HEAD
      DeletionProtection: {{ config.deletion_protection if config.deletion_protection else false }}
=======
      SnapshotIdentifier: {{ config.snapshot_id if config.snapshot_id else '""' }}
>>>>>>> 6ea871d4
{%- endfor %}

Conditions:
    {{ addon_config.prefix }}CreateProdSubFilter: !Or [!Equals [!Ref Env, prod], !Equals [!Ref Env, production], !Equals [!Ref Env, PROD], !Equals [!Ref Env, PRODUCTION]]
    {{ addon_config.prefix }}UseSnapshot: !Not [!Equals [!FindInMap [{{ addon_config.prefix }}EnvironmentConfigMap, !Ref Env, SnapshotIdentifier], ""]]

Resources:
  # Subnet group to control where the DB gets placed
  {{ addon_config.prefix }}DBSubnetGroup:
    Type: AWS::RDS::DBSubnetGroup
    DeletionPolicy: !FindInMap [{{ addon_config.prefix }}EnvironmentConfigMap, !Ref Env, DeletionPolicy]
    UpdateReplacePolicy: Retain
    Properties:
      DBSubnetGroupDescription: Group of subnets to place DB into
      SubnetIds: !Split [ ",", !Ref PrivateSubnets ]

  # Security group to add the DB to the VPC,
  # and to allow the Fargate containers to talk to DB
  {{ addon_config.prefix }}SecurityGroup:
    Metadata:
      'aws:copilot:description': 'A security group to access the DB cluster'
    Type: AWS::EC2::SecurityGroup
    DeletionPolicy: !FindInMap [{{ addon_config.prefix }}EnvironmentConfigMap, !Ref Env, DeletionPolicy]
    UpdateReplacePolicy: Retain
    Properties:
      GroupDescription: "DB Security Group"
      VpcId: !Ref VpcId
      Tags:
        - Key: Name
          Value: !Sub 'copilot-${App}-${Env}-{{ addon_config.name }}-RDS-Postgres-SecurityGroup'

  # Enable ingress from other ECS services created within the environment.
  {{ addon_config.prefix }}DBIngress:
    Metadata:
      'aws:copilot:description': 'Allow ingress from containers in my application to the DB cluster'
    Type: AWS::EC2::SecurityGroupIngress
    DeletionPolicy: !FindInMap [{{ addon_config.prefix }}EnvironmentConfigMap, !Ref Env, DeletionPolicy]
    UpdateReplacePolicy: Retain
    Properties:
      Description: Ingress from Fargate containers
      GroupId: !Ref '{{ addon_config.prefix }}SecurityGroup'
      IpProtocol: tcp
      FromPort: 5432
      ToPort: 5432
      SourceSecurityGroupId: !Ref EnvironmentSecurityGroup

  {{ addon_config.prefix }}LambdaIngress:
    Metadata:
      'aws:copilot:description': 'Allow ingress from Lambda Functions in my application to the DB'
    Type: AWS::EC2::SecurityGroupIngress
    DeletionPolicy: !FindInMap [{{ addon_config.prefix }}EnvironmentConfigMap, !Ref Env, DeletionPolicy]
    UpdateReplacePolicy: Retain
    Properties:
      Description: Ingress from Lambda Functions to DB
      GroupId: !Ref '{{ addon_config.prefix }}SecurityGroup'
      IpProtocol: tcp
      FromPort: 5432
      ToPort: 5432
      SourceSecurityGroupId: !Ref '{{ addon_config.prefix }}SecurityGroup'

  {{ addon_config.prefix }}SecretsManagerIngress:
    Metadata:
      'aws:copilot:description': 'Allow ingress from Lambda Functions in my application to the Secrets Manager'
    Type: AWS::EC2::SecurityGroupIngress
    DeletionPolicy: !FindInMap [{{ addon_config.prefix }}EnvironmentConfigMap, !Ref Env, DeletionPolicy]
    UpdateReplacePolicy: Retain
    Properties:
      Description: Ingress from Lambda Functions to Secrets Manager
      GroupId: !Ref '{{ addon_config.prefix }}SecurityGroup'
      IpProtocol: tcp
      FromPort: 443
      ToPort: 443
      SourceSecurityGroupId: !Ref '{{ addon_config.prefix }}SecurityGroup'

  {{ addon_config.prefix }}LambdaEgress:
    Metadata:
      'aws:copilot:description': 'Allow egress from DB in my application to the Lambda Function'
    Type: AWS::EC2::SecurityGroupEgress
    DeletionPolicy: !FindInMap [{{ addon_config.prefix }}EnvironmentConfigMap, !Ref Env, DeletionPolicy]
    UpdateReplacePolicy: Retain
    Properties:
      Description: Egress from DB to Lambda Functions
      GroupId: !Ref '{{ addon_config.prefix }}SecurityGroup'
      IpProtocol: tcp
      FromPort: 5432
      ToPort: 5432
      DestinationSecurityGroupId: !Ref '{{ addon_config.prefix }}SecurityGroup'

  {{ addon_config.prefix }}SecretsManagerEgress:
    Metadata:
      'aws:copilot:description': 'Allow egress from Secrets Manager in my application to the Lambda Function'
    Type: AWS::EC2::SecurityGroupEgress
    DeletionPolicy: !FindInMap [{{ addon_config.prefix }}EnvironmentConfigMap, !Ref Env, DeletionPolicy]
    UpdateReplacePolicy: Retain
    Properties:
      Description: Egress from Secrets Manager to Lambda Functions
      GroupId: !Ref '{{ addon_config.prefix }}SecurityGroup'
      IpProtocol: tcp
      FromPort: 443
      ToPort: 443
      DestinationSecurityGroupId: !Ref '{{ addon_config.prefix }}SecurityGroup'

  {{ addon_config.prefix }}HTTPSEgress:
    Metadata:
      'aws:copilot:description': 'Allow egress for HTTPS (so the Lambda Function can post a success response back to the Custom Resource)'
    Type: AWS::EC2::SecurityGroupEgress
    DeletionPolicy: !FindInMap [{{ addon_config.prefix }}EnvironmentConfigMap, !Ref Env, DeletionPolicy]
    UpdateReplacePolicy: Retain
    Properties:
      CidrIp: 0.0.0.0/0
      Description: Egress for HTTPS
      GroupId: !Ref '{{ addon_config.prefix }}SecurityGroup'
      IpProtocol: tcp
      FromPort: 443
      ToPort: 443

  {{ addon_config.prefix }}RDSDBParameterGroup:
    Metadata:
      'aws:copilot:description': 'A DB parameter group for engine configuration values'
    Type: 'AWS::RDS::DBParameterGroup'
    DeletionPolicy: !FindInMap [{{ addon_config.prefix }}EnvironmentConfigMap, !Ref Env, DeletionPolicy]
    UpdateReplacePolicy: Retain
    Properties:
      Description: !Ref 'AWS::StackName'
      Family: 'postgres13'
      Parameters:
        client_encoding: 'UTF8'
        log_statement: ddl
        log_statement_sample_rate: '1.0'

  {{ addon_config.prefix }}KMSKey:
    Type: "AWS::KMS::Key"
    DeletionPolicy: !FindInMap [{{ addon_config.prefix }}EnvironmentConfigMap, !Ref Env, DeletionPolicy]
    UpdateReplacePolicy: Retain
    Properties:
      Description: "KMS Key for RDS encryption"
      KeyPolicy:
        Version: '2012-10-17'
        Id: !Sub '${App}-${Env}-{{ addon_config.prefix }}-key'
        Statement:
        - Sid: Enable IAM User Permissions
          Effect: Allow
          Principal:
            AWS: !Sub "arn:aws:iam::${AWS::AccountId}:root"
          Action: kms:*
          Resource: '*'

  {{ addon_config.prefix }}KeyAlias:
    Type: 'AWS::KMS::Alias'
    Properties:
      AliasName: !Sub 'alias/${App}-${Env}-{{ addon_config.prefix }}-key'
      TargetKeyId: !Ref {{ addon_config.prefix }}KMSKey

  # The cluster itself.
  {{ addon_config.prefix }}DBInstance:
    Metadata:
      'aws:copilot:description': 'DB cluster'
    Type: AWS::RDS::DBInstance
    DeletionPolicy: !FindInMap [{{ addon_config.prefix }}EnvironmentConfigMap, !Ref Env, DeletionPolicy]
    UpdateReplacePolicy: Retain
    Properties:
      AllowMajorVersionUpgrade: false
      AutoMinorVersionUpgrade: true
      BackupRetentionPeriod: 8
      EnablePerformanceInsights:
        !If [
          {{ addon_config.prefix }}UseSnapshot,
          !Ref AWS::NoValue,
          true
        ]
      EnableCloudwatchLogsExports:
        - postgresql
        - upgrade
      Engine: postgres
      EngineVersion: '{{ addon_config.version }}'
      DBInstanceClass: !FindInMap [{{ addon_config.prefix }}EnvironmentConfigMap, !Ref Env, DBInstanceClass]
      DBSnapshotIdentifier: !If [{{ addon_config.prefix }}UseSnapshot, !FindInMap [{{ addon_config.prefix }}EnvironmentConfigMap, !Ref Env, SnapshotIdentifier], !Ref AWS::NoValue]
      AllocatedStorage: !FindInMap [{{ addon_config.prefix }}EnvironmentConfigMap, !Ref Env, AllocatedStorage]
      MaxAllocatedStorage: !FindInMap [{{ addon_config.prefix }}EnvironmentConfigMap, !Ref Env, MaxAllocatedStorage]
      StorageType: !FindInMap [{{ addon_config.prefix }}EnvironmentConfigMap, !Ref Env, StorageType]
      MultiAZ: !FindInMap [{{ addon_config.prefix }}EnvironmentConfigMap, !Ref Env, MultiAZ]
      DBParameterGroupName: !Ref {{ addon_config.prefix }}RDSDBParameterGroup
      DBName:
        !If [
          {{ addon_config.prefix }}UseSnapshot,
          !Ref AWS::NoValue,
          !Ref {{ addon_config.prefix }}DBName
        ]
      KmsKeyId:
        !If [
          {{ addon_config.prefix }}UseSnapshot,
          !Ref AWS::NoValue,
          !Ref {{ addon_config.prefix }}KMSKey
        ]
      MasterUsername:
        !If [
          {{ addon_config.prefix }}UseSnapshot,
          !Ref AWS::NoValue,
          !Join [ "",  [ '{% raw %}{{{% endraw %}resolve:secretsmanager:', !Ref {{ addon_config.prefix }}RDSSecret, ":SecretString:username{% raw %}}}{% endraw %}" ]]
        ]
      MasterUserPassword:
        !If [
          {{ addon_config.prefix }}UseSnapshot,
          !Ref AWS::NoValue,
          !Join [ "",  [ '{% raw %}{{{% endraw %}resolve:secretsmanager:', !Ref {{ addon_config.prefix }}RDSSecret, ":SecretString:password{% raw %}}}{% endraw %}" ]]
        ]
      DBSubnetGroupName: !Ref '{{ addon_config.prefix }}DBSubnetGroup'
      VPCSecurityGroups:
        - !Ref {{ addon_config.prefix }}SecurityGroup
<<<<<<< HEAD
      StorageEncrypted: true
      DeletionProtection: !FindInMap [{{ addon_config.prefix }}EnvironmentConfigMap, !Ref Env, DeletionProtection]
=======
      StorageEncrypted:
        !If [
          {{ addon_config.prefix }}UseSnapshot,
          !Ref AWS::NoValue,
          true
        ]
>>>>>>> 6ea871d4

  {{ addon_config.prefix }}RDSSecret:
    Metadata:
      'aws:copilot:description': 'A Secrets Manager secret to store your DB credentials'
    Type: AWS::SecretsManager::Secret
    Properties:
      Name: !Sub '/copilot/${App}/${Env}/secrets/{{ addon_config.name|upper|replace("-", "_") }}'
      Description: !Sub RDS main user secret for ${AWS::StackName}
      GenerateSecretString:
        SecretStringTemplate: '{"username": "postgres"}'
        GenerateStringKey: "password"
        ExcludePunctuation: true
        IncludeSpace: false
        PasswordLength: 16
        ExcludeCharacters: '[]{}()"@/\;=?&`><:|#'

  {{ addon_config.prefix }}SecretRDSAttachment:
    Type: AWS::SecretsManager::SecretTargetAttachment
    Properties:
      SecretId: !Ref {{ addon_config.prefix }}RDSSecret
      TargetId: !Ref {{ addon_config.prefix }}DBInstance
      TargetType: AWS::RDS::DBInstance

  {{ addon_config.prefix }}LambdaFunction:
    Type: AWS::Lambda::Function
    Properties:
      FunctionName: !Sub "${App}-${Env}-rds-create-user"
      Handler: index.handler
      Runtime: python3.11
      Layers:
        - arn:aws:lambda:eu-west-2:763451185160:layer:python-postgres:1
      MemorySize: 128
      Timeout: 10
      Role: !GetAtt {{ addon_config.prefix }}LambdaFunctionExecutionRole.Arn
      VpcConfig:
        SecurityGroupIds:
          - !Ref {{ addon_config.prefix }}SecurityGroup
        SubnetIds: !Split [ ",", !Ref PrivateSubnets ]
      Code:
        ZipFile: |
          import json

          import boto3
          import cfnresponse
          import psycopg2
          from botocore.exceptions import ClientError


          def drop_user(cursor):
              cursor.execute("SELECT * FROM pg_catalog.pg_user WHERE usename = 'application_user'")

              if cursor.fetchone() is not None:
                  cursor.execute("GRANT application_user TO postgres")
                  cursor.execute("DROP OWNED BY application_user")
                  cursor.execute("DROP USER application_user")


          def create_db_user(conn, cursor, password):
              drop_user(cursor)

              cursor.execute("CREATE USER application_user WITH ENCRYPTED PASSWORD '%s'" % password)
              cursor.execute(
                  "GRANT SELECT, INSERT, UPDATE, DELETE, TRIGGER ON ALL TABLES IN SCHEMA public TO application_user;")
              cursor.execute("GRANT application_user to postgres;")
              cursor.execute(
                  "ALTER DEFAULT PRIVILEGES FOR USER application_user IN SCHEMA public GRANT SELECT, INSERT, UPDATE, DELETE, TRIGGER ON TABLES TO application_user;")
              conn.commit()


          def create_or_update_application_user_secret(ssm, application_user_secret_name,
                                                       application_user_secret_string, event):
              application_user_secret_description = event['ResourceProperties']['SecretDescription']
              copilot_application = event['ResourceProperties']['CopilotApplication']
              copilot_environment = event['ResourceProperties']['CopilotEnvironment']

              application_user_secret = None

              try:
                  application_user_secret = ssm.put_parameter(
                      Name=application_user_secret_name,
                      Description=application_user_secret_description,
                      Value=json.dumps(application_user_secret_string),
                      Tags=[
                          {'Key': 'custom:cloudformation:stack-name', 'Value': event["StackId"].split('/')[1]},
                          {'Key': 'custom:cloudformation:logical-id', 'Value': event["LogicalResourceId"]},
                          {'Key': 'custom:cloudformation:stack-d', 'Value': event["StackId"]},
                          {'Key': 'copilot-application', 'Value': copilot_application},
                          {'Key': 'copilot-environment', 'Value': copilot_environment},
                      ],
                      Type="String",
                  )
              except ClientError as error:
                  if error.response["Error"]["Code"] == "ParameterAlreadyExists":
                      application_user_secret = ssm.put_parameter(
                          Name=application_user_secret_name,
                          Description=application_user_secret_description,
                          Value=json.dumps(application_user_secret_string),
                          Overwrite=True,
                      )

              return application_user_secret


          def handler(event, context):
              print("REQUEST RECEIVED:\n" + json.dumps(event))

              db_master_user_secret = event['ResourceProperties']['MasterUserSecret']
              application_user_secret_name = event['ResourceProperties']['SecretName']
              application_user_secret_description = event['ResourceProperties']['SecretDescription']
              copilot_application = event['ResourceProperties']['CopilotApplication']
              copilot_environment = event['ResourceProperties']['CopilotEnvironment']

              secrets_manager = boto3.client("secretsmanager")
              ssm = boto3.client("ssm")

              master_user = json.loads(secrets_manager.get_secret_value(SecretId=db_master_user_secret)["SecretString"])

              application_user_password = secrets_manager.get_random_password(
                  PasswordLength=16,
                  ExcludeCharacters='[]{}()"@/\;=?&`><:|#',
                  ExcludePunctuation=True,
                  IncludeSpace=False,
              )["RandomPassword"]

              application_user_secret_string = {
                  "username": "application_user",
                  "password": application_user_password,
                  "engine": master_user["engine"],
                  "port": master_user["port"],
                  "dbname": master_user["dbname"],
                  "host": master_user["host"],
                  "dbInstanceIdentifier": master_user["dbInstanceIdentifier"]
              }

              conn = psycopg2.connect(
                  dbname=master_user["dbname"],
                  user=master_user["username"],
                  password=master_user["password"],
                  host=master_user["host"],
                  port=master_user["port"]
              )

              cursor = conn.cursor()

              response = {"Status": "SUCCESS"}

              try:
                  match event["RequestType"]:
                      case "Create":
                          create_db_user(conn, cursor, application_user_password)

                          response = {
                              **response,
                              "Data": create_or_update_application_user_secret(
                                  ssm, application_user_secret_name, application_user_secret_string, event
                              )
                          }
                      case "Update":
                          create_db_user(conn, cursor, application_user_password)

                          response = {
                              **response,
                              "Data": create_or_update_application_user_secret(
                                  ssm, application_user_secret_name, application_user_secret_string, event
                              )
                          }
                      case "Delete":
                          drop_user(cursor)

                          response = {
                              **response,
                              "Data": ssm.delete_parameter(Name=application_user_secret_name)
                          }
                      case _:
                          response = {"Status": "FAILED",
                                      "Data": {"Error": f"""Invalid requestType of '${event["RequestType"]}'"""}}
              except Exception as e:
                  response = {"Status": "FAILED", "Data": {"Error": str(e)}}

              cursor.close()
              conn.close()

              print(json.dumps(response, default=str))
              cfnresponse.send(event, context, response["Status"], response["Data"], event["LogicalResourceId"])

  {{ addon_config.prefix }}ApplicationUser:
    Type: 'Custom::{{ addon_config.prefix }}ApplicationUser'
    DeletionPolicy: !FindInMap [{{ addon_config.prefix }}EnvironmentConfigMap, !Ref Env, DeletionPolicy]
    UpdateReplacePolicy: Retain
    Properties:
      ServiceToken: !GetAtt '{{ addon_config.prefix }}LambdaFunction.Arn'
      CopilotApplication: !Sub "${App}"
      CopilotEnvironment: !Sub "${Env}"
      MasterUserSecret: !Ref {{ addon_config.prefix }}RDSSecret
      SecretDescription: !Sub RDS application user secret for ${AWS::StackName}
      SecretName: !Sub '/copilot/${App}/${Env}/secrets/{{ addon_config.name|upper|replace("-", "_") }}_APPLICATION_USER'
      DefaultPublicRoute: !Ref DefaultPublicRoute
      InternetGateway: !Ref InternetGateway
      InternetGatewayAttachment: !Ref InternetGatewayAttachment
      PublicRouteTable: !Ref PublicRouteTable
      PublicSubnet1RouteTableAssociation: !Ref PublicSubnet1RouteTableAssociation
      PublicSubnet2RouteTableAssociation: !Ref PublicSubnet2RouteTableAssociation
    # Resource based metadata block to ignore reference to resources in other addon templates. Do not remove.
    Metadata:
      cfn-lint:
        config:
          ignore_checks:
            # https://github.com/aws-cloudformation/cfn-lint/blob/main/docs/rules.md
            - E3005
    DependsOn:
      - VpcEndpoint
      - {{ addon_config.prefix }}DBInstance
      - AdditionalNatGateway1
      - AdditionalNatGateway2
      - AdditionalPrivateRoute1
      - AdditionalPrivateRouteTable1
      - AdditionalPrivateRouteTable1Association
      - AdditionalPrivateRoute2
      - AdditionalPrivateRouteTable2
      - AdditionalPrivateRouteTable2Association
      - {{ addon_config.prefix }}SecretRDSAttachment
      - {{ addon_config.prefix }}DBIngress
      - {{ addon_config.prefix }}SecretsManagerIngress
      - {{ addon_config.prefix }}LambdaIngress
      - {{ addon_config.prefix }}SecretsManagerEgress
      - {{ addon_config.prefix }}LambdaEgress
      - {{ addon_config.prefix }}HTTPSEgress
      - {{ addon_config.prefix }}KeyAlias

  {{ addon_config.prefix }}LambdaFunctionExecutionRole:
    Type: AWS::IAM::Role
    Properties:
      RoleName: !Sub "${App}-${Env}-rds-user"
      AssumeRolePolicyDocument:
        Version: 2012-10-17
        Statement:
          - Effect: Allow
            Action:
              - 'sts:AssumeRole'
            Principal:
              Service:
                - lambda.amazonaws.com
      Policies:
        - PolicyName: !Sub "${App}-${Env}-rds-user"
          PolicyDocument:
            Version: '2012-10-17'
            Statement:
              - Effect: Allow
                Action:
                  - 'ec2:CreateNetworkInterface'
                  - 'ec2:DescribeNetworkInterfaces'
                  - 'ec2:DeleteNetworkInterface'
                Resource:
                  - '*'
              - Effect: Allow
                Action:
                  - 'ssm:DeleteParameter'
                  - 'ssm:PutParameter'
                  - 'ssm:AddTagsToResource'
                  - 'kms:Decrypt'
                Resource:
                  - '*'
              - Effect: Allow
                Action:
                  - 'secretsmanager:DescribeSecret'
                  - 'secretsmanager:GetRandomPassword'
                  - 'secretsmanager:GetSecretValue'
                Resource:
                  - '*'
              - Effect: Allow
                Action:
                  - 'logs:CreateLogGroup'
                  - 'logs:CreateLogStream'
                  - 'logs:PutLogEvents'
                Resource: 'arn:aws:logs:*:*:*'

  SubscriptionFilter{{ addon_config.prefix }}:
    Type: AWS::Logs::SubscriptionFilter
    DependsOn:
      - {{ addon_config.prefix }}DBInstance
    Properties:
      RoleArn: !Sub 'arn:aws:iam::${AWS::AccountId}:role/CWLtoSubscriptionFilterRole'
      LogGroupName: !Sub '/aws/rds/instance/${{ '{' }}{{ addon_config.prefix }}DBInstance}/postgresql'
      FilterName: !Sub '/aws/rds/instance/${App}/${Env}/${{ '{' }}{{ addon_config.prefix }}DBInstance}/postgresql'
      FilterPattern: ''
      DestinationArn: !If [{{ addon_config.prefix }}CreateProdSubFilter, '{{ log_destination.prod }}', '{{ log_destination.dev }}']<|MERGE_RESOLUTION|>--- conflicted
+++ resolved
@@ -48,11 +48,8 @@
       MaxAllocatedStorage: {{ (config.volume_size * 1.26)|round|int }}
       StorageType: {% if env_name == "prod" %}io1{% else %}gp3{% endif %}
       DeletionPolicy: {{ config.deletion_policy }}
-<<<<<<< HEAD
       DeletionProtection: {{ config.deletion_protection if config.deletion_protection else false }}
-=======
       SnapshotIdentifier: {{ config.snapshot_id if config.snapshot_id else '""' }}
->>>>>>> 6ea871d4
 {%- endfor %}
 
 Conditions:
@@ -262,17 +259,13 @@
       DBSubnetGroupName: !Ref '{{ addon_config.prefix }}DBSubnetGroup'
       VPCSecurityGroups:
         - !Ref {{ addon_config.prefix }}SecurityGroup
-<<<<<<< HEAD
-      StorageEncrypted: true
-      DeletionProtection: !FindInMap [{{ addon_config.prefix }}EnvironmentConfigMap, !Ref Env, DeletionProtection]
-=======
       StorageEncrypted:
         !If [
           {{ addon_config.prefix }}UseSnapshot,
           !Ref AWS::NoValue,
           true
         ]
->>>>>>> 6ea871d4
+      DeletionProtection: !FindInMap [{{ addon_config.prefix }}EnvironmentConfigMap, !Ref Env, DeletionProtection]
 
   {{ addon_config.prefix }}RDSSecret:
     Metadata:
