--- conflicted
+++ resolved
@@ -31,15 +31,9 @@
 - [copilot-helper environment online](#copilot-helper-environment-online)
 - [copilot-helper pipeline](#copilot-helper-pipeline)
 - [copilot-helper pipeline generate](#copilot-helper-pipeline-generate)
-<<<<<<< HEAD
-=======
-- [copilot-helper waf](#copilot-helper-waf)
-- [copilot-helper waf attach-waf](#copilot-helper-waf-attach-waf)
-- [copilot-helper waf custom-waf](#copilot-helper-waf-custom-waf)
 - [copilot-helper application](#copilot-helper-application)
 - [copilot-helper application container-stats](#copilot-helper-application-container-stats)
 - [copilot-helper application task-stats](#copilot-helper-application-task-stats)
->>>>>>> 6166cb67
 
 # copilot-helper
 
@@ -751,83 +745,6 @@
 ## Options
 
 - `--help <boolean>` _Defaults to False._
-<<<<<<< HEAD
-=======
-  - Show this message and exit.
-
-# copilot-helper waf
-
-[↩ Parent](#copilot-helper)
-
-## Usage
-
-```
-copilot-helper waf (attach-waf|custom-waf) 
-```
-
-## Options
-
-- `--help <boolean>` _Defaults to False._
-  - Show this message and exit.
-
-## Commands
-
-- [`attach-waf` ↪](#copilot-helper-waf-attach-waf)
-- [`custom-waf` ↪](#copilot-helper-waf-custom-waf)
-
-# copilot-helper waf attach-waf
-
-[↩ Parent](#copilot-helper-waf)
-
-    Attach default WAF rule to ECS Load Balancer.
-
-## Usage
-
-```
-copilot-helper waf attach-waf --app <app> --env <env> --svc <svc> 
-                              --project-profile <project_profile> 
-```
-
-## Options
-
-- `--app <text>`
-  - Application Name
-- `--env <text>`
-  - Environment
-- `--svc <text>`
-  - Service Name
-- `--project-profile <text>`
-  - AWS account profile name for application account
-- `--help <boolean>` _Defaults to False._
-  - Show this message and exit.
-
-# copilot-helper waf custom-waf
-
-[↩ Parent](#copilot-helper-waf)
-
-    Attach custom WAF to ECS Load Balancer.
-
-## Usage
-
-```
-copilot-helper waf custom-waf --app <app> --env <env> --svc <svc> 
-                              --project-profile <project_profile> 
-                              --waf-path <waf_path> 
-```
-
-## Options
-
-- `--app <text>`
-  - Application Name
-- `--env <text>`
-  - Environment
-- `--svc <text>`
-  - Service Name
-- `--project-profile <text>`
-  - AWS account profile name for application account
-- `--waf-path <text>`
-  - path to waf.yml file
-- `--help <boolean>` _Defaults to False._
   - Show this message and exit.
 
 # copilot-helper application
@@ -904,5 +821,4 @@
 - `--network <boolean>` _Defaults to False._
 
 - `--help <boolean>` _Defaults to False._
->>>>>>> 6166cb67
   - Show this message and exit.