# Commands Reference

- [copilot-helper](#copilot-helper)
- [copilot-helper bootstrap](#copilot-helper-bootstrap)
- [copilot-helper bootstrap make-config](#copilot-helper-bootstrap-make-config)
- [copilot-helper bootstrap migrate-secrets](#copilot-helper-bootstrap-migrate-secrets)
- [copilot-helper bootstrap copy-secrets](#copilot-helper-bootstrap-copy-secrets)
- [copilot-helper check-cloudformation](#copilot-helper-check-cloudformation)
- [copilot-helper check-cloudformation lint](#copilot-helper-check-cloudformation-lint)
- [copilot-helper check-cloudformation check-security](#copilot-helper-check-cloudformation-check-security)
- [copilot-helper codebase](#copilot-helper-codebase)
- [copilot-helper codebase prepare](#copilot-helper-codebase-prepare)
- [copilot-helper codebase list](#copilot-helper-codebase-list)
- [copilot-helper codebase build](#copilot-helper-codebase-build)
- [copilot-helper codebase deploy](#copilot-helper-codebase-deploy)
- [copilot-helper conduit](#copilot-helper-conduit)
- [copilot-helper config](#copilot-helper-config)
- [copilot-helper config validate](#copilot-helper-config-validate)
- [copilot-helper copilot](#copilot-helper-copilot)
- [copilot-helper copilot make-addons](#copilot-helper-copilot-make-addons)
- [copilot-helper copilot get-env-secrets](#copilot-helper-copilot-get-env-secrets)
- [copilot-helper domain](#copilot-helper-domain)
- [copilot-helper domain configure](#copilot-helper-domain-configure)
- [copilot-helper domain assign](#copilot-helper-domain-assign)
- [copilot-helper cdn](#copilot-helper-cdn)
- [copilot-helper cdn assign](#copilot-helper-cdn-assign)
- [copilot-helper cdn delete](#copilot-helper-cdn-delete)
- [copilot-helper cdn list](#copilot-helper-cdn-list)
- [copilot-helper environment](#copilot-helper-environment)
- [copilot-helper environment offline](#copilot-helper-environment-offline)
- [copilot-helper environment online](#copilot-helper-environment-online)
- [copilot-helper pipeline](#copilot-helper-pipeline)
- [copilot-helper pipeline generate](#copilot-helper-pipeline-generate)
- [copilot-helper application](#copilot-helper-application)
- [copilot-helper application container-stats](#copilot-helper-application-container-stats)
- [copilot-helper application task-stats](#copilot-helper-application-task-stats)

# copilot-helper

## Usage

```
copilot-helper <command> [--version] 
```

## Options

- `--version <boolean>` _Defaults to False._
  - Show the version and exit.
- `--help <boolean>` _Defaults to False._
  - Show this message and exit.

## Commands

- [`application` ↪](#copilot-helper-application)
- [`bootstrap` ↪](#copilot-helper-bootstrap)
- [`cdn` ↪](#copilot-helper-cdn)
- [`check-cloudformation` ↪](#copilot-helper-check-cloudformation)
- [`codebase` ↪](#copilot-helper-codebase)
- [`conduit` ↪](#copilot-helper-conduit)
- [`config` ↪](#copilot-helper-config)
- [`copilot` ↪](#copilot-helper-copilot)
- [`domain` ↪](#copilot-helper-domain)
- [`environment` ↪](#copilot-helper-environment)
- [`pipeline` ↪](#copilot-helper-pipeline)

# copilot-helper bootstrap

[↩ Parent](#copilot-helper)

## Usage

```
copilot-helper bootstrap (make-config|migrate-secrets|copy-secrets) 
```

## Options

- `--help <boolean>` _Defaults to False._
  - Show this message and exit.

## Commands

- [`copy-secrets` ↪](#copilot-helper-bootstrap-copy-secrets)
- [`make-config` ↪](#copilot-helper-bootstrap-make-config)
- [`migrate-secrets` ↪](#copilot-helper-bootstrap-migrate-secrets)

# copilot-helper bootstrap make-config

[↩ Parent](#copilot-helper-bootstrap)

    Generate Copilot boilerplate code.

## Usage

```
copilot-helper bootstrap make-config [-d <directory>] 
```

## Options

- `-d
--directory <text>` _Defaults to .._

- `--help <boolean>` _Defaults to False._
  - Show this message and exit.

# copilot-helper bootstrap migrate-secrets

[↩ Parent](#copilot-helper-bootstrap)

    Migrate secrets from your GOV.UK PaaS application to DBT PaaS.

    You need to be authenticated via Cloud Foundry CLI and the AWS CLI to use this command.

    If you're using AWS profiles, use the AWS_PROFILE environment variable to indicate the which
    profile to use, e.g.:

    AWS_PROFILE=myaccount copilot-bootstrap.py ...

## Usage

```
copilot-helper bootstrap migrate-secrets --project-profile <project_profile> 
                                         --env <environment> [--svc <service>] 
                                         [--overwrite] [--dry-run] 
```

## Options

- `--project-profile <text>`
  - AWS account profile name
- `--env <text>`
  - Migrate secrets from a specific environment
- `--svc <text>`
  - Migrate secrets from a specific service
- `--overwrite <boolean>` _Defaults to False._
  - Overwrite existing secrets?
- `--dry-run <boolean>` _Defaults to False._
  - dry run
- `--help <boolean>` _Defaults to False._
  - Show this message and exit.

# copilot-helper bootstrap copy-secrets

[↩ Parent](#copilot-helper-bootstrap)

    Copy secrets from one environment to a new environment.

## Usage

```
copilot-helper bootstrap copy-secrets <source_environment> <target_environment> 
                                      --project-profile <project_profile> 
```

## Arguments

- `source_environment <text>`
- `target_environment <text>`

## Options

- `--project-profile <text>`
  - AWS account profile name
- `--help <boolean>` _Defaults to False._
  - Show this message and exit.

# copilot-helper check-cloudformation

[↩ Parent](#copilot-helper)

    Runs the checks passed in the command arguments.

    If no argument is passed, it will run all the checks.

## Usage

```
copilot-helper check-cloudformation (lint|check-security) 
                                    [-d <directory>] 
```

## Options

- `-d
--directory <text>` _Defaults to copilot._

- `--help <boolean>` _Defaults to False._
  - Show this message and exit.

## Commands

- [`check-security` ↪](#copilot-helper-check-cloudformation-check-security)
- [`lint` ↪](#copilot-helper-check-cloudformation-lint)

# copilot-helper check-cloudformation lint

[↩ Parent](#copilot-helper-check-cloudformation)

    Runs cfn-lint against the generated CloudFormation templates.

## Usage

```
copilot-helper check-cloudformation lint [-d <directory>] 
```

## Options

- `-d
--directory <text>` _Defaults to copilot._

- `--help <boolean>` _Defaults to False._
  - Show this message and exit.

# copilot-helper check-cloudformation check-security

[↩ Parent](#copilot-helper-check-cloudformation)

## Usage

```
copilot-helper check-cloudformation check-security [-d <directory>] 
```

## Options

- `-d
--directory <text>` _Defaults to copilot._

- `--help <boolean>` _Defaults to False._
  - Show this message and exit.

# copilot-helper codebase

[↩ Parent](#copilot-helper)

    Codebase commands.

## Usage

```
copilot-helper codebase (prepare|list|build|deploy) 
```

## Options

- `--help <boolean>` _Defaults to False._
  - Show this message and exit.

## Commands

- [`build` ↪](#copilot-helper-codebase-build)
- [`deploy` ↪](#copilot-helper-codebase-deploy)
- [`list` ↪](#copilot-helper-codebase-list)
- [`prepare` ↪](#copilot-helper-codebase-prepare)

# copilot-helper codebase prepare

[↩ Parent](#copilot-helper-codebase)

    Sets up an application codebase for use within a DBT platform project.

## Usage

```
copilot-helper codebase prepare 
```

## Options

- `--help <boolean>` _Defaults to False._
  - Show this message and exit.

# copilot-helper codebase list

[↩ Parent](#copilot-helper-codebase)

    List available codebases for the application.

## Usage

```
copilot-helper codebase list --app <application> [--with-images] 
```

## Options

- `--app <text>`
  - AWS application name
- `--with-images <boolean>` _Defaults to False._
  - List up to the last 10 images tagged for this codebase
- `--help <boolean>` _Defaults to False._
  - Show this message and exit.

# copilot-helper codebase build

[↩ Parent](#copilot-helper-codebase)

    Trigger a CodePipeline pipeline based build.

## Usage

```
copilot-helper codebase build --app <application> --codebase <codebase> 
                              --commit <commit> 
```

## Options

- `--app <text>`
  - AWS application name
- `--codebase <text>`
  - The codebase name as specified in the pipelines.yml file
- `--commit <text>`
  - GitHub commit hash
- `--help <boolean>` _Defaults to False._
  - Show this message and exit.

# copilot-helper codebase deploy

[↩ Parent](#copilot-helper-codebase)

    Trigger a CodePipeline pipeline based deployment.

## Usage

```
copilot-helper codebase deploy --app <application> --env <environment> --codebase <codebase> 
                               --commit <commit> 
```

## Options

- `--app <text>`
  - AWS application name
- `--env <text>`
  - AWS Copilot environment
- `--codebase <text>`
  - The codebase name as specified in the pipelines.yml file
- `--commit <text>`
  - GitHub commit hash
- `--help <boolean>` _Defaults to False._
  - Show this message and exit.

# copilot-helper conduit

[↩ Parent](#copilot-helper)

    Create a conduit connection to an addon.

## Usage

```
copilot-helper conduit <addon_name> 
                       --app <application> --env <environment> [--access (read|write|admin)] 
```

## Arguments

- `addon_name <text>`

## Options

- `--app <text>`
  - AWS application name
- `--env <text>`
  - AWS environment name
- `--access <choice>` _Defaults to read._
  - Allow write or admin access to database addons
- `--help <boolean>` _Defaults to False._
  - Show this message and exit.

# copilot-helper config

[↩ Parent](#copilot-helper)

    Perform actions on configuration files.

## Usage

```
copilot-helper config validate 
```

## Options

- `--help <boolean>` _Defaults to False._
  - Show this message and exit.

## Commands

- [`validate` ↪](#copilot-helper-config-validate)

# copilot-helper config validate

[↩ Parent](#copilot-helper-config)

    Validate deployment or application configuration.

## Usage

```
copilot-helper config validate 
```

## Options

- `--help <boolean>` _Defaults to False._
  - Show this message and exit.

# copilot-helper copilot

[↩ Parent](#copilot-helper)

## Usage

```
copilot-helper copilot (make-addons|get-env-secrets) 
```

## Options

- `--help <boolean>` _Defaults to False._
  - Show this message and exit.

## Commands

- [`get-env-secrets` ↪](#copilot-helper-copilot-get-env-secrets)
- [`make-addons` ↪](#copilot-helper-copilot-make-addons)

# copilot-helper copilot make-addons

[↩ Parent](#copilot-helper-copilot)

    Generate addons CloudFormation for each environment.

## Usage

```
copilot-helper copilot make-addons [-d <directory>] 
```

## Options

- `-d
--directory <text>` _Defaults to .._

- `--help <boolean>` _Defaults to False._
  - Show this message and exit.

# copilot-helper copilot get-env-secrets

[↩ Parent](#copilot-helper-copilot)

    List secret names and values for an environment.

## Usage

```
copilot-helper copilot get-env-secrets <application> <environment> 
```

## Arguments

- `app <text>`
- `env <text>`

## Options

- `--help <boolean>` _Defaults to False._
  - Show this message and exit.

# copilot-helper domain

[↩ Parent](#copilot-helper)

## Usage

```
copilot-helper domain (configure|assign) 
```

## Options

- `--help <boolean>` _Defaults to False._
  - Show this message and exit.

## Commands

- [`assign` ↪](#copilot-helper-domain-assign)
- [`configure` ↪](#copilot-helper-domain-configure)

# copilot-helper domain configure

[↩ Parent](#copilot-helper-domain)

    Creates subdomains if they do not exist and then creates certificates for
    them.

## Usage

```
copilot-helper domain configure --project-profile <project_profile> 
                                --env <environment> 
```

## Options

- `--project-profile <text>`
  - AWS account profile name for certificates account
- `--env <text>`
  - AWS Copilot environment name
- `--help <boolean>` _Defaults to False._
  - Show this message and exit.

# copilot-helper domain assign

[↩ Parent](#copilot-helper-domain)

    Assigns the load balancer for a service to its domain name.

## Usage

```
copilot-helper domain assign --app <application> --env <environment> --svc <service> 
                             --domain-profile (dev|live) --project-profile <project_profile> 
```

## Options

- `--app <text>`
  - Application Name
- `--env <text>`
  - Environment
- `--svc <text>`
  - Service Name
- `--domain-profile <choice>`
  - AWS account profile name for Route53 domains account
- `--project-profile <text>`
  - AWS account profile name for application account
- `--help <boolean>` _Defaults to False._
  - Show this message and exit.

# copilot-helper cdn

[↩ Parent](#copilot-helper)

## Usage

```
copilot-helper cdn (assign|delete|list) 
```

## Options

- `--help <boolean>` _Defaults to False._
  - Show this message and exit.

## Commands

- [`assign` ↪](#copilot-helper-cdn-assign)
- [`delete` ↪](#copilot-helper-cdn-delete)
- [`list` ↪](#copilot-helper-cdn-list)

# copilot-helper cdn assign

[↩ Parent](#copilot-helper-cdn)

    Assigns a CDN domain name to application loadbalancer.

## Usage

```
copilot-helper cdn assign --project-profile <project_profile> --env <environment> 
                          --app <application> --svc <service> 
```

## Options

- `--project-profile <text>`
  - AWS account profile name for certificates account
- `--env <text>`
  - AWS Copilot environment name
- `--app <text>`
  - Application Name
- `--svc <text>`
  - Service Name
- `--help <boolean>` _Defaults to False._
  - Show this message and exit.

# copilot-helper cdn delete

[↩ Parent](#copilot-helper-cdn)

    Assigns a CDN domain name to application loadbalancer.

## Usage

```
copilot-helper cdn delete --project-profile <project_profile> --env <environment> 
                          --app <application> --svc <service> 
```

## Options

- `--project-profile <text>`
  - AWS account profile name for certificates account
- `--env <text>`
  - AWS Copilot environment name
- `--app <text>`
  - Application Name
- `--svc <text>`
  - Service Name
- `--help <boolean>` _Defaults to False._
  - Show this message and exit.

# copilot-helper cdn list

[↩ Parent](#copilot-helper-cdn)

    List CDN domain name attached to application loadbalancer.

## Usage

```
copilot-helper cdn list --project-profile <project_profile> --env <environment> 
                        --app <application> --svc <service> 
```

## Options

- `--project-profile <text>`
  - AWS account profile name for certificates account
- `--env <text>`
  - AWS Copilot environment name
- `--app <text>`
  - Application Name
- `--svc <text>`
  - Service Name
- `--help <boolean>` _Defaults to False._
  - Show this message and exit.

# copilot-helper environment

[↩ Parent](#copilot-helper)

    Commands affecting environments.

## Usage

```
copilot-helper environment (offline|online) 
```

## Options

- `--help <boolean>` _Defaults to False._
  - Show this message and exit.

## Commands

- [`offline` ↪](#copilot-helper-environment-offline)
- [`online` ↪](#copilot-helper-environment-online)

# copilot-helper environment offline

[↩ Parent](#copilot-helper-environment)

    Take load-balanced web services offline with a maintenance page.

## Usage

```
copilot-helper environment offline --app <application> --env <environment> [--template (default|migration)] 
```

## Options

- `--app <text>`

- `--env <text>`

- `--template <choice>` _Defaults to default._
  - The maintenance page you wish to put up.
- `--help <boolean>` _Defaults to False._
  - Show this message and exit.

# copilot-helper environment online

[↩ Parent](#copilot-helper-environment)

    Remove a maintenance page from an environment.

## Usage

```
copilot-helper environment online --app <application> --env <environment> 
```

## Options

- `--app <text>`

- `--env <text>`

- `--help <boolean>` _Defaults to False._
  - Show this message and exit.

# copilot-helper pipeline

[↩ Parent](#copilot-helper)

    Pipeline commands.

## Usage

```
copilot-helper pipeline generate 
```

## Options

- `--help <boolean>` _Defaults to False._
  - Show this message and exit.

## Commands

- [`generate` ↪](#copilot-helper-pipeline-generate)

# copilot-helper pipeline generate

[↩ Parent](#copilot-helper-pipeline)

    Given a pipelines.yml file, generate environment and service deployment
    pipelines.

## Usage

```
copilot-helper pipeline generate 
```

## Options

- `--help <boolean>` _Defaults to False._
  - Show this message and exit.

<<<<<<< HEAD
# copilot-helper waf

[↩ Parent](#copilot-helper)

## Usage

```
copilot-helper waf (attach-waf|custom-waf) 
```

## Options

- `--help <boolean>` _Defaults to False._
  - Show this message and exit.

## Commands

- [`attach-waf` ↪](#copilot-helper-waf-attach-waf)
- [`custom-waf` ↪](#copilot-helper-waf-custom-waf)

# copilot-helper waf attach-waf

[↩ Parent](#copilot-helper-waf)

    Attach default WAF rule to ECS Load Balancer.

## Usage

```
copilot-helper waf attach-waf --app <application> --env <environment> --svc <service> 
                              --project-profile <project_profile> 
```

## Options

- `--app <text>`
  - Application Name
- `--env <text>`
  - Environment
- `--svc <text>`
  - Service Name
- `--project-profile <text>`
  - AWS account profile name for application account
- `--help <boolean>` _Defaults to False._
  - Show this message and exit.

# copilot-helper waf custom-waf

[↩ Parent](#copilot-helper-waf)

    Attach custom WAF to ECS Load Balancer.

## Usage

```
copilot-helper waf custom-waf --app <application> --env <environment> --svc <service> 
                              --project-profile <project_profile> 
                              --waf-path <waf_path> 
```

## Options

- `--app <text>`
  - Application Name
- `--env <text>`
  - Environment
- `--svc <text>`
  - Service Name
- `--project-profile <text>`
  - AWS account profile name for application account
- `--waf-path <text>`
  - path to waf.yml file
- `--help <boolean>` _Defaults to False._
  - Show this message and exit.

=======
>>>>>>> e83a27e0
# copilot-helper application

[↩ Parent](#copilot-helper)

    Application metrics.

## Usage

```
copilot-helper application (container-stats|task-stats) 
```

## Options

- `--help <boolean>` _Defaults to False._
  - Show this message and exit.

## Commands

- [`container-stats` ↪](#copilot-helper-application-container-stats)
- [`task-stats` ↪](#copilot-helper-application-task-stats)

# copilot-helper application container-stats

[↩ Parent](#copilot-helper-application)

    Command to get application container level metrics.

## Usage

```
copilot-helper application container-stats --env <environment> --app <application> 
                                           [--storage] [--network] 
```

## Options

- `--env <text>`

- `--app <text>`

- `--storage <boolean>` _Defaults to False._

- `--network <boolean>` _Defaults to False._

- `--help <boolean>` _Defaults to False._
  - Show this message and exit.

# copilot-helper application task-stats

[↩ Parent](#copilot-helper-application)

    Command to get application task level metrics.

## Usage

```
copilot-helper application task-stats --env <environment> --app <application> [--disk] 
                                      [--storage] [--network] 
```

## Options

- `--env <text>`

- `--app <text>`

- `--disk <boolean>` _Defaults to False._

- `--storage <boolean>` _Defaults to False._

- `--network <boolean>` _Defaults to False._

- `--help <boolean>` _Defaults to False._
  - Show this message and exit.<|MERGE_RESOLUTION|>--- conflicted
+++ resolved
@@ -747,84 +747,6 @@
 - `--help <boolean>` _Defaults to False._
   - Show this message and exit.
 
-<<<<<<< HEAD
-# copilot-helper waf
-
-[↩ Parent](#copilot-helper)
-
-## Usage
-
-```
-copilot-helper waf (attach-waf|custom-waf) 
-```
-
-## Options
-
-- `--help <boolean>` _Defaults to False._
-  - Show this message and exit.
-
-## Commands
-
-- [`attach-waf` ↪](#copilot-helper-waf-attach-waf)
-- [`custom-waf` ↪](#copilot-helper-waf-custom-waf)
-
-# copilot-helper waf attach-waf
-
-[↩ Parent](#copilot-helper-waf)
-
-    Attach default WAF rule to ECS Load Balancer.
-
-## Usage
-
-```
-copilot-helper waf attach-waf --app <application> --env <environment> --svc <service> 
-                              --project-profile <project_profile> 
-```
-
-## Options
-
-- `--app <text>`
-  - Application Name
-- `--env <text>`
-  - Environment
-- `--svc <text>`
-  - Service Name
-- `--project-profile <text>`
-  - AWS account profile name for application account
-- `--help <boolean>` _Defaults to False._
-  - Show this message and exit.
-
-# copilot-helper waf custom-waf
-
-[↩ Parent](#copilot-helper-waf)
-
-    Attach custom WAF to ECS Load Balancer.
-
-## Usage
-
-```
-copilot-helper waf custom-waf --app <application> --env <environment> --svc <service> 
-                              --project-profile <project_profile> 
-                              --waf-path <waf_path> 
-```
-
-## Options
-
-- `--app <text>`
-  - Application Name
-- `--env <text>`
-  - Environment
-- `--svc <text>`
-  - Service Name
-- `--project-profile <text>`
-  - AWS account profile name for application account
-- `--waf-path <text>`
-  - path to waf.yml file
-- `--help <boolean>` _Defaults to False._
-  - Show this message and exit.
-
-=======
->>>>>>> e83a27e0
 # copilot-helper application
 
 [↩ Parent](#copilot-helper)
