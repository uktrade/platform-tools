--- conflicted
+++ resolved
@@ -56,7 +56,6 @@
         entry: poetry run ./utils/create_command_docs.py --module=copilot_helper --cmd=copilot_helper --output=./commands/COMMANDS.md
         language: system
         pass_filenames: false
-<<<<<<< HEAD
         always_run: true
   - repo: local
     hooks:
@@ -65,6 +64,4 @@
         entry: git diff --name-status --exit-code
         language: system
         pass_filenames: false
-=======
->>>>>>> 452673a8
         always_run: true