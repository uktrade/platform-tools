locals {

  secrets      = values(coalesce(var.service_config.secrets, {}))
  service_name = "${var.application}-${var.environment}-${var.service_config.name}"
  tags = {
    application = var.application
    environment = var.environment
    service     = var.service_config.name
    managed-by  = "DBT Platform - Service Terraform"
  }

<<<<<<< HEAD
=======
  full_service_name    = "${var.application}-${var.environment}-${var.service_config.name}"
>>>>>>> 7b2f1ed7
  vpc_name             = var.env_config[var.environment]["vpc"]
  web_service_required = var.service_config.type == "Load Balanced Web Service" ? 1 : 0

  central_log_group_arns        = jsondecode(data.aws_ssm_parameter.log-destination-arn.value)
  central_log_group_destination = var.environment == "prod" ? local.central_log_group_arns["prod"] : local.central_log_group_arns["dev"]

  ##############################
  # S3 EXTENSIONS — SAME ACCOUNT
  ##############################

  # 1) Select S3 extensions
  s3_extensions_all = {
    for name, ext in try(var.platform_extensions, {}) :
    name => ext
    if try(ext.type, "") == "s3" || try(ext.type, "") == "s3-policy"
  }

  # 2) Keep only S3 extensions that apply to this service
  s3_extensions_for_service = {
    for name, ext in local.s3_extensions_all :
    name => ext
    if contains(try(ext.services, []), "__all__") || contains(try(ext.services, []), var.service_config.name)
  }

  # 3) Merge "*" defaults with env-specific overrides
  s3_extensions_for_service_with_env_merged = {
    for name, ext in local.s3_extensions_for_service :
    name => merge(
      lookup(try(ext.environments, {}), "*", {}),
      lookup(try(ext.environments, {}), var.environment, {})
    )
  }

  # 4) Check if buckets are static
  is_s3_static = {
    for name, ext in local.s3_extensions_for_service :
    name => try(ext.serve_static_content, false)
  }

  # 5) Resolve s3 bucket names for static and NON-static buckets
  s3_bucket_name = {
    for name, ext in local.s3_extensions_for_service_with_env_merged :
    name => (
      local.is_s3_static[name]
      ? (var.environment == "prod" ? "${ext.bucket_name}.${var.application}.prod.uktrade.digital" : "${ext.bucket_name}.${var.environment}.${var.application}.uktrade.digital")
      : ext.bucket_name
    )
  }

  # 6) KMS alias only for NON-static buckets
  s3_kms_alias_for_s3_extension = {
    for name, ext in local.s3_extensions_for_service_with_env_merged :
    name => "alias/${var.application}-${var.environment}-${ext.bucket_name}-key"
    if !local.is_s3_static[name]
  }


  ###########################
  # S3 EXTENSIONS — CROSS-ENV
  ###########################

  # 1) Collect all S3 cross environment rules across all S3 extensions
  s3_cross_env_rules_list = flatten([
    for ext_name, ext in try(var.platform_extensions, {}) : [
      for bucket_env, envconf in try(ext.environments, {}) : [
        for access_name, access in try(envconf.cross_environment_service_access, {}) : {
          key         = "${ext_name}:${bucket_env}:${access_name}"
          type        = try(ext.type, null)
          service     = try(access.service, null)
          service_env = try(access.environment, null) # env of the service that wants S3 access
          bucket_env  = bucket_env                    # env that owns the S3 bucket
          is_static   = try(ext.serve_static_content, false)
          bucket_name = (try(ext.serve_static_content, false)
            ? (bucket_env == "prod"
              ? "${envconf.bucket_name}.${var.application}.prod.uktrade.digital"
            : "${envconf.bucket_name}.${bucket_env}.${var.application}.uktrade.digital")
            : envconf.bucket_name
          )
          bucket_account = try(var.env_config[bucket_env].accounts.deploy.id, null)
          read           = try(access.read, false)
          write          = try(access.write, false)
        }
      ]
    ]
  ])

  # 2) Validate cross env config, and filter out rules that don't apply to this service
  s3_cross_env_rules_for_this_service = {
    for rule in local.s3_cross_env_rules_list :
    rule.key => rule
    if(rule.type == "s3" || rule.type == "s3-policy")
    && rule.service == var.service_config.name
    && rule.service_env == var.environment
    && rule.bucket_name != null
    && rule.bucket_account != null
  }
}<|MERGE_RESOLUTION|>--- conflicted
+++ resolved
@@ -9,10 +9,7 @@
     managed-by  = "DBT Platform - Service Terraform"
   }
 
-<<<<<<< HEAD
-=======
   full_service_name    = "${var.application}-${var.environment}-${var.service_config.name}"
->>>>>>> 7b2f1ed7
   vpc_name             = var.env_config[var.environment]["vpc"]
   web_service_required = var.service_config.type == "Load Balanced Web Service" ? 1 : 0
 
