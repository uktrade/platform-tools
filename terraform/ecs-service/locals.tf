locals {
  tags = {
    application = var.application
    environment = var.environment
    service     = var.service_config.name
    managed-by  = "DBT Platform - Service Terraform"
  }

  full_service_name    = "${var.application}-${var.environment}-${var.service_config.name}"
  vpc_name             = var.env_config[var.environment]["vpc"]
  secrets              = values(coalesce(var.service_config.secrets, {}))
  web_service_required = var.service_config.type == "Load Balanced Web Service" ? 1 : 0

  central_log_group_arns        = jsondecode(data.aws_ssm_parameter.log-destination-arn.value)
  central_log_group_destination = var.environment == "prod" ? local.central_log_group_arns["prod"] : local.central_log_group_arns["dev"]

  ##############################
  # S3 EXTENSIONS — SAME ACCOUNT
  ##############################

  # 1) Select S3 extensions
  s3_extensions_all = {
    for name, ext in try(var.platform_extensions, {}) :
    name => ext
    if try(ext.type, "") == "s3" || try(ext.type, "") == "s3-policy"
  }

  # 2) Keep only S3 extensions that apply to this service
  s3_extensions_for_service = {
    for name, ext in local.s3_extensions_all :
    name => ext
    if contains(try(ext.services, []), "__all__") || contains(try(ext.services, []), var.service_config.name)
  }

  # 3) Merge "*" defaults with env-specific overrides
  s3_extensions_for_service_with_env_merged = {
    for name, ext in local.s3_extensions_for_service :
    name => merge(
      lookup(try(ext.environments, {}), "*", {}),
      lookup(try(ext.environments, {}), var.environment, {})
    )
  }

  # 4) Check if buckets are static
  is_s3_static = {
    for name, ext in local.s3_extensions_for_service :
    name => try(ext.serve_static_content, false)
  }

  # 5) Resolve s3 bucket names for static and NON-static buckets
  s3_bucket_name = {
    for name, ext in local.s3_extensions_for_service_with_env_merged :
    name => (
      local.is_s3_static[name]
      ? (var.environment == "prod" ? "${ext.bucket_name}.${var.application}.prod.uktrade.digital" : "${ext.bucket_name}.${var.environment}.${var.application}.uktrade.digital")
      : ext.bucket_name
    )
  }

  # 6) KMS alias only for NON-static buckets
  s3_kms_alias_for_s3_extension = {
    for name, ext in local.s3_extensions_for_service_with_env_merged :
    name => "alias/${var.application}-${var.environment}-${ext.bucket_name}-key"
    if !local.is_s3_static[name]
  }


  ###########################
  # S3 EXTENSIONS — CROSS-ENV
  ###########################

  # 1) Collect all S3 cross environment rules across all S3 extensions
  s3_cross_env_rules_list = flatten([
    for ext_name, ext in try(var.platform_extensions, {}) : [
      for bucket_env, envconf in try(ext.environments, {}) : [
        for access_name, access in try(envconf.cross_environment_service_access, {}) : {
          key         = "${ext_name}:${bucket_env}:${access_name}"
          type        = try(ext.type, null)
          service     = try(access.service, null)
          service_env = try(access.environment, null) # env of the service that wants S3 access
          bucket_env  = bucket_env                    # env that owns the S3 bucket
          is_static   = try(ext.serve_static_content, false)
          bucket_name = (try(ext.serve_static_content, false)
            ? (bucket_env == "prod"
              ? "${envconf.bucket_name}.${var.application}.prod.uktrade.digital"
            : "${envconf.bucket_name}.${bucket_env}.${var.application}.uktrade.digital")
            : envconf.bucket_name
          )
          bucket_account = try(var.env_config[bucket_env].accounts.deploy.id, null)
          read           = try(access.read, false)
          write          = try(access.write, false)
        }
      ]
    ]
  ])

  # 2) Validate cross env config, and filter out rules that don't apply to this service
  s3_cross_env_rules_for_this_service = {
    for rule in local.s3_cross_env_rules_list :
    rule.key => rule
    if(rule.type == "s3" || rule.type == "s3-policy")
    && rule.service == var.service_config.name
    && rule.service_env == var.environment
    && rule.bucket_name != null
    && rule.bucket_account != null
  }


  ##########################################################
  # CONTAINER DEFINITIONS TEMPLATE (USED IN PLATFORM HELPER)
  ##########################################################

  # TODO - Remove COPILOT_ vars once nopilot is complete. Check ALL codebases for any references to them before removal.
  required_env_vars = {
    COPILOT_APPLICATION_NAME            = var.application
    COPILOT_ENVIRONMENT_NAME            = var.environment
    COPILOT_SERVICE_NAME                = var.service_config.name
    COPILOT_SERVICE_DISCOVERY_ENDPOINT  = "${var.environment}.${var.application}.services.local"
    PLATFORM_APPLICATION_NAME           = var.application
    PLATFORM_ENVIRONMENT_NAME           = var.environment
    PLATFORM_SERVICE_NAME               = var.service_config.name
    PLATFORM_SERVICE_DISCOVERY_ENDPOINT = "${var.environment}.${var.application}.services.local"
  }

  default_container_config = {
    logConfiguration = {
      logDriver = "awslogs"
      options = {
        awslogs-group         = "/platform/ecs/service/${var.application}/${var.environment}/${var.service_config.name}"
        awslogs-region        = data.aws_region.current.region
        awslogs-stream-prefix = "platform"
      }
    }
  }

  main_port_mappings = (
    var.service_config.type == "Load Balanced Web Service" && try(var.service_config.image.port, null) != null
    ) ? [
    merge(
      { containerPort = var.service_config.image.port, protocol = "tcp" },
      (
        try(var.service_config.http.target_container, "") == var.service_config.name
      ) ? { name = "target" } : {}
    )
  ] : []

  depends_on_map = {
    for k, v in coalesce(try(var.service_config.image.depends_on, {}), {}) :
    k => upper(v)
  }

  main_container = merge(
    local.default_container_config,
    {
      name      = var.service_config.name
      image     = var.service_config.image.location
      essential = true
      environment = [
        for k, v in merge(try(var.service_config.variables, {}), local.required_env_vars) :
        { name = k, value = tostring(v) }
      ]
      secrets = [
        for k, v in coalesce(var.service_config.secrets, {}) :
        { name = k, valueFrom = v }
      ]
      readonlyRootFilesystem = try(var.service_config.storage.readonly_fs, false)
      portMappings           = local.main_port_mappings
      mountPoints = concat([
        { sourceVolume = "path-tmp", containerPath = "/tmp" }
        ], [
        for path in try(var.service_config.storage.writable_directories, []) :
        { sourceVolume = "path${replace(path, "/", "-")}", containerPath = path }
      ])
      # Ensure main container always starts last
      dependsOn = concat([
        for sidecar in keys(coalesce(var.service_config.sidecars, {})) : {
          containerName = sidecar
          condition     = lookup(local.depends_on_map, sidecar, "START")
        }
        ], [
        {
          containerName = "writable_directories_permission"
          condition     = "SUCCESS"
        }
        ]
      )
    },
    var.service_config.type == "Backend Service" && try(var.service_config.entrypoint, null) != null ?
    { entryPoint = var.service_config.entrypoint } : {},
  )

  permissions_container = merge(local.default_container_config, {
    name      = "writable_directories_permission"
    image     = "public.ecr.aws/docker/library/alpine:latest"
    essential = false
    command = [
      "/bin/sh",
      "-c",
<<<<<<< HEAD
      "chmod -R a+w /tmp ${length(try(var.service_config.storage.writable_directories, [])) > 0 ? "&& chown -R 1002:1000 ${join(" ", try(var.service_config.storage.writable_directories, []))}" : ""}"
    ]
=======
    "chmod -R a+w /tmp ${length(try(var.service_config.storage.writable_directories, [])) > 0 ? "&& chown -R 1002:1000 ${join(" ", try(var.service_config.storage.writable_directories, []))}" : ""}"]
>>>>>>> e59e01a7
    mountPoints = concat([
      { sourceVolume = "path-tmp", readOnly = false, containerPath = "/tmp" }
      ], [
      for path in try(var.service_config.storage.writable_directories, []) :
      { sourceVolume = "path${replace(path, "/", "-")}", readOnly = false, containerPath = path }
    ])
  })

  sidecar_containers = [
    for sidecar_name, sidecar in coalesce(var.service_config.sidecars, {}) : merge(
      local.default_container_config,
      {
        name      = sidecar_name
        image     = sidecar.image
        essential = coalesce(sidecar.essential, true)
        environment = [
          for k, v in merge(coalesce(sidecar.variables, {}), local.required_env_vars) :
          { name = k, value = tostring(v) }
        ]
        secrets = [
          for k, v in coalesce(sidecar.secrets, {}) : { name = k, valueFrom = v }
        ]
        portMappings = sidecar.port != null ? [
          merge(
            { containerPort = sidecar.port, protocol = "tcp" },
            # Add Service Connect target port name when this sidecar is the declared target
            (
              var.service_config.type == "Load Balanced Web Service" &&
              try(var.service_config.http.target_container, "") == sidecar_name
            )
            ? { name = "target" }
            : {}
          )
        ] : []
      },
    )
  ]

  container_definitions_list = concat(
    [local.main_container],
    local.sidecar_containers,
    [local.permissions_container]
  )

  writable_volumes = [
    for path in try(var.service_config.storage.writable_directories, []) :
    { "name" : "path${replace(path, "/", "-")}", "host" : {} }
  ]

  task_definition_json = jsonencode({
    family                  = "${var.application}-${var.environment}-${var.service_config.name}-task-def"
    taskRoleArn             = "arn:aws:iam::${data.aws_caller_identity.current.account_id}:role/${var.application}-${var.environment}-${var.service_config.name}-ecs-task-role"
    executionRoleArn        = "arn:aws:iam::${data.aws_caller_identity.current.account_id}:role/${var.application}-${var.environment}-${var.service_config.name}-ecs-task-execution-role"
    networkMode             = "awsvpc"
    containerDefinitions    = local.container_definitions_list
    volumes                 = concat([{ "name" : "path-tmp", "host" : {} }], local.writable_volumes)
    placementConstraints    = []
    requiresCompatibilities = ["FARGATE"]
    cpu                     = tostring(var.service_config.cpu)
    memory                  = tostring(var.service_config.memory)
    tags = [
      { "key" : "application", "value" : var.application },
      { "key" : "environment", "value" : var.environment },
      { "key" : "service", "value" : var.service_config.name },
<<<<<<< HEAD
      { "key" : "managed-by", "value" : "Platform Helper" },
    ]
  })

  ##################
  # ECS AUTO-SCALING
  ##################

  # Note: Autoscaling is always be enabled. When not in use, 'count_min' and 'count_max' have the same value.

  count_range = split("-", var.service_config.count.range)

  count_min = try(
    tonumber(local.count_range[0]),    # preferred (if autoscaling is enabled)
    tonumber(var.service_config.count) # default (without autoscaling)
  )

  count_max = try(
    tonumber(local.count_range[1]),    # preferred (if autoscaling is enabled)
    tonumber(var.service_config.count) # default (without autoscaling)
  )

  # Defaults for cooldowns
  default_cool_in  = try(var.service_config.count.cooldown.in, 60)
  default_cool_out = try(var.service_config.count.cooldown.out, 60)

  # CPU properties
  cpu_value    = try(var.service_config.count.cpu_percentage.value, var.service_config.count.cpu_percentage, null)
  cpu_cool_in  = try(var.service_config.count.cpu_percentage.cooldown.in, local.default_cool_in)
  cpu_cool_out = try(var.service_config.count.cpu_percentage.cooldown.out, local.default_cool_out)

  # Memory properties
  mem_value    = try(var.service_config.count.memory_percentage.value, var.service_config.count.memory_percentage, null)
  mem_cool_in  = try(var.service_config.count.memory_percentage.cooldown.in, local.default_cool_in)
  mem_cool_out = try(var.service_config.count.memory_percentage.cooldown.out, local.default_cool_out)

  # Requests properties
  req_value    = try(var.service_config.count.requests.value, var.service_config.count.requests, null)
  req_cool_in  = try(var.service_config.count.requests.cooldown.in, local.default_cool_in)
  req_cool_out = try(var.service_config.count.requests.cooldown.out, local.default_cool_out)
=======
      { "key" : "managed-by", "value" : "DBT Platform" },
    ]
  })
>>>>>>> e59e01a7

  # Only create 'aws_appautoscaling_policy' resources when required
  enable_cpu = local.cpu_value != null
  enable_mem = local.mem_value != null
  enable_req = local.req_value != null && local.web_service_required == 1
}<|MERGE_RESOLUTION|>--- conflicted
+++ resolved
@@ -196,12 +196,8 @@
     command = [
       "/bin/sh",
       "-c",
-<<<<<<< HEAD
       "chmod -R a+w /tmp ${length(try(var.service_config.storage.writable_directories, [])) > 0 ? "&& chown -R 1002:1000 ${join(" ", try(var.service_config.storage.writable_directories, []))}" : ""}"
     ]
-=======
-    "chmod -R a+w /tmp ${length(try(var.service_config.storage.writable_directories, [])) > 0 ? "&& chown -R 1002:1000 ${join(" ", try(var.service_config.storage.writable_directories, []))}" : ""}"]
->>>>>>> e59e01a7
     mountPoints = concat([
       { sourceVolume = "path-tmp", readOnly = false, containerPath = "/tmp" }
       ], [
@@ -266,8 +262,7 @@
       { "key" : "application", "value" : var.application },
       { "key" : "environment", "value" : var.environment },
       { "key" : "service", "value" : var.service_config.name },
-<<<<<<< HEAD
-      { "key" : "managed-by", "value" : "Platform Helper" },
+      { "key" : "managed-by", "value" : "DBT Platform" },
     ]
   })
 
@@ -307,11 +302,6 @@
   req_value    = try(var.service_config.count.requests.value, var.service_config.count.requests, null)
   req_cool_in  = try(var.service_config.count.requests.cooldown.in, local.default_cool_in)
   req_cool_out = try(var.service_config.count.requests.cooldown.out, local.default_cool_out)
-=======
-      { "key" : "managed-by", "value" : "DBT Platform" },
-    ]
-  })
->>>>>>> e59e01a7
 
   # Only create 'aws_appautoscaling_policy' resources when required
   enable_cpu = local.cpu_value != null
