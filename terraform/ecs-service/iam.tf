--- conflicted
+++ resolved
@@ -123,11 +123,7 @@
       "ssm:GetParameters"
     ]
     resources = [
-<<<<<<< HEAD
-      "arn:aws:ssm:${data.aws_region.current.name}:${data.aws_caller_identity.current.account_id}:parameter/*"
-=======
-      for variable in local.secrets : "arn:aws:ssm:${data.aws_region.current.region}:${data.aws_caller_identity.current.account_id}:parameter/${variable}"
->>>>>>> 175c8990
+      "arn:aws:ssm:${data.aws_region.current.region}:${data.aws_caller_identity.current.account_id}:parameter/*"
     ]
     condition {
       test     = "StringEquals"
