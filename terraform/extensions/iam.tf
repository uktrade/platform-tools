data "aws_caller_identity" "current" {}
data "aws_region" "current" {}

resource "aws_iam_role" "codebase_pipeline_deploy" {
  name               = "${var.args.application}-${var.environment}-codebase-pipeline-deploy"
  assume_role_policy = data.aws_iam_policy_document.assume_codebase_pipeline.json
  tags               = local.tags
}

data "aws_iam_policy_document" "assume_codebase_pipeline" {
  statement {
    effect = "Allow"
    principals {
      type        = "AWS"
      identifiers = ["arn:aws:iam::${local.pipeline_account_id}:root"]
    }
    condition {
      test = "ArnLike"
      values = [
        "arn:aws:iam::${local.pipeline_account_id}:role/${var.args.application}-*-codebase-pipeline",
        "arn:aws:iam::${local.pipeline_account_id}:role/${var.args.application}-*-codebase-pipeline-*",
        "arn:aws:iam::${local.pipeline_account_id}:role/${var.args.application}-*-codebase-*"
      ]
      variable = "aws:PrincipalArn"
    }
    actions = ["sts:AssumeRole"]
  }
}

resource "aws_iam_role_policy" "iam_access_for_codebase" {
  name   = "iam-permissions"
  role   = aws_iam_role.codebase_pipeline_deploy.name
  policy = data.aws_iam_policy_document.iam_access_for_codebase.json
}

data "aws_iam_policy_document" "iam_access_for_codebase" {
  statement {
    effect = "Allow"
    actions = [
      "iam:AttachRolePolicy",
      "iam:DetachRolePolicy",
      "iam:CreatePolicy",
      "iam:DeletePolicy",
      "iam:TagPolicy",
      "iam:CreateRole",
      "iam:DeleteRole",
      "iam:TagRole",
      "iam:PutRolePolicy",
      "iam:GetRole",
      "iam:GetPolicy",
      "iam:GetPolicyVersion",
      "iam:ListRolePolicies",
      "iam:GetRolePolicy",
      "iam:ListAttachedRolePolicies",
      "iam:ListInstanceProfilesForRole",
      "iam:ListPolicyVersions",
      "iam:DeleteRolePolicy",
      "iam:UpdateAssumeRolePolicy"
    ]
    resources = [
      "arn:aws:iam::${local.pipeline_account_id}:role/${var.args.application}-${var.environment}-*-ecs-task-role",
      "arn:aws:iam::${local.pipeline_account_id}:role/${var.args.application}-${var.environment}-*-ecs-task-execution-role",
      "arn:aws:iam::${local.pipeline_account_id}:policy/${var.args.application}-${var.environment}-*-secrets-policy",
      "arn:aws:iam::${local.pipeline_account_id}:policy/${var.args.application}-${var.environment}-*-execute-command-policy"
    ]
  }
}

resource "aws_iam_role_policy" "ecs_service_access_for_codebase" {
  name   = "ecs-permissions"
  role   = aws_iam_role.codebase_pipeline_deploy.name
  policy = data.aws_iam_policy_document.ecs_service_access_for_codebase.json
}

data "aws_iam_policy_document" "ecs_service_access_for_codebase" {
  # checkov:skip=CKV_AWS_111:Permissions required for KMS key and target group creation
  # checkov:skip=CKV_AWS_356:Permissions required for KMS key and target group creation
  statement {
    effect = "Allow"
    actions = [
      "ecs:RegisterTaskDefinition"
    ]
    resources = [
      "arn:aws:ecs:${data.aws_region.current.name}:${local.pipeline_account_id}:task-definition/*",
      "arn:aws:ecs:${data.aws_region.current.name}:${local.pipeline_account_id}:task-definition/"
    ]
  }

  statement {
    sid = "AllowDeregister"
    actions = [
      "ecs:DeregisterTaskDefinition"
    ]
    resources = [
      "*"
    ]
  }

  statement {
    effect = "Allow"
    actions = [
      "ec2:DescribeVpcs",
    ]
    resources = ["*"]
  }

  statement {
    effect = "Allow"
    actions = [
      "ec2:DescribeVpcAttribute"
    ]
    resources = [
      "arn:aws:ec2:${data.aws_region.current.name}:${local.pipeline_account_id}:vpc/*"
    ]
  }

  statement {
    effect = "Allow"
    actions = [
      "servicediscovery:ListNamespaces",
      "servicediscovery:GetNamespace",
      "servicediscovery:ListTagsForResource",
      "servicediscovery:ListSevices",
      "servicediscovery:GetService",
      "servicediscovery:CreateService",
      "servicediscovery:UpdateService",
      "servicediscovery:DeleteService",
      "servicediscovery:TagResource"
    ]
    resources = [
      "arn:aws:servicediscovery:${data.aws_region.current.name}:${local.pipeline_account_id}:*"
    ]
  }

  statement {
    actions = [
      "kms:DeleteAlias",
      "kms:CreateAlias",
      "kms:TagResource",
      "kms:PutKeyPolicy",
      "kms:ScheduleKeyDeletion",
      "kms:EnableKeyRotation",
      "kms:UpdateAlias",
      "kms:DescribeKey",
      "kms:GetKeyPolicy",
      "kms:GetKeyRotationStatus",
      "kms:ListResourceTags"
    ]
    resources = [
      "arn:aws:kms:${data.aws_region.current.name}:${local.pipeline_account_id}:key/*"
    ]
  }

  statement {
    actions = [
      "kms:CreateAlias",
      "kms:DeleteAlias",
    ]
    resources = [
      "arn:aws:kms:${data.aws_region.current.name}:${local.pipeline_account_id}:alias/${var.args.application}-${var.environment}-*-ecs-service-logs-key"
    ]
  }

  statement {
    actions = [
      "kms:ListAliases",
      "kms:CreateKey",
    ]
    resources = [
      "*"
    ]
  }

  statement {
    actions = [
      "elasticloadbalancing:CreateTargetGroup",
      "elasticloadbalancing:DeleteTargetGroup",
      "elasticloadbalancing:ModifyTargetGroup",
      "elasticloadbalancing:ModifyTargetGroupAttributes",
      "elasticloadbalancing:AddTags",
      "elasticloadbalancing:RemoveTags",
      "elasticloadbalancing:DescribeTargetGroups",
      "elasticloadbalancing:DescribeTargetGroupAttributes",
      "elasticloadbalancing:DescribeTags",
    ]
    resources = [
      "*"
    ]
  }

  statement {
    actions = [
      "logs:CreateLogGroup",
      "logs:DeleteLogGroup",
      "logs:PutRetentionPolicy",
      "logs:TagResource",
      "logs:DescribeLogGroups",
      "logs:ListTagsForResource",
      "logs:ListTagsLogGroup",
      "logs:AssociateKmsKey",
    ]
    resources = [
      "arn:aws:logs:${data.aws_region.current.name}:${local.pipeline_account_id}:log-group:/platform/*"
    ]
  }

  statement {
    actions = [
      "logs:DescribeLogGroups"
    ]
    resources = [
      "arn:aws:logs:${data.aws_region.current.name}:${local.pipeline_account_id}:log-group::log-stream:"
    ]
  }

}

resource "aws_iam_role_policy" "validate_platform_config_for_codebase" {
  name   = "platform-config-validation-permissions-for-codebase-pipeline"
  role   = aws_iam_role.codebase_pipeline_deploy.name
  policy = data.aws_iam_policy_document.validate_platform_config_for_codebase.json
}

data "aws_iam_policy_document" "validate_platform_config_for_codebase" {
  statement {
    effect = "Allow"
    actions = [
      "elasticache:DescribeCacheEngineVersions",
      "es:ListVersions",
      "iam:ListAccountAliases"
    ]
    resources = ["*"]
  }

  # statement {
  #   actions = [
  #     "ssm:GetParameter",
  #     "ssm:GetParameters",
  #     "ssm:GetParametersByPath"
  #   ]
  #   resources = [
  #     "arn:aws:ssm:${data.aws_region.current.name}:${local.pipeline_account_id}:parameter/copilot/${var.args.application}/*/secrets/*",
  #     "arn:aws:ssm:${data.aws_region.current.name}:${local.pipeline_account_id}:parameter/copilot/applications/${var.args.application}",
  #     "arn:aws:ssm:${data.aws_region.current.name}:${local.pipeline_account_id}:parameter/copilot/applications/${var.args.application}/*",
  #     "arn:aws:ssm:${data.aws_region.current.name}:${local.pipeline_account_id}:parameter/***", #TODO - See if this can be scoped more tightly
  #   ]
  # }

  statement {
    actions = [
      "ssm:GetParameter",
      "ssm:GetParameters",
      "ssm:GetParametersByPath"
    ]
    condition {
      test     = "StringLike"
      variable = "ssm:ResourceTag/copilot-application"
      values   = ["__all__"]
    }
    resources = [
<<<<<<< HEAD
      "arn:aws:ssm:${data.aws_region.current.name}:${local.pipeline_account_id}:parameter/***", #TODO - See if this can be scoped more tightly
=======
      "arn:aws:ssm:${data.aws_region.current.name}:${local.pipeline_account_id}:parameter/copilot/${var.args.application}/*/secrets/*",
      "arn:aws:ssm:${data.aws_region.current.name}:${local.pipeline_account_id}:parameter/copilot/applications/${var.args.application}",
      "arn:aws:ssm:${data.aws_region.current.name}:${local.pipeline_account_id}:parameter/copilot/applications/${var.args.application}/*",
      "arn:aws:ssm:${data.aws_region.current.name}:${local.pipeline_account_id}:parameter/***"
>>>>>>> 70c0d52f
    ]
  }
}

resource "aws_iam_role_policy" "state_kms_key_access_for_codebase_codebuild" {
  name   = "${var.args.application}-state-kms-key-access-for-codebase-codebuild"
  role   = aws_iam_role.codebase_pipeline_deploy.name
  policy = data.aws_iam_policy_document.state_kms_key_access.json
}

data "aws_kms_key" "state_kms_key" {
  key_id = "alias/terraform-platform-state-s3-key-${local.deploy_account_name}"
}

data "aws_iam_policy_document" "state_kms_key_access" {
  statement {
    actions = [
      "kms:ListKeys",
      "kms:Decrypt",
      "kms:GenerateDataKey"
    ]
    resources = [
      data.aws_kms_key.state_kms_key.arn
    ]
  }
}

resource "aws_iam_role_policy" "state_bucket_access_for_codebase_codebuild" {
  name   = "${var.args.application}-state-bucket-access-for-codebase-codebuild"
  role   = aws_iam_role.codebase_pipeline_deploy.name
  policy = data.aws_iam_policy_document.state_bucket_access.json
}

data "aws_s3_bucket" "state_bucket" {
  bucket = "terraform-platform-state-${local.deploy_account_name}"
}

data "aws_iam_policy_document" "state_bucket_access" {
  statement {
    actions = [
      "s3:ListBucket",
      "s3:GetObject",
      "s3:PutObject"
    ]
    resources = [
      data.aws_s3_bucket.state_bucket.arn,
      "${data.aws_s3_bucket.state_bucket.arn}/*"
    ]
  }
}

resource "aws_iam_role_policy" "state_dynamo_db_access_for_environment_codebuild" {
  name   = "${var.args.application}-state-dynamo-db-access-for-environment-codebuild"
  role   = aws_iam_role.codebase_pipeline_deploy.name
  policy = data.aws_iam_policy_document.state_lock_dynamo_db_access.json
}

data "aws_iam_policy_document" "state_lock_dynamo_db_access" {
  statement {
    actions = [
      "dynamodb:DescribeTable",
      "dynamodb:GetItem",
      "dynamodb:PutItem",
      "dynamodb:DeleteItem"
    ]
    resources = [
      "arn:aws:dynamodb:${data.aws_region.current.name}:${local.pipeline_account_id}:table/terraform-platform-lockdb-${local.deploy_account_name}"
    ]
  }
}

resource "aws_iam_role_policy" "ecr_access" {
  name   = "ecr-access"
  role   = aws_iam_role.codebase_pipeline_deploy.name
  policy = data.aws_iam_policy_document.ecr_access.json
}

data "aws_iam_policy_document" "ecr_access" {
  statement {
    effect = "Allow"
    actions = [
      "ecr:DescribeImages"
    ]
    resources = [
      "arn:aws:ecr:${data.aws_region.current.name}:${local.pipeline_account_id}:repository/${var.args.application}/*"
    ]
  }
}

resource "aws_iam_role_policy" "artifact_store_access" {
  name   = "artifact-store-access"
  role   = aws_iam_role.codebase_pipeline_deploy.name
  policy = data.aws_iam_policy_document.artifact_store_access.json
}

data "aws_iam_policy_document" "artifact_store_access" {
  # checkov:skip=CKV_AWS_111:Permissions required to change ACLs on uploaded artifacts
  # checkov:skip=CKV_AWS_356:Permissions required to upload artifacts
  statement {
    effect = "Allow"
    actions = [
      "s3:GetObject",
      "s3:GetObjectVersion",
      "s3:GetBucketVersioning",
      "s3:PutObjectAcl",
      "s3:PutObject",
    ]
    resources = [
      "arn:aws:s3:::${var.args.application}-*-cb-arts/*",
      "arn:aws:s3:::${var.args.application}-*-cb-arts"
    ]
  }

  statement {
    effect = "Allow"

    actions = [
      "codebuild:BatchGetBuilds",
      "codebuild:StartBuild",
      "codebuild:StopBuild"
    ]

    resources = ["*"]
  }

  statement {
    effect = "Allow"
    actions = [
      "kms:GenerateDataKey",
      "kms:Decrypt"
    ]
    resources = [
      "arn:aws:kms:${data.aws_region.current.name}:${local.pipeline_account_id}:key/*"
    ]
  }
}

resource "aws_iam_role_policy" "ecs_deploy_access" {
  name   = "ecs-deploy-access"
  role   = aws_iam_role.codebase_pipeline_deploy.name
  policy = data.aws_iam_policy_document.ecs_deploy_access.json
}

data "aws_iam_policy_document" "ecs_deploy_access" {
  statement {
    effect = "Allow"
    actions = [
      "ecs:UpdateService",
      "ecs:DescribeServices",
      "ecs:TagResource",
      "ecs:ListServices"
    ]
    resources = [
      "arn:aws:ecs:${data.aws_region.current.name}:${data.aws_caller_identity.current.account_id}:cluster/${var.args.application}-${var.environment}",
      "arn:aws:ecs:${data.aws_region.current.name}:${data.aws_caller_identity.current.account_id}:service/${var.args.application}-${var.environment}/*"
    ]
  }

  statement {
    effect = "Allow"
    actions = [
      "ecs:DescribeTasks",
      "ecs:TagResource"
    ]
    resources = [
      "arn:aws:ecs:${data.aws_region.current.name}:${data.aws_caller_identity.current.account_id}:cluster/${var.args.application}-${var.environment}",
      "arn:aws:ecs:${data.aws_region.current.name}:${data.aws_caller_identity.current.account_id}:task/${var.args.application}-${var.environment}/*"
    ]
  }

  statement {
    effect = "Allow"
    actions = [
      "ecs:RunTask",
      "ecs:TagResource"
    ]
    resources = [
      "arn:aws:ecs:${data.aws_region.current.name}:${data.aws_caller_identity.current.account_id}:task-definition/${var.args.application}-${var.environment}-*:*"
    ]
  }

  statement {
    effect = "Allow"
    actions = [
      "ecs:ListTasks"
    ]
    resources = [
      "arn:aws:ecs:${data.aws_region.current.name}:${data.aws_caller_identity.current.account_id}:container-instance/${var.args.application}-${var.environment}/*"
    ]
  }

  statement {
    effect = "Allow"
    actions = [
      "ecs:RegisterTaskDefinition",
      "ecs:DescribeTaskDefinition"
    ]
    resources = ["*"]
  }

  statement {
    effect = "Allow"
    actions = [
      "iam:PassRole"
    ]
    resources = ["*"]
    condition {
      test     = "StringLike"
      values   = ["ecs-tasks.amazonaws.com"]
      variable = "iam:PassedToService"
    }
  }

  statement {
    effect = "Allow"
    actions = [
      "ecs:ListServiceDeployments"
    ]
    resources = [
      "arn:aws:ecs:${data.aws_region.current.name}:${data.aws_caller_identity.current.account_id}:service/${var.args.application}-${var.environment}/*"
    ]
  }
}

resource "aws_iam_role_policy" "cloudformation_access" {
  name   = "cloudformation-access"
  role   = aws_iam_role.codebase_pipeline_deploy.name
  policy = data.aws_iam_policy_document.cloudformation_access.json
}

data "aws_iam_policy_document" "cloudformation_access" {
  statement {
    effect = "Allow"
    actions = [
      "cloudformation:GetTemplate"
    ]
    resources = [
      "arn:aws:cloudformation:${data.aws_region.current.name}:${data.aws_caller_identity.current.account_id}:stack/${var.args.application}-${var.environment}-*"
    ]
  }
}
<|MERGE_RESOLUTION|>--- conflicted
+++ resolved
@@ -258,14 +258,7 @@
       values   = ["__all__"]
     }
     resources = [
-<<<<<<< HEAD
       "arn:aws:ssm:${data.aws_region.current.name}:${local.pipeline_account_id}:parameter/***", #TODO - See if this can be scoped more tightly
-=======
-      "arn:aws:ssm:${data.aws_region.current.name}:${local.pipeline_account_id}:parameter/copilot/${var.args.application}/*/secrets/*",
-      "arn:aws:ssm:${data.aws_region.current.name}:${local.pipeline_account_id}:parameter/copilot/applications/${var.args.application}",
-      "arn:aws:ssm:${data.aws_region.current.name}:${local.pipeline_account_id}:parameter/copilot/applications/${var.args.application}/*",
-      "arn:aws:ssm:${data.aws_region.current.name}:${local.pipeline_account_id}:parameter/***"
->>>>>>> 70c0d52f
     ]
   }
 }
