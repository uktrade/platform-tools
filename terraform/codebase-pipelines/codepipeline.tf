resource "aws_codepipeline" "codebase_pipeline" {
  for_each       = local.pipeline_map
  name           = "${var.application}-${var.codebase}-${each.value.name}-codebase"
  role_arn       = aws_iam_role.codebase_deploy_pipeline.arn
  depends_on     = [aws_iam_role_policy.artifact_store_access_for_codebase_pipeline]
  pipeline_type  = "V2"
  execution_mode = "QUEUED"

  variable {
    name          = "IMAGE_TAG"
    default_value = each.value.image_tag
    description   = "Tagged image in ECR to deploy"
  }

  artifact_store {
    location = aws_s3_bucket.artifact_store.bucket
    type     = "S3"

    encryption_key {
      id   = aws_kms_key.artifact_store_kms_key.arn
      type = "KMS"
    }
  }

  stage {
    name = "Source"

    action {
      name             = "GitCheckout"
      category         = "Source"
      owner            = "AWS"
      provider         = "CodeStarSourceConnection"
      version          = "1"
      output_artifacts = ["deploy_source"]

      configuration = {
        ConnectionArn    = data.external.codestar_connections.result["ConnectionArn"]
        FullRepositoryId = var.deploy_repository != null ? var.deploy_repository : "uktrade/${var.application}-deploy"
        BranchName       = var.deploy_repository_branch
        DetectChanges    = false
      }
    }
  }

  dynamic "stage" {
    for_each = each.value.environments
    content {
      name = "Deploy-Terraform-${stage.value.name}"
      on_failure {
        result = "ROLLBACK"
      }

      dynamic "action" {
        for_each = coalesce(stage.value.requires_approval, false) ? [1] : []
        content {
          name      = "Approve-${stage.value.name}"
          category  = "Approval"
          owner     = "AWS"
          provider  = "Manual"
          version   = "1"
          run_order = 1
        }
      }

      dynamic "action" {
        for_each = local.service_order_list
        content {
          name             = action.value.name
          category         = "Build"
          owner            = "AWS"
          provider         = "CodeBuild"
          input_artifacts  = ["deploy_source"]
          output_artifacts = []
          version          = "1"
          run_order        = action.value.order + 1

          configuration = {
            ProjectName = aws_codebuild_project.codebase_terraform_deploy.name
            EnvironmentVariables : jsonencode([
              { name : "APPLICATION", value : var.application },
<<<<<<< HEAD
              { name : "AWS_REGION", value : data.aws_region.current.name },
=======
              { name : "AWS_REGION", value : data.aws_region.current.region },
>>>>>>> 175c8990
              { name : "AWS_ACCOUNT_ID", value : data.aws_caller_identity.current.account_id },
              { name : "ENVIRONMENT", value : stage.value.name },
              { name : "IMAGE_TAG", value : "#{variables.IMAGE_TAG}" },
              { name : "PIPELINE_EXECUTION_ID", value : "#{codepipeline.PipelineExecutionId}" },
              { name : "REPOSITORY_URL", value : local.repository_url },
              { name : "SERVICE", value : action.value.name },
              { name : "SLACK_CHANNEL_ID", value : var.slack_channel, type : "PARAMETER_STORE" },
            ])
          }
        }
      }

    }
  }

  dynamic "stage" {
    for_each = each.value.environments
    content {
      name = "Deploy-${stage.value.name}"
      on_failure {
        result = "ROLLBACK"
      }

      dynamic "action" {
        for_each = coalesce(stage.value.requires_approval, false) ? [1] : []
        content {
          name      = "Approve-${stage.value.name}"
          category  = "Approval"
          owner     = "AWS"
          provider  = "Manual"
          version   = "1"
          run_order = 1
        }
      }

      dynamic "action" {
        for_each = local.service_order_list
        content {
          name             = action.value.name
          category         = "Build"
          owner            = "AWS"
          provider         = "CodeBuild"
          input_artifacts  = ["deploy_source"]
          output_artifacts = []
          version          = "1"
          run_order        = action.value.order + 1

          configuration = {
            ProjectName = aws_codebuild_project.codebase_deploy.name
            EnvironmentVariables : jsonencode([
              { name : "APPLICATION", value : var.application },
              { name : "AWS_REGION", value : data.aws_region.current.region },
              { name : "AWS_ACCOUNT_ID", value : data.aws_caller_identity.current.account_id },
              { name : "ENVIRONMENT", value : stage.value.name },
              { name : "IMAGE_TAG", value : "#{variables.IMAGE_TAG}" },
              { name : "PIPELINE_EXECUTION_ID", value : "#{codepipeline.PipelineExecutionId}" },
              { name : "REPOSITORY_URL", value : local.repository_url },
              { name : "SERVICE", value : action.value.name },
              { name : "SLACK_CHANNEL_ID", value : var.slack_channel, type : "PARAMETER_STORE" },
            ])
          }
        }
      }

      dynamic "action" {
        for_each = coalesce(stage.value.requires_cache_invalidation, false) ? [1] : []
        content {
          name             = "InvalidateCache-${stage.value.name}"
          category         = "Build"
          owner            = "AWS"
          provider         = "CodeBuild"
          input_artifacts  = ["deploy_source"]
          output_artifacts = []
          version          = "1"
          run_order        = length(local.service_order_list) + 2

          configuration = {
            ProjectName = aws_codebuild_project.invalidate_cache[""].name
            EnvironmentVariables : jsonencode([
              { name : "CACHE_INVALIDATION_CONFIG", value : jsonencode(local.cache_invalidation_map) },
              { name : "APPLICATION", value : var.application },
              { name : "ENVIRONMENT", value : stage.value.name },
            ])
          }
        }
      }
    }
  }

  tags = local.tags
}


resource "aws_codepipeline" "manual_release_pipeline" {
  name           = "${var.application}-${var.codebase}-manual-release"
  role_arn       = aws_iam_role.codebase_deploy_pipeline.arn
  pipeline_type  = "V2"
  execution_mode = "QUEUED"

  variable {
    name          = "IMAGE_TAG"
    default_value = "NONE"
    description   = "Tagged image in ECR to deploy"
  }

  variable {
    name          = "ENVIRONMENT"
    default_value = "NONE"
    description   = "Name of the environment to deploy to"
  }

  artifact_store {
    location = aws_s3_bucket.artifact_store.bucket
    type     = "S3"

    encryption_key {
      id   = aws_kms_key.artifact_store_kms_key.arn
      type = "KMS"
    }
  }

  stage {
    name = "Source"

    action {
      name             = "GitCheckout"
      category         = "Source"
      owner            = "AWS"
      provider         = "CodeStarSourceConnection"
      version          = "1"
      output_artifacts = ["deploy_source"]

      configuration = {
        ConnectionArn    = data.external.codestar_connections.result["ConnectionArn"]
        FullRepositoryId = var.deploy_repository != null ? var.deploy_repository : "uktrade/${var.application}-deploy"
        BranchName       = var.deploy_repository_branch
        DetectChanges    = false
      }
    }
  }

  stage {
    name = "Deploy-Terraform"

    dynamic "action" {
      for_each = local.service_order_list
      content {
        name             = action.value.name
        category         = "Build"
        owner            = "AWS"
        provider         = "CodeBuild"
        input_artifacts  = ["deploy_source"]
        output_artifacts = []
        version          = "1"
        run_order        = action.value.order + 1

        configuration = {
          ProjectName = aws_codebuild_project.codebase_terraform_deploy.name
          EnvironmentVariables : jsonencode([
            { name : "APPLICATION", value : var.application },
<<<<<<< HEAD
            { name : "AWS_REGION", value : data.aws_region.current.name },
=======
            { name : "AWS_REGION", value : data.aws_region.current.region },
>>>>>>> 175c8990
            { name : "AWS_ACCOUNT_ID", value : data.aws_caller_identity.current.account_id },
            { name : "ENVIRONMENT", value : "#{variables.ENVIRONMENT}" },
            { name : "IMAGE_TAG", value : "#{variables.IMAGE_TAG}" },
            { name : "PIPELINE_EXECUTION_ID", value : "#{codepipeline.PipelineExecutionId}" },
            { name : "REPOSITORY_URL", value : local.repository_url },
            { name : "SERVICE", value : action.value.name },
            { name : "SLACK_CHANNEL_ID", value : var.slack_channel, type : "PARAMETER_STORE" },
          ])
        }
      }
    }

  }

  stage {
    name = "Deploy"

    dynamic "action" {
      for_each = local.service_order_list
      content {
        name             = action.value.name
        category         = "Build"
        owner            = "AWS"
        provider         = "CodeBuild"
        input_artifacts  = ["deploy_source"]
        output_artifacts = []
        version          = "1"
        run_order        = action.value.order + 1

        configuration = {
          ProjectName = aws_codebuild_project.codebase_deploy.name
          EnvironmentVariables : jsonencode([
            { name : "APPLICATION", value : var.application },
            { name : "AWS_REGION", value : data.aws_region.current.region },
            { name : "AWS_ACCOUNT_ID", value : data.aws_caller_identity.current.account_id },
            { name : "ENVIRONMENT", value : "#{variables.ENVIRONMENT}" },
            { name : "IMAGE_TAG", value : "#{variables.IMAGE_TAG}" },
            { name : "PIPELINE_EXECUTION_ID", value : "#{codepipeline.PipelineExecutionId}" },
            { name : "REPOSITORY_URL", value : local.repository_url },
            { name : "SERVICE", value : action.value.name },
            { name : "SLACK_CHANNEL_ID", value : var.slack_channel, type : "PARAMETER_STORE" },
          ])
        }
      }
    }

    dynamic "action" {
      for_each = toset(local.cache_invalidation_enabled ? [""] : [])
      content {
        name             = "InvalidateCache"
        category         = "Build"
        owner            = "AWS"
        provider         = "CodeBuild"
        input_artifacts  = ["deploy_source"]
        output_artifacts = []
        version          = "1"
        run_order        = length(local.service_order_list) + 2

        configuration = {
          ProjectName = aws_codebuild_project.invalidate_cache[""].name
          EnvironmentVariables : jsonencode([
            { name : "CACHE_INVALIDATION_CONFIG", value : jsonencode(local.cache_invalidation_map) },
            { name : "APPLICATION", value : var.application },
            { name : "ENVIRONMENT", value : "#{variables.ENVIRONMENT}" },
          ])
        }
      }
    }
  }

  tags = local.tags
}<|MERGE_RESOLUTION|>--- conflicted
+++ resolved
@@ -78,11 +78,7 @@
             ProjectName = aws_codebuild_project.codebase_terraform_deploy.name
             EnvironmentVariables : jsonencode([
               { name : "APPLICATION", value : var.application },
-<<<<<<< HEAD
-              { name : "AWS_REGION", value : data.aws_region.current.name },
-=======
               { name : "AWS_REGION", value : data.aws_region.current.region },
->>>>>>> 175c8990
               { name : "AWS_ACCOUNT_ID", value : data.aws_caller_identity.current.account_id },
               { name : "ENVIRONMENT", value : stage.value.name },
               { name : "IMAGE_TAG", value : "#{variables.IMAGE_TAG}" },
@@ -243,11 +239,7 @@
           ProjectName = aws_codebuild_project.codebase_terraform_deploy.name
           EnvironmentVariables : jsonencode([
             { name : "APPLICATION", value : var.application },
-<<<<<<< HEAD
-            { name : "AWS_REGION", value : data.aws_region.current.name },
-=======
             { name : "AWS_REGION", value : data.aws_region.current.region },
->>>>>>> 175c8990
             { name : "AWS_ACCOUNT_ID", value : data.aws_caller_identity.current.account_id },
             { name : "ENVIRONMENT", value : "#{variables.ENVIRONMENT}" },
             { name : "IMAGE_TAG", value : "#{variables.IMAGE_TAG}" },
