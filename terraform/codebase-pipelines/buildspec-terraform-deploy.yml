--- conflicted
+++ resolved
@@ -30,12 +30,7 @@
       - git config --global credential.helper '!aws codecommit credential-helper $@'
       - git config --global credential.UseHttpPath true
       - git config --global advice.detachedHead false
-<<<<<<< HEAD
-#      - git clone "${GIT_CLONE_BASE_URL}/platform-tools.git" --branch "${PLATFORM_HELPER_VERSION}" --depth 1 platform-tools
-      - git clone "${GIT_CLONE_BASE_URL}/platform-tools.git" --branch "DBTP-2231-convert-copilot-override" --depth 1 platform-tools #TODO Temporary change to pull unreleased changes
-=======
       - git clone "${GIT_CLONE_BASE_URL}/platform-tools.git" --branch "${PLATFORM_HELPER_VERSION}" --depth 1 platform-tools
->>>>>>> 70c0d52f
       - 'echo -e "\nCurrent platform-tools branch/commit: $(git rev-parse --abbrev-ref HEAD)/$(git rev-parse HEAD)"'
       - cd "${CODEBUILD_SRC_DIR}/platform-tools"
       ## Setup venv
