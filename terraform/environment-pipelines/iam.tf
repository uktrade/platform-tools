data "aws_caller_identity" "current" {}
data "aws_region" "current" {}

resource "aws_iam_role" "environment_pipeline_codepipeline" {
  name               = "${var.application}-${var.pipeline_name}-environment-pipeline-codepipeline"
  assume_role_policy = data.aws_iam_policy_document.assume_codepipeline_role.json
  tags               = local.tags
}

data "aws_iam_policy_document" "assume_codepipeline_role" {
  statement {
    effect = "Allow"

    principals {
      type        = "Service"
      identifiers = ["codepipeline.amazonaws.com"]
    }

    actions = ["sts:AssumeRole"]

    condition {
      test     = "StringEquals"
      variable = "aws:SourceArn"
      values = [
        "arn:aws:codepipeline:${local.account_region}:${var.application}-${var.pipeline_name}-environment-pipeline"
      ]
    }
  }
}

resource "aws_iam_role_policy" "artifact_store_access_for_environment_pipeline" {
  name   = "artifact-store-access"
  role   = aws_iam_role.environment_pipeline_codepipeline.name
  policy = data.aws_iam_policy_document.access_artifact_store.json
}

data "aws_iam_policy_document" "access_artifact_store" {
  # checkov:skip=CKV_AWS_111:Permissions required to change ACLs on uploaded artifacts
  # checkov:skip=CKV_AWS_356:Permissions required to upload artifacts
  statement {
    effect = "Allow"

    actions = [
      "s3:GetObject",
      "s3:GetObjectVersion",
      "s3:GetBucketVersioning",
      "s3:PutObjectAcl",
      "s3:PutObject",
    ]

    resources = [
      aws_s3_bucket.artifact_store.arn,
      "${aws_s3_bucket.artifact_store.arn}/*"
    ]
  }

  statement {
    effect = "Allow"
    actions = [
<<<<<<< HEAD
      "kms:GenerateDataKey",
      "kms:Decrypt"
    ]
    resources = [
      aws_kms_key.artifact_store_kms_key.arn
    ]
=======
      "codestarconnections:UseConnection",
      "codestar-connections:UseConnection",
      "codeconnections:ListTagsForResource"
    ]
    resources = [data.external.codestar_connections.result["ConnectionArn"]]
>>>>>>> 6edfecea
  }
}

resource "aws_iam_role_policy" "codestar_connection_access_for_environment_pipeline" {
  name   = "codestar-connection-access"
  role   = aws_iam_role.environment_pipeline_codepipeline.name
  policy = data.aws_iam_policy_document.codestar_connection_access.json
}

data "aws_iam_policy_document" "codestar_connection_access" {
  # checkov:skip=CKV_AWS_111:Permissions required to change ACLs on uploaded artifacts
  # checkov:skip=CKV_AWS_356:Permissions required to upload artifacts
  statement {
    effect = "Allow"
    actions = [
      "codestar-connections:UseConnection",
      "codestar-connections:ListConnections",
      "codestar-connections:ListTagsForResource",
      "codestar-connections:PassConnection"
    ]
    resources = [
      "arn:aws:codestar-connections:${local.account_region}:*"
    ]
  }
  statement {
    effect = "Allow"
    actions = [
      "codebuild:BatchGetBuilds",
      "codebuild:StartBuild",
    ]
    resources = ["*"]
  }
}

resource "aws_iam_role" "environment_pipeline_codebuild" {
  name               = "${var.application}-${var.pipeline_name}-environment-pipeline-codebuild"
  assume_role_policy = data.aws_iam_policy_document.assume_codebuild_role.json
  tags               = local.tags
}

data "aws_iam_policy_document" "assume_codebuild_role" {
  statement {
    effect = "Allow"

    principals {
      type        = "Service"
      identifiers = ["codebuild.amazonaws.com"]
    }

    actions = ["sts:AssumeRole"]

    condition {
      test     = "StringEquals"
      variable = "aws:SourceArn"
      values = [
        "arn:aws:codebuild:${local.account_region}:project/${var.application}-${var.pipeline_name}-environment-pipeline-plan",
        "arn:aws:codebuild:${local.account_region}:project/${var.application}-${var.pipeline_name}-environment-pipeline-build",
        "arn:aws:codebuild:${local.account_region}:project/${var.application}-${var.pipeline_name}-environment-pipeline-apply"
      ]
    }
  }
}

resource "aws_iam_role_policy" "codestar_connection_access_for_environment_codebuild" {
  name   = "codestar-connection-access"
  role   = aws_iam_role.environment_pipeline_codebuild.name
  policy = data.aws_iam_policy_document.codestar_connection_access.json
}

resource "aws_iam_role_policy" "log_access_for_environment_codebuild" {
  name   = "log-access"
  role   = aws_iam_role.environment_pipeline_codebuild.name
  policy = data.aws_iam_policy_document.log_access.json
}

data "aws_iam_policy_document" "log_access" {
  statement {
    sid    = "CloudWatchLogs"
    effect = "Allow"
    actions = [
      "logs:CreateLogGroup",
      "logs:CreateLogStream",
      "logs:PutLogEvents",
      "logs:TagLogGroup"
    ]
    resources = [
      "arn:aws:logs:${local.account_region}:log-group:codebuild/${var.application}-${var.pipeline_name}-environment-terraform/log-group",
      "arn:aws:logs:${local.account_region}:log-group:codebuild/${var.application}-${var.pipeline_name}-environment-terraform/log-group:*"
    ]
  }
}

resource "aws_iam_role_policy" "artifact_store_access_for_environment_codebuild" {
  name   = "artifact-store-access"
  role   = aws_iam_role.environment_pipeline_codebuild.name
  policy = data.aws_iam_policy_document.access_artifact_store.json
}

resource "aws_iam_role_policy" "ssm_access_for_environment_codebuild" {
  name   = "ssm-access"
  role   = aws_iam_role.environment_pipeline_codebuild.name
  policy = data.aws_iam_policy_document.ssm_access.json
}

data "aws_iam_policy_document" "ssm_access" {
  statement {
    effect = "Allow"
    actions = [
      "ssm:GetParameter",
      "ssm:GetParameters"
    ]
    resources = [
      "arn:aws:ssm:${local.account_region}:parameter/codebuild/slack_*"
    ]
  }
}

resource "aws_iam_role_policy" "codepipeline_access_for_environment_codebuild" {
  name   = "codepipeline-access"
  role   = aws_iam_role.environment_pipeline_codebuild.name
  policy = data.aws_iam_policy_document.codepipeline_access.json
}

data "aws_iam_policy_document" "codepipeline_access" {
  statement {
    effect = "Allow"
    actions = [
      "codepipeline:GetPipelineState",
      "codepipeline:GetPipelineExecution",
      "codepipeline:ListPipelineExecutions",
      "codepipeline:StopPipelineExecution",
      "codepipeline:UpdatePipeline"
    ]
    resources = [
      "arn:aws:codepipeline:${local.account_region}:${var.application}-${var.pipeline_name}-environment-pipeline"
    ]
  }
}

resource "aws_iam_role_policy" "environment_deploy_role_access_for_environment_codebuild" {
  name   = "environment-deploy-role-access"
  role   = aws_iam_role.environment_pipeline_codebuild.name
  policy = data.aws_iam_policy_document.environment_deploy_role_access.json
}

data "aws_iam_policy_document" "environment_deploy_role_access" {
  statement {
    effect = "Allow"
    actions = [
      "sts:AssumeRole"
    ]
    resources = [
      for env in local.environment_config :
      "arn:aws:iam::${env.accounts.deploy.id}:role/${var.application}-${env.name}-environment-pipeline-deploy"
    ]
  }
}

resource "aws_iam_role_policy" "copilot_access_for_environment_codebuild" {
  name   = "copilot-access"
  role   = aws_iam_role.environment_pipeline_codebuild.name
  policy = data.aws_iam_policy_document.copilot_access.json
}

data "aws_iam_policy_document" "copilot_access" {
  statement {
    effect = "Allow"
    actions = [
      "sts:AssumeRole"
    ]
    resources = [
      for env in local.environment_config :
      "arn:aws:iam::${env.accounts.deploy.id}:role/${var.application}-${env.name}-EnvManagerRole"
    ]
  }

  statement {
    effect = "Allow"
    actions = [
      "ssm:PutParameter",
      "ssm:GetParameter",
      "ssm:GetParameters",
      "ssm:GetParametersByPath",
      "ssm:DeleteParameter",
      "ssm:AddTagsToResource",
      "ssm:ListTagsForResource"
    ]
    resources = [
      "arn:aws:ssm:${local.account_region}:parameter/copilot/${var.application}/*/secrets/*",
      "arn:aws:ssm:${local.account_region}:parameter/copilot/applications/${var.application}",
      "arn:aws:ssm:${local.account_region}:parameter/copilot/applications/${var.application}/*"
    ]
  }

  statement {
    effect = "Allow"
    actions = [
      "iam:*"
    ]
    resources = [
      "arn:aws:iam::${data.aws_caller_identity.current.account_id}:role/${var.application}-adminrole",
      "arn:aws:iam::${data.aws_caller_identity.current.account_id}:role/${var.application}-*-CFNExecutionRole",
      "arn:aws:iam::${data.aws_caller_identity.current.account_id}:role/${var.application}-*-EnvManagerRole",
    ]
  }

  statement {
    effect = "Allow"
    actions = [
      "kms:GenerateDataKey",
      "kms:Decrypt"
    ]
    resources = [
      "arn:aws:kms:${local.account_region}:key/*"
    ]
  }

  statement {
    effect = "Allow"
    actions = [
      "s3:*",
    ]
    resources = [
      "arn:aws:s3:::stackset-${var.application}-*-pipelinebuiltartifactbuc-*"
    ]
  }

  statement {
    effect = "Allow"
    actions = [
      "cloudformation:GetTemplate",
      "cloudformation:GetTemplateSummary",
      "cloudformation:DescribeStackSet",
      "cloudformation:UpdateStackSet",
      "cloudformation:DescribeStackSetOperation",
      "cloudformation:ListStackInstances",
      "cloudformation:DescribeStacks",
      "cloudformation:DescribeChangeSet",
      "cloudformation:CreateChangeSet",
      "cloudformation:ExecuteChangeSet",
      "cloudformation:DescribeStackEvents",
      "cloudformation:DeleteStack"
    ]
    resources = [
      "arn:aws:cloudformation:${local.account_region}:stack/${var.application}-*",
      "arn:aws:cloudformation:${local.account_region}:stack/StackSet-${var.application}-infrastructure-*",
      "arn:aws:cloudformation:${local.account_region}:stackset/${var.application}-infrastructure:*",
    ]
  }
}<|MERGE_RESOLUTION|>--- conflicted
+++ resolved
@@ -57,20 +57,12 @@
   statement {
     effect = "Allow"
     actions = [
-<<<<<<< HEAD
       "kms:GenerateDataKey",
       "kms:Decrypt"
     ]
     resources = [
       aws_kms_key.artifact_store_kms_key.arn
     ]
-=======
-      "codestarconnections:UseConnection",
-      "codestar-connections:UseConnection",
-      "codeconnections:ListTagsForResource"
-    ]
-    resources = [data.external.codestar_connections.result["ConnectionArn"]]
->>>>>>> 6edfecea
   }
 }
 
@@ -81,15 +73,15 @@
 }
 
 data "aws_iam_policy_document" "codestar_connection_access" {
-  # checkov:skip=CKV_AWS_111:Permissions required to change ACLs on uploaded artifacts
-  # checkov:skip=CKV_AWS_356:Permissions required to upload artifacts
   statement {
     effect = "Allow"
     actions = [
       "codestar-connections:UseConnection",
       "codestar-connections:ListConnections",
       "codestar-connections:ListTagsForResource",
-      "codestar-connections:PassConnection"
+      "codestar-connections:PassConnection",
+      "codestarconnections:UseConnection",
+      "codeconnections:ListTagsForResource"
     ]
     resources = [
       "arn:aws:codestar-connections:${local.account_region}:*"
