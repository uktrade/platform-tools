data "aws_caller_identity" "current" {}
data "aws_region" "current" {}

data "aws_iam_policy_document" "assume_codepipeline_role" {
  statement {
    effect = "Allow"

    principals {
      type        = "Service"
      identifiers = ["codepipeline.amazonaws.com"]
    }

    actions = ["sts:AssumeRole"]

    condition {
      test     = "StringEquals"
      variable = "aws:SourceArn"
      values = [
        "arn:aws:codepipeline:${data.aws_region.current.region}:${data.aws_caller_identity.current.account_id}:${var.application}-${var.pipeline_name}-environment-pipeline"
      ]
    }
  }
}

data "aws_iam_policy_document" "access_artifact_store" {
  # checkov:skip=CKV_AWS_111:Permissions required to change ACLs on uploaded artifacts
  # checkov:skip=CKV_AWS_356:Permissions required to upload artifacts
  statement {
    effect = "Allow"

    actions = [
      "s3:GetObject",
      "s3:GetObjectVersion",
      "s3:GetBucketVersioning",
      "s3:PutObjectAcl",
      "s3:PutObject",
    ]

    resources = [
      aws_s3_bucket.artifact_store.arn,
      "${aws_s3_bucket.artifact_store.arn}/*"
    ]
  }

  # All three of these slightly differently named permissions exist in AWS and we need these.
  statement {
    effect = "Allow"
    actions = [
      "codestarconnections:UseConnection",  # API perm
      "codestar-connections:UseConnection", # Old name for old connections
      "codeconnections:UseConnection",      # New name for new connections
      "codeconnections:ListTagsForResource"
    ]
    resources = [data.external.codestar_connections.result["ConnectionArn"]]
  }

  statement {
    effect = "Allow"
    actions = [
      "codestar-connections:ListConnections",     # Old name for old connections
      "codeconnections:ListConnections",          # New name for new connections
      "codestar-connections:ListTagsForResource", # Old name for old connections
      "codeconnections:ListTagsForResource",      # New name for new connections
      "codestar-connections:PassConnection",      # New name for new connections
      "codeconnections:PassConnection"            # Old name for old connections
    ]
    resources = [
      "arn:aws:codestar-connections:eu-west-2:${data.aws_caller_identity.current.account_id}:*",
      "arn:aws:codeconnections:eu-west-2:${data.aws_caller_identity.current.account_id}:*"
    ]
  }

  statement {
    effect = "Allow"

    actions = [
      "codebuild:BatchGetBuilds",
      "codebuild:StartBuild",
    ]

    resources = ["*"]
  }

  statement {
    effect = "Allow"
    actions = [
      "kms:GenerateDataKey",
      "kms:Decrypt"
    ]
    resources = [
      aws_kms_key.artifact_store_kms_key.arn
    ]
  }
}

data "aws_iam_policy_document" "assume_codebuild_role" {
  statement {
    effect = "Allow"

    principals {
      type        = "Service"
      identifiers = ["codebuild.amazonaws.com"]
    }

    actions = ["sts:AssumeRole"]

    condition {
      test     = "StringEquals"
      variable = "aws:SourceArn"
      values = compact([
        "arn:aws:codebuild:${data.aws_region.current.region}:${data.aws_caller_identity.current.account_id}:project/${var.application}-${var.pipeline_name}-environment-pipeline-plan",
        "arn:aws:codebuild:${data.aws_region.current.region}:${data.aws_caller_identity.current.account_id}:project/${var.application}-${var.pipeline_name}-environment-pipeline-build",
        "arn:aws:codebuild:${data.aws_region.current.region}:${data.aws_caller_identity.current.account_id}:project/${var.application}-${var.pipeline_name}-environment-pipeline-apply",
        local.triggers_another_pipeline ? "arn:aws:codebuild:${data.aws_region.current.region}:${data.aws_caller_identity.current.account_id}:project/${var.application}-${var.pipeline_name}-environment-pipeline-trigger" : null
      ])
    }
  }

  statement {
    effect = "Allow"

    principals {
      type        = "AWS"
      identifiers = ["arn:aws:iam::${data.aws_caller_identity.current.account_id}:root"]
    }

    actions = ["sts:AssumeRole"]

    condition {
      test     = "StringLike"
      variable = "sts:RoleSessionName"

      values = [
        "environment-pipeline-platform-helper-generate-*"
      ]
    }
  }

  dynamic "statement" {
    for_each = toset(local.triggers_another_pipeline ? [""] : [])
    content {
      effect = "Allow"

      principals {
        type        = "AWS"
        identifiers = [local.triggered_pipeline_codebuild_role]
      }

      actions = ["sts:AssumeRole"]
    }
  }
}

data "aws_iam_policy_document" "write_environment_pipeline_codebuild_logs" {
  statement {
    sid    = "CloudWatchLogs"
    effect = "Allow"
    actions = [
      "logs:CreateLogGroup",
      "logs:CreateLogStream",
      "logs:PutLogEvents",
      "logs:TagLogGroup"
    ]
    resources = [
      aws_cloudwatch_log_group.environment_pipeline_codebuild.arn,
      "${aws_cloudwatch_log_group.environment_pipeline_codebuild.arn}:*",
      "arn:aws:logs:${local.account_region}:log-group:*"
    ]
  }
}

data "aws_s3_bucket" "state_bucket" {
  bucket = "terraform-platform-state-${local.stages[0].accounts.deploy.name}"
}

data "aws_iam_policy_document" "state_bucket_access" {
  statement {
    actions = [
      "s3:ListBucket",
      "s3:GetObject",
      "s3:PutObject"
    ]
    resources = [
      data.aws_s3_bucket.state_bucket.arn,
      "${data.aws_s3_bucket.state_bucket.arn}/*"
    ]
  }
}

data "aws_kms_key" "state_kms_key" {
  key_id = "alias/terraform-platform-state-s3-key-${local.stages[0].accounts.deploy.name}"
}

data "aws_iam_policy_document" "state_kms_key_access" {
  statement {
    actions = [
      "kms:ListKeys",
      "kms:Decrypt",
      "kms:GenerateDataKey"
    ]
    resources = [
      data.aws_kms_key.state_kms_key.arn
    ]
  }
}

data "aws_iam_policy_document" "state_dynamo_db_access" {
  statement {
    actions = [
      "dynamodb:DescribeTable",
      "dynamodb:GetItem",
      "dynamodb:PutItem",
      "dynamodb:DeleteItem"
    ]
    resources = [
      "arn:aws:dynamodb:${local.account_region}:table/terraform-platform-lockdb-${local.stages[0].accounts.deploy.name}"
    ]
  }
}

data "aws_iam_policy_document" "ec2_read_access" {
  statement {
    actions = [
      "ec2:DescribeVpcs",
      "ec2:DescribeSubnets",
      "ec2:DescribeSecurityGroups",
      "ec2:DescribeNetworkInterfaces"
    ]
    resources = [
      "*"
    ]
  }

  statement {
    actions = [
      "ec2:DescribeVpcAttribute",
      "ec2:CreateSecurityGroup"
    ]
    resources = [
      "arn:aws:ec2:${local.account_region}:vpc/*"
    ]
  }
}

data "aws_ssm_parameter" "central_log_group_parameter" {
  name = "/copilot/tools/central_log_groups"
}

data "aws_iam_policy_document" "ssm_read_access" {
  statement {
    actions = [
      "ssm:GetParameter",
      "ssm:GetParameters"
    ]
    resources = [
      data.aws_ssm_parameter.central_log_group_parameter.arn,
      "arn:aws:ssm:${local.account_region}:parameter/codebuild/slack_*"
    ]
  }
}

data "aws_iam_policy_document" "dns_account_assume_role" {
  statement {
    actions = [
      "sts:AssumeRole"
    ]
    resources = local.dns_account_assumed_roles
  }
}

data "aws_iam_policy_document" "load_balancer" {
  statement {
    actions = [
      "elasticloadbalancing:DescribeTargetGroups",
      "elasticloadbalancing:DescribeTargetGroupAttributes",
      "elasticloadbalancing:DescribeTags",
      "elasticloadbalancing:DescribeLoadBalancers",
      "elasticloadbalancing:DescribeLoadBalancerAttributes",
      "elasticloadbalancing:DescribeSSLPolicies",
      "elasticloadbalancing:DescribeListeners",
      "elasticloadbalancing:DescribeTargetHealth",
      "elasticloadbalancing:DescribeRules",
      "elasticloadbalancing:DescribeListenerCertificates",
      "elasticloadbalancing:DescribeListenerAttributes"
    ]
    resources = [
      "*"
    ]
  }

  statement {
    actions = [
      "elasticloadbalancing:CreateTargetGroup",
      "elasticloadbalancing:AddTags",
      "elasticloadbalancing:ModifyTargetGroupAttributes",
      "elasticloadbalancing:DeleteTargetGroup"
    ]
    resources = [for env in local.environment_config :
      "arn:aws:elasticloadbalancing:${local.account_region}:targetgroup/${var.application}-${env.name}-http/*"
    ]
  }


  statement {
    actions = [
      "elasticloadbalancing:CreateLoadBalancer",
      "elasticloadbalancing:AddTags",
      "elasticloadbalancing:ModifyLoadBalancerAttributes",
      "elasticloadbalancing:DeleteLoadBalancer",
      "elasticloadbalancing:CreateListener",
      "elasticloadbalancing:ModifyListener",
      "elasticloadbalancing:SetWebACL"
    ]
    resources = [for env in local.environment_config :
      "arn:aws:elasticloadbalancing:${local.account_region}:loadbalancer/app/${var.application}-${env.name}/*"
    ]
  }


  statement {
    actions = [
      "elasticloadbalancing:AddTags",
      "elasticloadbalancing:ModifyListener",
      "elasticloadbalancing:CreateRule"
    ]
    resources = flatten([for env in local.environment_config : [
      "arn:aws:elasticloadbalancing:${local.account_region}:listener/app/${var.application}-${env.name}/*",
      "arn:aws:elasticloadbalancing:${local.account_region}:listener-rule/app/${var.application}-${env.name}/*"
      ]
    ])
  }

  statement {
    actions = [
      "cloudfront:ListCachePolicies",
      "cloudfront:GetCachePolicy"
    ]
    resources = [
      "arn:aws:cloudfront::${data.aws_caller_identity.current.account_id}:cache-policy/*"
    ]
  }
}

resource "aws_iam_policy" "load_balancer" {
  name        = "${var.application}-${var.pipeline_name}-pipeline-load-balancer-access"
  path        = "/${var.application}/codebuild/"
  description = "Allow ${var.application} codebuild job to access load-balancer resources"
  policy      = data.aws_iam_policy_document.load_balancer.json
}

data "aws_iam_policy_document" "certificate" {
  statement {
    actions = [
      "acm:RequestCertificate",
      "acm:AddTagsToCertificate",
      "acm:DescribeCertificate",
      "acm:ListTagsForCertificate",
      "acm:DeleteCertificate"
    ]
    resources = [
      "arn:aws:acm:${local.account_region}:certificate/*"
    ]
  }

  statement {
    actions = [
      "acm:ListCertificates",
    ]
    resources = [
      "*"
    ]
  }
}

data "aws_iam_policy_document" "security_group" {
  statement {
    actions = [
      "ec2:CreateSecurityGroup",
      "ec2:CreateTags",
      "ec2:RevokeSecurityGroupEgress",
      "ec2:RevokeSecurityGroupIngress",
      "ec2:DeleteSecurityGroup",
      "ec2:AuthorizeSecurityGroupIngress",
      "ec2:AuthorizeSecurityGroupEgress"
    ]
    resources = [
      "arn:aws:ec2:${local.account_region}:security-group/*"
    ]
  }
}

data "aws_iam_policy_document" "ssm_parameter" {
  statement {
    actions = [
      "ssm:DescribeParameters"
    ]
    resources = [
      "arn:aws:ssm:${local.account_region}:*"
    ]
  }

  statement {
    actions = [
      "ssm:PutParameter",
      "ssm:GetParameter",
      "ssm:GetParameters",
      "ssm:GetParametersByPath",
      "ssm:DeleteParameter",
      "ssm:AddTagsToResource",
      "ssm:ListTagsForResource"
    ]
    resources = [
      "arn:aws:ssm:${local.account_region}:parameter/copilot/${var.application}/*/secrets/*",
      "arn:aws:ssm:${local.account_region}:parameter/copilot/applications/${var.application}",
      "arn:aws:ssm:${local.account_region}:parameter/copilot/applications/${var.application}/*",
      "arn:aws:ssm:${local.account_region}:parameter/***"
    ]
  }
}

<<<<<<< HEAD
=======
data "aws_iam_policy_document" "cloudwatch" {
  dynamic "statement" {
    for_each = local.environment_config
    content {
      actions = [
        "cloudwatch:GetDashboard",
        "cloudwatch:PutDashboard",
        "cloudwatch:DeleteDashboards"
      ]
      resources = [
        "arn:aws:cloudwatch::${data.aws_caller_identity.current.account_id}:dashboard/${var.application}-${statement.value.name}-compute"
      ]
    }
  }

  dynamic "statement" {
    for_each = local.environment_config
    content {
      actions = [
        "resource-groups:GetGroup",
        "resource-groups:CreateGroup",
        "resource-groups:Tag",
        "resource-groups:GetGroupQuery",
        "resource-groups:GetGroupConfiguration",
        "resource-groups:GetTags",
        "resource-groups:DeleteGroup"
      ]
      resources = [
        "arn:aws:resource-groups:${local.account_region}:group/${var.application}-${statement.value.name}-application-insights-resources"
      ]
    }
  }

  dynamic "statement" {
    for_each = local.environment_config
    content {
      actions = [
        "applicationinsights:CreateApplication",
        "applicationinsights:TagResource",
        "applicationinsights:DescribeApplication",
        "applicationinsights:ListTagsForResource",
        "applicationinsights:DeleteApplication"
      ]
      resources = [
        "arn:aws:applicationinsights:${local.account_region}:application/resource-group/${var.application}-${statement.value.name}-application-insights-resources"
      ]
    }
  }

  # Allow creation of Application Insights service-linked role 
  # This SLR is created once per account and shared by all Application Insights applications
  statement {
    actions = ["iam:CreateServiceLinkedRole"]
    resources = [
      "arn:aws:iam::${data.aws_caller_identity.current.account_id}:role/aws-service-role/application-insights.amazonaws.com/AWSServiceRoleForApplicationInsights"
    ]
    condition {
      test     = "StringLike"
      variable = "iam:AWSServiceName"
      values   = ["application-insights.amazonaws.com"]
    }
  }
}
>>>>>>> 8425006a

data "aws_ssm_parameter" "log-destination-arn" {
  name = "/copilot/tools/central_log_groups"
}

data "aws_iam_policy_document" "kms_key" {
  statement {
    actions = [
      "kms:CreateKey",
      "kms:ListAliases"
    ]
    resources = [
      "*"
    ]
  }

  statement {
    actions = [
      "kms:*"
    ]
    resources = [
      "arn:aws:kms:${local.account_region}:key/*"
    ]
  }

  statement {
    actions = [
      "kms:CreateAlias",
      "kms:DeleteAlias"
    ]
    resources = [
      "arn:aws:kms:${local.account_region}:alias/${var.application}-*"
    ]
  }
}

data "aws_iam_policy_document" "postgres" {
  statement {
    actions = [
      "iam:PassRole"
    ]
    resources = [
      "arn:aws:iam::${data.aws_caller_identity.current.account_id}:role/${var.application}-adminrole",
      "arn:aws:iam::${data.aws_caller_identity.current.account_id}:role/*-copy-pipeline-*"
    ]
  }

  statement {
    actions = [
      "iam:CreateRole",
      "iam:GetRole",
      "iam:ListRolePolicies",
      "iam:ListAttachedRolePolicies",
      "iam:ListInstanceProfilesForRole",
      "iam:DeleteRole",
      "iam:AttachRolePolicy",
      "iam:PutRolePolicy",
      "iam:GetRolePolicy",
      "iam:DeleteRolePolicy",
      "iam:PassRole",
      "iam:UpdateAssumeRolePolicy",
      "iam:DetachRolePolicy"
    ]

    resources = flatten([for env in local.environment_config : [
      "arn:aws:iam::${data.aws_caller_identity.current.account_id}:role/${var.application}-${env.name}-*",
      "arn:aws:iam::${data.aws_caller_identity.current.account_id}:role/rds-enhanced-monitoring-*"
      ]
    ])
  }


  statement {
    actions = [
      "lambda:GetFunction",
      "lambda:InvokeFunction",
      "lambda:ListVersionsByFunction",
      "lambda:GetFunctionCodeSigningConfig",
      "lambda:UpdateFunctionCode",
      "lambda:UpdateFunctionConfiguration",
      "lambda:CreateFunction",
      "lambda:DeleteFunction"
    ]
    resources = [for env in local.environment_config :
      "arn:aws:lambda:${local.account_region}:function:${var.application}-${env.name}-*"
    ]
  }

  statement {
    actions = [
      "lambda:GetLayerVersion"
    ]
    resources = [
      "arn:aws:lambda:eu-west-2:763451185160:layer:python-postgres:*",
      "arn:aws:lambda:eu-west-2:763451185160:layer:python-requests:*"
      ]
  }

  statement {
    actions = [
      "rds:CreateDBParameterGroup",
      "rds:AddTagsToResource",
      "rds:ModifyDBParameterGroup",
      "rds:DescribeDBParameterGroups",
      "rds:DescribeDBParameters",
      "rds:ListTagsForResource",
      "rds:CreateDBInstance",
      "rds:ModifyDBInstance",
      "rds:DeleteDBParameterGroup"
    ]
    resources = [for env in local.environment_config :
      "arn:aws:rds:${local.account_region}:pg:${var.application}-${env.name}-*"
    ]
  }

  statement {
    actions = [
      "rds:CreateDBSubnetGroup",
      "rds:AddTagsToResource",
      "rds:DescribeDBSubnetGroups",
      "rds:ListTagsForResource",
      "rds:DeleteDBSubnetGroup",
      "rds:CreateDBInstance"
    ]
    resources = [for env in local.environment_config :
      "arn:aws:rds:${local.account_region}:subgrp:${var.application}-${env.name}-*"
    ]
  }


  statement {
    actions = [
      "rds:DescribeDBInstances"
    ]
    resources = [
      "arn:aws:rds:${local.account_region}:db:*"
    ]
  }

  statement {
    actions = [
      "rds:CreateDBInstance",
      "rds:AddTagsToResource",
      "rds:ModifyDBInstance"
    ]
    resources = [for env in local.environment_config :
      "arn:aws:rds:${local.account_region}:db:${var.application}-${env.name}-*"
    ]
  }

  statement {
    actions = [
      "secretsmanager:*",
      "kms:*"
    ]
    resources = [
      "arn:aws:secretsmanager:${local.account_region}:secret:rds*"
    ]
  }
}

resource "aws_iam_policy" "postgres" {
  name        = "${var.application}-${var.pipeline_name}-pipeline-postgres-access"
  path        = "/${var.application}/codebuild/"
  description = "Allow ${var.application} codebuild job to access postgres resources"
  policy      = data.aws_iam_policy_document.postgres.json
}

data "aws_iam_policy_document" "ecs" {
  # New ECS cluster perms here:
  statement {
    sid = "AllowECSClusterCreate"
    actions = [
      "ecs:CreateCluster",
      "ecs:TagResource",
      "ecs:DescribeClusters",
      "ecs:DeleteCluster",
      "ecs:PutClusterCapacityProviders",
    ]
    resources = [
      for env in local.environment_config :
      "arn:aws:ecs:${local.account_region}:cluster/${var.application}-${env.name}-cluster"
    ]
  }

  statement {
    sid = "AllowCreateServiceDiscoveryNamespace"
    actions = [
      "servicediscovery:GetNamespace",
      "servicediscovery:GetOperation",
      "servicediscovery:TagResource",
      "servicediscovery:ListTagsForResource",
      "servicediscovery:CreatePrivateDnsNamespace",
      "servicediscovery:DeleteNamespace"
    ]
    resources = [
      "arn:aws:servicediscovery:${local.account_region}:*"
    ]
  }

  statement {
    sid = "CreateDnsForServiceDiscovery"
    actions = [
      "route53:CreateHostedZone"
    ]
    resources = [
      "*"
    ]
  }

  # Old Copilot ECS cluster perms below:
  statement {
    sid = "AllowTaskDefinitionsRead"
    actions = [
      "ecs:ListTaskDefinitionFamilies",
      "ecs:ListTaskDefinitions",
      "ecs:DescribeTaskDefinition",
    ]
    resources = ["*"]
  }

  statement {
    sid = "AllowRegister"
    actions = [
      "ecs:RegisterTaskDefinition",
    ]
    resources = [
      "arn:aws:ecs:${local.account_region}:task-definition/*",
      "arn:aws:ecs:${local.account_region}:task-definition/"
    ]
  }

  statement {
    sid = "AllowDeregister"
    actions = [
      "ecs:DeregisterTaskDefinition"
    ]
    resources = [
      "*"
    ]
  }
}

resource "aws_iam_policy" "ecs" {
  name        = "${var.application}-${var.pipeline_name}-pipeline-ecs-access"
  path        = "/${var.application}/codebuild/"
  description = "Allow ${var.application} codebuild job to access ecs resources"
  policy      = data.aws_iam_policy_document.ecs.json
}

data "aws_iam_policy_document" "origin_secret_rotate_access" {
  statement {
    effect = "Allow"
    actions = [
      "lambda:GetPolicy",
      "lambda:RemovePermission",
      "lambda:DeleteFunction",
      "lambda:TagResource",
      "lambda:PutFunctionConcurrency",
      "lambda:AddPermission",
      "lambda:DeleteFunction"
    ]
    resources = [
      for env in local.environment_config : "arn:aws:lambda:${data.aws_region.current.region}:${data.aws_caller_identity.current.account_id}:function:${var.application}-${env.name}-origin-secret-rotate"
    ]
  }

  statement {
    sid    = "LambdaLayerAccess"
    effect = "Allow"
    actions = [
      "lambda:GetLayerVersion"
    ]
    resources = [
      local.lambda_layer
    ]
  }

  statement {
    sid    = "WAFv2ReadAccess"
    effect = "Allow"
    actions = [
      "wafv2:GetWebACL",
      "wafv2:GetWebACLForResource",
      "wafv2:ListTagsForResource",
      "wafv2:DeleteWebACL",
      "wafv2:CreateWebACL",
      "wafv2:TagResource",
      "wafv2:AssociateWebACL"
    ]
    resources = [
      "arn:aws:wafv2:${data.aws_region.current.region}:${data.aws_caller_identity.current.account_id}:regional/webacl/*/*"
    ]
  }

  statement {
    sid    = "WAFv2RuleSetAccess"
    effect = "Allow"
    actions = [
      "wafv2:CreateWebACL"
    ]
    resources = [
      "arn:aws:wafv2:${data.aws_region.current.region}:${data.aws_caller_identity.current.account_id}:regional/managedruleset/*/*"
    ]
  }

  statement {
    effect = "Allow"
    actions = [
      "secretsmanager:DescribeSecret",
      "secretsmanager:GetSecretValue",
      "secretsmanager:GetResourcePolicy",
      "secretsmanager:DeleteResourcePolicy",
      "secretsmanager:CancelRotateSecret",
      "secretsmanager:DeleteSecret",
      "secretsmanager:CreateSecret",
      "secretsmanager:TagResource",
      "secretsmanager:PutResourcePolicy",
      "secretsmanager:PutSecretValue",
      "secretsmanager:RotateSecret"
    ]
    resources = [
      for env in local.environment_config : "arn:aws:secretsmanager:${data.aws_region.current.region}:${data.aws_caller_identity.current.account_id}:secret:${var.application}-${env.name}-origin-verify-header-secret-*"
    ]
  }

  statement {
    effect = "Allow"
    actions = [
      "iam:TagRole"
    ]
    resources = [
      for env in local.environment_config : "arn:aws:iam::${data.aws_caller_identity.current.account_id}:role/${var.application}-${env.name}-origin-secret-rotate-role"
    ]
  }
}

resource "aws_iam_policy" "origin_secret_rotate_access" {
  name        = "${var.application}-${var.pipeline_name}-pipeline-origin-secret-rotate-access"
  path        = "/${var.application}/codebuild/"
  description = "Allow ${var.application} codebuild job to access lambda resources"
  policy      = data.aws_iam_policy_document.origin_secret_rotate_access.json
}

# Policies for AWS Copilot
data "aws_iam_policy_document" "copilot_assume_role" {
  statement {
    actions = [
      "sts:AssumeRole"
    ]
    resources = [for env in local.environment_config :
      "arn:aws:iam::${data.aws_caller_identity.current.account_id}:role/${var.application}-${env.name}-EnvManagerRole"
    ]
  }

  dynamic "statement" {
    for_each = toset(local.triggers_another_pipeline ? local.triggered_pipeline_environments : [])
    content {
      actions = [
        "sts:AssumeRole"
      ]
      resources = [
        "arn:aws:iam::${local.triggered_account_id}:role/${var.application}-${statement.value.name}-EnvManagerRole"
      ]
    }
  }
}

data "aws_iam_policy_document" "cloudformation" {
  statement {
    actions = [
      "cloudformation:GetTemplate",
      "cloudformation:GetTemplateSummary",
      "cloudformation:DescribeStackSet",
      "cloudformation:UpdateStackSet",
      "cloudformation:DescribeStackSetOperation",
      "cloudformation:ListStackInstances",
      "cloudformation:DescribeStacks",
      "cloudformation:DescribeChangeSet",
      "cloudformation:CreateChangeSet",
      "cloudformation:ExecuteChangeSet",
      "cloudformation:DescribeStackEvents",
      "cloudformation:DeleteStack"
    ]
    resources = [
      "arn:aws:cloudformation:${local.account_region}:stack/${var.application}-*",
      "arn:aws:cloudformation:${local.account_region}:stack/StackSet-${var.application}-infrastructure-*",
      "arn:aws:cloudformation:${local.account_region}:stackset/${var.application}-infrastructure:*",
    ]
  }

  statement {
    actions = [
      "cloudformation:ListExports"
    ]
    resources = ["*"]
  }
}

resource "aws_iam_policy" "cloudformation" {
  name        = "${var.application}-${var.pipeline_name}-pipeline-cloudformation-access"
  path        = "/${var.application}/codebuild/"
  description = "Allow ${var.application} codebuild job to access cloudformation resources"
  policy      = data.aws_iam_policy_document.cloudformation.json
}

data "aws_iam_policy_document" "iam" {
  statement {
    actions = [
      "iam:AttachRolePolicy",
      "iam:DetachRolePolicy",
      "iam:CreatePolicy",
      "iam:DeletePolicy",
      "iam:CreateRole",
      "iam:DeleteRole",
      "iam:TagRole",
      "iam:PutRolePolicy",
      "iam:GetRole",
      "iam:ListRolePolicies",
      "iam:GetRolePolicy",
      "iam:ListAttachedRolePolicies",
      "iam:ListInstanceProfilesForRole",
      "iam:DeleteRolePolicy",
      "iam:UpdateAssumeRolePolicy",
      "iam:TagRole",
    ]
    resources = flatten([for env in local.environment_config : [
      "arn:aws:iam::${data.aws_caller_identity.current.account_id}:role/*-${var.application}-*-conduitEcsTask",
      "arn:aws:iam::${data.aws_caller_identity.current.account_id}:role/${var.application}-${env.name}-CFNExecutionRole",
      "arn:aws:iam::${data.aws_caller_identity.current.account_id}:role/${var.application}-${env.name}-EnvManagerRole",
      "arn:aws:iam::${data.aws_caller_identity.current.account_id}:role/*-S3MigrationRole",
      "arn:aws:iam::${data.aws_caller_identity.current.account_id}:role/${var.application}-*-exec",
      "arn:aws:iam::${data.aws_caller_identity.current.account_id}:role/${var.application}-*-task",
      "arn:aws:iam::${data.aws_caller_identity.current.account_id}:role/*-copy-pipeline-*",
      "arn:aws:iam::${data.aws_caller_identity.current.account_id}:role/${var.application}-${env.name}-codebase-pipeline-deploy",
      "arn:aws:iam::${data.aws_caller_identity.current.account_id}:role/${var.application}-${env.name}-*-conduit-task-role",
      "arn:aws:iam::${data.aws_caller_identity.current.account_id}:role/${var.application}-${env.name}-*-conduit-exec-role",
      "arn:aws:iam::${data.aws_caller_identity.current.account_id}:role/${var.application}-${env.name}-invalidate-cache",
      ]
    ])
  }

  statement {
    actions = [
      "sts:AssumeRole"
    ]
    resources = ["arn:aws:iam::${data.aws_caller_identity.current.account_id}:role/${var.application}-${var.pipeline_name}-environment-pipeline-codebuild"]
  }

  statement {
    sid = "AllowUpdatingSharedS3MigrationRoleTrustPolicy"
    actions = [
      "iam:UpdateAssumeRolePolicy"
    ]
    resources = [
      "arn:aws:iam::${data.aws_caller_identity.current.account_id}:role/*-S3MigrationRole"
    ]
  }

  statement {
    sid = "AllowUpdatingPostgresLambdaRoleTrustPolicy"
    actions = [
      "iam:UpdateAssumeRolePolicy"
    ]
    resources = [for environment in local.environment_config : "arn:aws:iam::${data.aws_caller_identity.current.account_id}:role/${var.application}-${environment.name}-*-lambda-role"]
  }
}

data "aws_iam_policy_document" "codepipeline" {
  statement {
    actions = [
      "codepipeline:GetPipelineState",
      "codepipeline:GetPipelineExecution",
      "codepipeline:ListPipelineExecutions",
      "codepipeline:StopPipelineExecution",
      "codepipeline:UpdatePipeline"
    ]
    resources = [
      "arn:aws:codepipeline:${local.account_region}:${var.application}-${var.pipeline_name}-environment-pipeline"
    ]
  }

  statement {
    actions = [
      "codepipeline:CreatePipeline",
      "codepipeline:DeletePipeline",
      "codepipeline:GetPipeline",
      "codepipeline:UpdatePipeline",
      "codepipeline:ListTagsForResource",
      "codepipeline:TagResource"
    ]
    resources = [
      "arn:aws:codepipeline:${local.account_region}:*-copy-pipeline",
      "arn:aws:codepipeline:${local.account_region}:*-copy-pipeline/*"
    ]
  }

  statement {
    actions = [
      "codebuild:CreateProject",
      "codebuild:BatchGetProjects",
      "codebuild:DeleteProject",
      "codebuild:UpdateProject"
    ]
    resources = [
      "arn:aws:codebuild:${local.account_region}:project/*"
    ]
  }

  statement {
    actions = [
      "scheduler:CreateSchedule",
      "scheduler:UpdateSchedule",
      "scheduler:DeleteSchedule",
      "scheduler:TagResource",
      "scheduler:GetSchedule",
      "scheduler:ListSchedules",
      "scheduler:ListTagsForResource"
    ]
    resources = [
      "arn:aws:scheduler:${local.account_region}:schedule/*"
    ]
  }
}

resource "aws_iam_policy" "iam" {
  name        = "${var.application}-${var.pipeline_name}-pipeline-iam"
  path        = "/${var.application}/codebuild/"
  description = "Allow ${var.application} codebuild job to manage roles"
  policy      = data.aws_iam_policy_document.iam.json
}

resource "aws_iam_policy" "codepipeline" {
  name        = "${var.application}-${var.pipeline_name}-pipeline-codepipeline"
  path        = "/${var.application}/codebuild/"
  description = "Allow ${var.application} codebuild job to codepipelines"
  policy      = data.aws_iam_policy_document.codepipeline.json
}

data "aws_iam_policy_document" "extensions" {
  # REDIS
  statement {
    actions = [
      "elasticache:CreateCacheSubnetGroup",
      "elasticache:AddTagsToResource",
      "elasticache:DescribeCacheSubnetGroups",
      "elasticache:ListTagsForResource",
      "elasticache:DeleteCacheSubnetGroup",
      "elasticache:CreateReplicationGroup"
    ]
    resources = [
      "arn:aws:elasticache:${local.account_region}:subnetgroup:*"
    ]
  }

  statement {
    actions = [
      "elasticache:AddTagsToResource",
      "elasticache:CreateReplicationGroup",
      "elasticache:DecreaseReplicaCount",
      "elasticache:DeleteReplicationGroup",
      "elasticache:DescribeReplicationGroups",
      "elasticache:IncreaseReplicaCount",
      "elasticache:ListTagsForResource",
      "elasticache:ModifyReplicationGroup",
    ]
    resources = [
      "arn:aws:elasticache:${local.account_region}:replicationgroup:*",
      "arn:aws:elasticache:${local.account_region}:parametergroup:*"
    ]
  }

  statement {
    actions = [
      "elasticache:DescribeCacheClusters"
    ]
    resources = [
      "arn:aws:elasticache:${local.account_region}:cluster:*"
    ]
  }

  statement {
    actions = [
      "elasticache:DescribeCacheEngineVersions"
    ]
    effect = "Allow"
    resources = [
      "*"
    ]
    sid = "AllowRedisListVersions"
  }

  # OPENSEARCH
  statement {
    actions = [
      "es:CreateElasticsearchDomain",
      "es:AddTags",
      "es:DescribeDomain",
      "es:DescribeDomainConfig",
      "es:ListTags",
      "es:DeleteDomain",
      "es:UpdateDomainConfig"
    ]
    resources = [
      "arn:aws:es:${local.account_region}:domain/*"
    ]
  }

  statement {
    actions = [
      "es:ListVersions"
    ]
    effect = "Allow"
    resources = [
      "*"
    ]
    sid = "AllowOpensearchListVersions"
  }

  # S3
  statement {
    actions = [
      "iam:ListAccountAliases"
    ]
    resources = [
      "*"
    ]
  }

  statement {
    actions = [
      "s3:*"
    ]
    resources = [
      "arn:aws:s3:::*"
    ]
  }

}

resource "aws_iam_policy" "extensions" {
  name        = "${var.application}-${var.pipeline_name}-pipeline-extensions-access"
  path        = "/${var.application}/codebuild/"
  description = "Allow ${var.application} codebuild job to access extension resources"
  policy      = data.aws_iam_policy_document.extensions.json
}

data "aws_iam_policy_document" "cloudwatch_and_logs" {
  # CLOUDWATCH
  statement {
    actions = [
      "cloudwatch:GetDashboard",
      "cloudwatch:PutDashboard",
      "cloudwatch:DeleteDashboards"
    ]
    resources = [for env in local.environment_config :
      "arn:aws:cloudwatch::${data.aws_caller_identity.current.account_id}:dashboard/${var.application}-${env.name}-compute"
    ]
  }

  statement {
    actions = [
      "resource-groups:GetGroup",
      "resource-groups:CreateGroup",
      "resource-groups:Tag",
      "resource-groups:GetGroupQuery",
      "resource-groups:GetGroupConfiguration",
      "resource-groups:GetTags",
      "resource-groups:DeleteGroup"
    ]
    resources = [for env in local.environment_config :
      "arn:aws:resource-groups:${local.account_region}:group/${var.application}-${env.name}-application-insights-resources"
    ]
  }

  statement {
    actions = [
      "applicationinsights:CreateApplication",
      "applicationinsights:TagResource",
      "applicationinsights:DescribeApplication",
      "applicationinsights:ListTagsForResource",
      "applicationinsights:DeleteApplication"
    ]
    resources = [for env in local.environment_config :
      "arn:aws:applicationinsights:${local.account_region}:application/resource-group/${var.application}-${env.name}-application-insights-resources"
    ]
  }

  # LOGGING
  statement {
    actions = [
      "logs:DescribeResourcePolicies",
      "logs:PutResourcePolicy",
      "logs:DeleteResourcePolicy",
      "logs:DescribeLogGroups"
    ]
    resources = [
      "arn:aws:logs:${local.account_region}:log-group::log-stream:"
    ]
  }

  statement {
    actions = [
      "logs:PutSubscriptionFilter"
    ]
    resources = [
      jsondecode(data.aws_ssm_parameter.log-destination-arn.value)["dev"],
      jsondecode(data.aws_ssm_parameter.log-destination-arn.value)["prod"]
    ]
  }

  statement {
    actions = [
      "logs:PutRetentionPolicy",
      "logs:ListTagsLogGroup",
      "logs:ListTagsForResource",
      "logs:DeleteLogGroup",
      "logs:CreateLogGroup",
      "logs:PutSubscriptionFilter",
      "logs:DescribeSubscriptionFilters",
      "logs:DeleteSubscriptionFilter",
      "logs:TagResource",
      "logs:AssociateKmsKey",
      "logs:DescribeLogStreams",
      "logs:DeleteLogStream"
    ]
    resources = [
      "arn:aws:logs:${local.account_region}:log-group:/aws/opensearch/*",
      "arn:aws:logs:${local.account_region}:log-group:/aws/rds/*",
      "arn:aws:logs:${local.account_region}:log-group:/aws/elasticache/*",
      "arn:aws:logs:${local.account_region}:log-group:codebuild/*",
      "arn:aws:logs:${local.account_region}:log-group:/conduit/*"
    ]
  }
}

resource "aws_iam_policy" "cloudwatch_and_logs" {
  name        = "${var.application}-${var.pipeline_name}-pipeline-cloudwatch-and-logs-access"
  path        = "/${var.application}/codebuild/"
  description = "Allow ${var.application} codebuild job to access cloudwatch and log resources"
  policy      = data.aws_iam_policy_document.cloudwatch_and_logs.json
}


# Roles
resource "aws_iam_role" "environment_pipeline_codepipeline" {
  name               = "${var.application}-${var.pipeline_name}-environment-pipeline-codepipeline"
  assume_role_policy = data.aws_iam_policy_document.assume_codepipeline_role.json
  tags               = local.tags
}

resource "aws_iam_role" "environment_pipeline_codebuild" {
  name               = "${var.application}-${var.pipeline_name}-environment-pipeline-codebuild"
  assume_role_policy = data.aws_iam_policy_document.assume_codebuild_role.json
  tags               = local.tags
}

resource "aws_iam_role_policy_attachment" "attach_iam_policy" {
  role       = aws_iam_role.environment_pipeline_codebuild.name
  policy_arn = aws_iam_policy.iam.arn
}

resource "aws_iam_role_policy_attachment" "attach_cloudformation_policy" {
  role       = aws_iam_role.environment_pipeline_codebuild.name
  policy_arn = aws_iam_policy.cloudformation.arn
}

resource "aws_iam_role_policy_attachment" "attach_codepipeline_policy" {
  role       = aws_iam_role.environment_pipeline_codebuild.name
  policy_arn = aws_iam_policy.codepipeline.arn
}

resource "aws_iam_role_policy_attachment" "attach_postgres_policy" {
  role       = aws_iam_role.environment_pipeline_codebuild.name
  policy_arn = aws_iam_policy.postgres.arn
}

resource "aws_iam_role_policy_attachment" "attach_load_balancer_policy" {
  role       = aws_iam_role.environment_pipeline_codebuild.name
  policy_arn = aws_iam_policy.load_balancer.arn
}

resource "aws_iam_role_policy_attachment" "attach_ecs_policy" {
  role       = aws_iam_role.environment_pipeline_codebuild.name
  policy_arn = aws_iam_policy.ecs.arn
}

resource "aws_iam_role_policy_attachment" "attach_origin_secret_rotate_policy" {
  role       = aws_iam_role.environment_pipeline_codebuild.name
  policy_arn = aws_iam_policy.origin_secret_rotate_access.arn
}

resource "aws_iam_role_policy_attachment" "attach_extensions_policy" {
  role       = aws_iam_role.environment_pipeline_codebuild.name
  policy_arn = aws_iam_policy.extensions.arn
}

resource "aws_iam_role_policy_attachment" "attach_cloudwatch_and_logs_policy" {
  role       = aws_iam_role.environment_pipeline_codebuild.name
  policy_arn = aws_iam_policy.cloudwatch_and_logs.arn
}


# Inline policies
resource "aws_iam_role_policy" "artifact_store_access_for_environment_codepipeline" {
  name   = "${var.application}-${var.pipeline_name}-artifact-store-access-for-environment-codepipeline"
  role   = aws_iam_role.environment_pipeline_codepipeline.name
  policy = data.aws_iam_policy_document.access_artifact_store.json
}

resource "aws_iam_role_policy" "artifact_store_access_for_environment_codebuild" {
  name   = "${var.application}-${var.pipeline_name}-artifact-store-access-for-environment-codebuild"
  role   = aws_iam_role.environment_pipeline_codebuild.name
  policy = data.aws_iam_policy_document.access_artifact_store.json
}

resource "aws_iam_role_policy" "log_access_for_environment_codebuild" {
  name   = "${var.application}-${var.pipeline_name}-log-access-for-environment-codebuild"
  role   = aws_iam_role.environment_pipeline_codebuild.name
  policy = data.aws_iam_policy_document.write_environment_pipeline_codebuild_logs.json
}

# Terraform state access
resource "aws_iam_role_policy" "state_bucket_access_for_environment_codebuild" {
  name   = "${var.application}-${var.pipeline_name}-state-bucket-access-for-environment-codebuild"
  role   = aws_iam_role.environment_pipeline_codebuild.name
  policy = data.aws_iam_policy_document.state_bucket_access.json
}

resource "aws_iam_role_policy" "state_kms_key_access_for_environment_codebuild" {
  name   = "${var.application}-${var.pipeline_name}-state-kms-key-access-for-environment-codebuild"
  role   = aws_iam_role.environment_pipeline_codebuild.name
  policy = data.aws_iam_policy_document.state_kms_key_access.json
}

resource "aws_iam_role_policy" "state_dynamo_db_access_for_environment_codebuild" {
  name   = "${var.application}-${var.pipeline_name}-state-dynamo-db-access-for-environment-codebuild"
  role   = aws_iam_role.environment_pipeline_codebuild.name
  policy = data.aws_iam_policy_document.state_dynamo_db_access.json
}

# VPC and Subnets
resource "aws_iam_role_policy" "ec2_read_access_for_environment_codebuild" {
  name   = "${var.application}-${var.pipeline_name}-ec2-read-access-for-environment-codebuild"
  role   = aws_iam_role.environment_pipeline_codebuild.name
  policy = data.aws_iam_policy_document.ec2_read_access.json
}

resource "aws_iam_role_policy" "ssm_read_access_for_environment_codebuild" {
  name   = "${var.application}-${var.pipeline_name}-ssm-read-access-for-environment-codebuild"
  role   = aws_iam_role.environment_pipeline_codebuild.name
  policy = data.aws_iam_policy_document.ssm_read_access.json
}

# Assume DNS account role
resource "aws_iam_role_policy" "dns_account_assume_role_for_environment_codebuild" {
  name   = "${var.application}-${var.pipeline_name}-dns-account-assume-role-for-environment-codebuild"
  role   = aws_iam_role.environment_pipeline_codebuild.name
  policy = data.aws_iam_policy_document.dns_account_assume_role.json
}

resource "aws_iam_role_policy" "certificate_for_environment_codebuild" {
  name   = "${var.application}-${var.pipeline_name}-certificate-for-environment-codebuild"
  role   = aws_iam_role.environment_pipeline_codebuild.name
  policy = data.aws_iam_policy_document.certificate.json
}

resource "aws_iam_role_policy" "security_group_for_environment_codebuild" {
  name   = "${var.application}-${var.pipeline_name}-security-group-for-environment-codebuild"
  role   = aws_iam_role.environment_pipeline_codebuild.name
  policy = data.aws_iam_policy_document.security_group.json
}

resource "aws_iam_role_policy" "ssm_parameter_for_environment_codebuild" {
  name   = "${var.application}-${var.pipeline_name}-ssm-parameter-for-environment-codebuild"
  role   = aws_iam_role.environment_pipeline_codebuild.name
  policy = data.aws_iam_policy_document.ssm_parameter.json
}

resource "aws_iam_role_policy" "kms_key_for_environment_codebuild" {
  name   = "${var.application}-${var.pipeline_name}-kms-key-for-environment-codebuild"
  role   = aws_iam_role.environment_pipeline_codebuild.name
  policy = data.aws_iam_policy_document.kms_key.json
}

resource "aws_iam_role_policy" "copilot_assume_role_for_environment_codebuild" {
  name   = "${var.application}-${var.pipeline_name}-copilot-assume-role-for-environment-codebuild"
  role   = aws_iam_role.environment_pipeline_codebuild.name
  policy = data.aws_iam_policy_document.copilot_assume_role.json
}

########### TRIGGERED PIPELINE RESOURCES ##########

#------PROD-TARGET-ACCOUNT------
resource "aws_iam_role" "trigger_pipeline" {
  for_each           = local.set_of_triggering_pipeline_names
  name               = "${var.application}-${var.pipeline_name}-trigger-pipeline-from-${each.value}"
  assume_role_policy = data.aws_iam_policy_document.assume_trigger_pipeline.json
  tags               = local.tags
}

data "aws_iam_policy_document" "assume_trigger_pipeline" {
  statement {
    effect = "Allow"
    principals {
      type        = "AWS"
      identifiers = local.triggering_pipeline_role_arns
    }
    actions = ["sts:AssumeRole"]
  }
}

resource "aws_iam_role_policy" "trigger_pipeline" {
  for_each = local.set_of_triggering_pipeline_names
  name     = "${var.application}-${var.pipeline_name}-trigger-pipeline-from-${each.value}"
  role     = aws_iam_role.trigger_pipeline[each.value].name
  policy   = data.aws_iam_policy_document.trigger_pipeline[each.value].json
}

data "aws_iam_policy_document" "trigger_pipeline" {
  for_each = local.set_of_triggering_pipeline_names
  statement {
    actions = [
      "codepipeline:StartPipelineExecution",
    ]
    resources = [
      aws_codepipeline.environment_pipeline.arn
    ]
  }
}

resource "aws_iam_role_policy" "assume_role_for_copilot_env_commands" {
  for_each = toset(local.triggered_by_another_pipeline ? [""] : [])
  name     = "${var.application}-${var.pipeline_name}-assume-role-for-copilot-env-commands"
  role     = aws_iam_role.environment_pipeline_codebuild.name
  policy   = data.aws_iam_policy_document.assume_role_for_copilot_env_commands_policy_document[""].json
}

data "aws_iam_policy_document" "assume_role_for_copilot_env_commands_policy_document" {
  for_each = toset(local.triggered_by_another_pipeline ? [""] : [])
  statement {
    actions = [
      "sts:AssumeRole"
    ]
    resources = local.triggering_pipeline_role_arns
  }

  statement {
    actions = [
      "kms:*",
    ]
    resources = [
      "arn:aws:kms:${data.aws_region.current.region}:${local.triggering_account_id}:key/*"
    ]
  }

  statement {
    actions = [
      "s3:*",
    ]
    resources = [
      "arn:aws:s3:::stackset-${var.application}-*-pipelinebuiltartifactbuc-*"
    ]
  }
}

#------NON-PROD-SOURCE-ACCOUNT------

resource "aws_iam_role_policy" "assume_role_to_trigger_pipeline_policy" {
  for_each = toset(local.triggers_another_pipeline ? [""] : [])
  name     = "${var.application}-${var.pipeline_name}-assume-role-to-trigger-codepipeline-policy"
  role     = aws_iam_role.environment_pipeline_codebuild.name
  policy   = data.aws_iam_policy_document.assume_role_to_trigger_codepipeline_policy_document[""].json
}

data "aws_iam_policy_document" "assume_role_to_trigger_codepipeline_policy_document" {
  for_each = toset(local.triggers_another_pipeline ? [""] : [])
  statement {
    actions = [
      "sts:AssumeRole"
    ]
    resources = [local.triggered_pipeline_account_role]
  }
}<|MERGE_RESOLUTION|>--- conflicted
+++ resolved
@@ -417,73 +417,6 @@
     ]
   }
 }
-
-<<<<<<< HEAD
-=======
-data "aws_iam_policy_document" "cloudwatch" {
-  dynamic "statement" {
-    for_each = local.environment_config
-    content {
-      actions = [
-        "cloudwatch:GetDashboard",
-        "cloudwatch:PutDashboard",
-        "cloudwatch:DeleteDashboards"
-      ]
-      resources = [
-        "arn:aws:cloudwatch::${data.aws_caller_identity.current.account_id}:dashboard/${var.application}-${statement.value.name}-compute"
-      ]
-    }
-  }
-
-  dynamic "statement" {
-    for_each = local.environment_config
-    content {
-      actions = [
-        "resource-groups:GetGroup",
-        "resource-groups:CreateGroup",
-        "resource-groups:Tag",
-        "resource-groups:GetGroupQuery",
-        "resource-groups:GetGroupConfiguration",
-        "resource-groups:GetTags",
-        "resource-groups:DeleteGroup"
-      ]
-      resources = [
-        "arn:aws:resource-groups:${local.account_region}:group/${var.application}-${statement.value.name}-application-insights-resources"
-      ]
-    }
-  }
-
-  dynamic "statement" {
-    for_each = local.environment_config
-    content {
-      actions = [
-        "applicationinsights:CreateApplication",
-        "applicationinsights:TagResource",
-        "applicationinsights:DescribeApplication",
-        "applicationinsights:ListTagsForResource",
-        "applicationinsights:DeleteApplication"
-      ]
-      resources = [
-        "arn:aws:applicationinsights:${local.account_region}:application/resource-group/${var.application}-${statement.value.name}-application-insights-resources"
-      ]
-    }
-  }
-
-  # Allow creation of Application Insights service-linked role 
-  # This SLR is created once per account and shared by all Application Insights applications
-  statement {
-    actions = ["iam:CreateServiceLinkedRole"]
-    resources = [
-      "arn:aws:iam::${data.aws_caller_identity.current.account_id}:role/aws-service-role/application-insights.amazonaws.com/AWSServiceRoleForApplicationInsights"
-    ]
-    condition {
-      test     = "StringLike"
-      variable = "iam:AWSServiceName"
-      values   = ["application-insights.amazonaws.com"]
-    }
-  }
-}
->>>>>>> 8425006a
 
 data "aws_ssm_parameter" "log-destination-arn" {
   name = "/copilot/tools/central_log_groups"
