data "aws_ssm_parameter" "connection_name" {
  name = "/codestarconnection/name"
}

data "external" "codestar_connections" {
  program = ["bash", "-c", <<-EOT
    aws codeconnections list-connections --provider-type GitHub --query "Connections[?ConnectionName=='${data.aws_ssm_parameter.connection_name.value}' && ConnectionStatus=='AVAILABLE'] | [0]" --output json
  EOT
  ]
}

resource "aws_codepipeline" "environment_pipeline" {
  name          = "${var.application}-${var.pipeline_name}-environment-pipeline"
  role_arn      = aws_iam_role.environment_pipeline_codepipeline.arn
  depends_on    = [aws_iam_role_policy.artifact_store_access_for_environment_codebuild]
  pipeline_type = "V2"

  variable {
    name          = "PLATFORM_HELPER_VERSION_OVERRIDE"
    default_value = "NONE"
    description   = "Override the platform-helper default version specified in platform-config"
  }

  artifact_store {
    location = aws_s3_bucket.artifact_store.bucket
    type     = "S3"

    encryption_key {
      id   = aws_kms_key.artifact_store_kms_key.arn
      type = "KMS"
    }
  }

  #  TODO - THIS MIGHT NO LONGER BE NECESSARY https://github.com/hashicorp/terraform-provider-aws/issues/39347
  trigger {
    provider_type = "CodeStarSourceConnection"
    git_configuration {
      source_action_name = "GitCheckout"
      push {
        branches {
          includes = [
            var.trigger_on_push ? var.deploy_repository_branch : "NO_TRIGGER"
          ]
        }
      }
    }
  }

  stage {
    name = "Source"

    action {
      name             = "GitCheckout"
      category         = "Source"
      owner            = "AWS"
      provider         = "CodeStarSourceConnection"
      version          = "1"
      output_artifacts = ["project_deployment_source"]

      configuration = {
<<<<<<< HEAD
        ConnectionArn    = data.aws_codestarconnections_connection.github_codestar_connection.arn
        FullRepositoryId = var.deploy_repository
        BranchName       = var.deploy_repository_branch
=======
        ConnectionArn    = data.external.codestar_connections.result["ConnectionArn"]
        FullRepositoryId = var.repository
        BranchName       = var.branch
>>>>>>> 6edfecea
        DetectChanges    = var.trigger_on_push
      }
    }
  }

  stage {
    name = "Install-Build-Tools"

    action {
      name             = "InstallTools"
      category         = "Build"
      owner            = "AWS"
      provider         = "CodeBuild"
      input_artifacts  = ["project_deployment_source"]
      output_artifacts = ["build_output"]
      version          = "1"
      namespace        = "slack"

      configuration = {
        ProjectName   = "${var.application}-${var.pipeline_name}-environment-pipeline-build"
        PrimarySource = "project_deployment_source"
        EnvironmentVariables : jsonencode([
          { name : "APPLICATION", value : var.application },
          { name : "PIPELINE_NAME", value : var.pipeline_name },
          { name : "REPOSITORY", value : var.deploy_repository },
          { name : "SLACK_CHANNEL_ID", value : var.slack_channel, type : "PARAMETER_STORE" },
          { name : "PLATFORM_HELPER_VERSION_OVERRIDE", value : "#{variables.PLATFORM_HELPER_VERSION_OVERRIDE}" },
        ])
      }
    }
  }

  dynamic "stage" {
    for_each = local.stages
    content {
      name = stage.value.stage_name

      action {
        name             = stage.value.name
        category         = stage.value.category
        owner            = stage.value.owner
        provider         = stage.value.provider
        input_artifacts  = stage.value.input_artifacts
        output_artifacts = stage.value.output_artifacts
        version          = "1"
        configuration    = stage.value.configuration
        namespace        = stage.value.namespace
      }
    }
  }

  tags = local.tags
}<|MERGE_RESOLUTION|>--- conflicted
+++ resolved
@@ -58,15 +58,9 @@
       output_artifacts = ["project_deployment_source"]
 
       configuration = {
-<<<<<<< HEAD
-        ConnectionArn    = data.aws_codestarconnections_connection.github_codestar_connection.arn
+        ConnectionArn    = data.external.codestar_connections.result["ConnectionArn"]
         FullRepositoryId = var.deploy_repository
         BranchName       = var.deploy_repository_branch
-=======
-        ConnectionArn    = data.external.codestar_connections.result["ConnectionArn"]
-        FullRepositoryId = var.repository
-        BranchName       = var.branch
->>>>>>> 6edfecea
         DetectChanges    = var.trigger_on_push
       }
     }
