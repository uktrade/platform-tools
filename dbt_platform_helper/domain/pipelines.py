--- conflicted
+++ resolved
@@ -69,12 +69,6 @@
         for config in environment_pipelines_config.values():
             account = config.get("account")
             deploy_account_id = account_id_lookup.get(account)
-<<<<<<< HEAD
-            if deploy_account_id is None:
-                self.io.error(f"No deploy account ID found for account '{account}'")
-
-=======
->>>>>>> 56c29e68
             accounts.add((account, deploy_account_id))
 
         return list(accounts)
