--- conflicted
+++ resolved
@@ -208,12 +208,9 @@
         codebases = [json.loads(p["Value"]) for p in parameters]
 
         if not codebases:
-<<<<<<< HEAD
             raise NoCopilotCodebasesFoundError(application.name)
-=======
             # TODO Is this really an error? Or just no codebases so we could return an empty list?
             raise NoCopilotCodebasesFoundError
->>>>>>> 9ad8c67d
         return codebases
 
     def __start_build_with_confirmation(
