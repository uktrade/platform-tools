--- conflicted
+++ resolved
@@ -11,7 +11,6 @@
 
 from dbt_platform_helper.exceptions import ApplicationDeploymentNotTriggered
 from dbt_platform_helper.exceptions import ApplicationEnvironmentNotFoundError
-from dbt_platform_helper.exceptions import CopilotCodebaseNotFoundError
 from dbt_platform_helper.exceptions import NoCopilotCodebasesFoundError
 from dbt_platform_helper.exceptions import NotInCodeBaseRepositoryError
 from dbt_platform_helper.utils.application import Application
@@ -145,14 +144,7 @@
         if not application.environments.get(env):
             raise ApplicationEnvironmentNotFoundError(env)
 
-<<<<<<< HEAD
-        try:
-            json.loads(self.check_codebase_exists_fn(session, application, codebase))
-        except json.JSONDecodeError:
-            raise CopilotCodebaseNotFoundError(codebase)
-=======
         self.check_codebase_exists_fn(session, application, codebase)
->>>>>>> 5b30f558
 
         self.check_image_exists_fn(session, application, codebase, commit)
 
