--- conflicted
+++ resolved
@@ -21,11 +21,7 @@
 from dbt_platform_helper.utils.aws import get_build_url_from_pipeline_execution_id
 from dbt_platform_helper.utils.aws import list_latest_images
 from dbt_platform_helper.utils.aws import start_build_extraction
-<<<<<<< HEAD
-=======
 from dbt_platform_helper.utils.aws import start_pipeline_and_return_execution_id
-from dbt_platform_helper.utils.files import mkfile
->>>>>>> ea5c9d62
 from dbt_platform_helper.utils.git import check_if_commit_exists
 from dbt_platform_helper.utils.template import setup_templates
 
@@ -161,22 +157,13 @@
 
         self.check_image_exists(session, application, codebase, commit)
 
-<<<<<<< HEAD
-        codebuild_client = session.client("codebuild")
-        build_url = self.__start_build_with_confirmation(
-            codebuild_client,
-            self.get_build_url_from_arn,
-            f'You are about to deploy "{app}" for "{codebase}" with commit "{commit}" to the "{env}" environment. Do you want to continue?',
-=======
         pipeline_name = f"{app}-{codebase}-manual-release-pipeline"
         codepipeline_client = session.client("codepipeline")
 
         build_url = self.__start_pipeline_execution_with_confirmation(
-            self.confirm,
             codepipeline_client,
             self.get_build_url_from_pipeline_execution_id,
             f'You are about to deploy "{app}" for "{codebase}" with commit "{commit}" to the "{env}" environment using the "{pipeline_name}" deployment pipeline. Do you want to continue?',
->>>>>>> ea5c9d62
             {
                 "name": pipeline_name,
                 "variables": [
@@ -242,13 +229,12 @@
 
     def __start_pipeline_execution_with_confirmation(
         self,
-        confirm,
         codepipeline_client,
         get_build_url_from_pipeline_execution_id,
         confirmation_message,
         build_options,
     ):
-        if confirm(confirmation_message):
+        if self.io.confirm(confirmation_message):
             execution_id = self.start_pipeline_and_return_execution_id(
                 codepipeline_client, build_options
             )
