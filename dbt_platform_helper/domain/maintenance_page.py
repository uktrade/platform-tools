--- conflicted
+++ resolved
@@ -161,7 +161,9 @@
         application: Application,
         user_prompt_callback: Callable[[str], bool] = click.confirm,
         echo: Callable[[str], str] = click.secho,
-        find_https_listener: Callable[[boto3.Session, str, str], str] = find_https_listener,
+        get_https_listener_for_application: Callable[
+            [boto3.Session, str, str], str
+        ] = get_https_listener_for_application,
         # TODO refactor get_maintenance_page_type, add_maintenance_page, remove_maintenance_page into MaintenancePage class with LoadBalancerProvider as the dependency
         get_maintenance_page_type: Callable[
             [boto3.Session, str], Union[str, None]
@@ -175,7 +177,7 @@
         self.application = application
         self.user_prompt_callback = user_prompt_callback
         self.echo = echo
-        self.find_https_listener = find_https_listener
+        self.get_https_listener_for_application = get_https_listener_for_application
         self.get_maintenance_page_type = get_maintenance_page_type
         self.get_env_ips = get_env_ips
         self.add_maintenance_page = add_maintenance_page
@@ -197,17 +199,10 @@
 
         application_environment = get_app_environment(self.application, env)
         try:
-<<<<<<< HEAD
-            https_listener = get_https_listener_for_application(
-                application_environment.session, app, env
-            )
-            current_maintenance_page = get_maintenance_page(
-=======
-            https_listener = self.find_https_listener(
+            https_listener = self.get_https_listener_for_application(
                 application_environment.session, self.application.name, env
             )
             current_maintenance_page = self.get_maintenance_page_type(
->>>>>>> bbc5d2b4
                 application_environment.session, https_listener
             )
             remove_current_maintenance_page = False
@@ -265,17 +260,10 @@
         application_environment = get_app_environment(self.application, env)
 
         try:
-<<<<<<< HEAD
-            https_listener = get_https_listener_for_application(
-                application_environment.session, app, env
-            )
-            current_maintenance_page = get_maintenance_page(
-=======
-            https_listener = self.find_https_listener(
+            https_listener = self.get_https_listener_for_application(
                 application_environment.session, self.application.name, env
             )
             current_maintenance_page = self.get_maintenance_page_type(
->>>>>>> bbc5d2b4
                 application_environment.session, https_listener
             )
 
