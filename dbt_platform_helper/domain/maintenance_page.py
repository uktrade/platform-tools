--- conflicted
+++ resolved
@@ -159,16 +159,10 @@
     def __init__(
         self,
         application: Application,
-<<<<<<< HEAD
         io: ClickIOProvider = ClickIOProvider(),
-        find_https_listener: Callable[[boto3.Session, str, str], str] = find_https_listener,
-=======
-        user_prompt_callback: Callable[[str], bool] = click.confirm,
-        echo: Callable[[str], str] = click.secho,
         get_https_listener_for_application: Callable[
             [boto3.Session, str, str], str
         ] = get_https_listener_for_application,
->>>>>>> 15e80e5d
         # TODO refactor get_maintenance_page_type, add_maintenance_page, remove_maintenance_page into MaintenancePage class with LoadBalancerProvider as the dependency
         get_maintenance_page_type: Callable[
             [boto3.Session, str], Union[str, None]
@@ -180,14 +174,8 @@
         remove_maintenance_page: Callable[[boto3.Session, str], None] = remove_maintenance_page,
     ):
         self.application = application
-<<<<<<< HEAD
         self.io = io
-        self.find_https_listener = find_https_listener
-=======
-        self.user_prompt_callback = user_prompt_callback
-        self.echo = echo
         self.get_https_listener_for_application = get_https_listener_for_application
->>>>>>> 15e80e5d
         self.get_maintenance_page_type = get_maintenance_page_type
         self.get_env_ips = get_env_ips
         self.add_maintenance_page = add_maintenance_page
