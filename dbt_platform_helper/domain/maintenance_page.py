import itertools
import random
import re
import string
from pathlib import Path
from typing import Callable
from typing import List
from typing import Union

import boto3
import click

from dbt_platform_helper.platform_exception import PlatformException
from dbt_platform_helper.providers.io import ClickIOProvider
from dbt_platform_helper.providers.load_balancers import ListenerNotFoundException
from dbt_platform_helper.providers.load_balancers import ListenerRuleNotFoundException
from dbt_platform_helper.providers.load_balancers import LoadBalancerNotFoundException
from dbt_platform_helper.providers.load_balancers import (
    get_https_listener_for_application,
)
from dbt_platform_helper.utils.application import Application
from dbt_platform_helper.utils.application import Environment
from dbt_platform_helper.utils.application import Service


class MaintenancePageException(PlatformException):
    pass


class LoadBalancedWebServiceNotFoundException(MaintenancePageException):
    def __init__(self, application_name):
        super().__init__(f"No services deployed yet to {application_name} ")


def get_maintenance_page_type(session: boto3.Session, listener_arn: str) -> Union[str, None]:
    lb_client = session.client("elbv2")

    rules = lb_client.describe_rules(ListenerArn=listener_arn)["Rules"]
    tag_descriptions = get_rules_tag_descriptions(rules, lb_client)

    maintenance_page_type = None
    for description in tag_descriptions:
        tags = {t["Key"]: t["Value"] for t in description["Tags"]}
        if tags.get("name") == "MaintenancePage":
            maintenance_page_type = tags.get("type")

    return maintenance_page_type


def get_env_ips(vpc: str, application_environment: Environment) -> List[str]:
    account_name = f"{application_environment.session.profile_name}-vpc"
    vpc_name = vpc if vpc else account_name
    ssm_client = application_environment.session.client("ssm")

    try:
        param_value = ssm_client.get_parameter(Name=f"/{vpc_name}/EGRESS_IPS")["Parameter"]["Value"]
    except ssm_client.exceptions.ParameterNotFound:
        click.secho(f"No parameter found with name: /{vpc_name}/EGRESS_IPS")
        raise click.Abort

    return [ip.strip() for ip in param_value.split(",")]


def add_maintenance_page(
    session: boto3.Session,
    listener_arn: str,
    app: str,
    env: str,
    services: List[Service],
    allowed_ips: tuple,
    template: str = "default",
):
    lb_client = session.client("elbv2")
    maintenance_page_content = get_maintenance_page_template(template)
    bypass_value = "".join(random.choices(string.ascii_lowercase + string.digits, k=12))

    rule_priority = itertools.count(start=1)
    try:
        for svc in services:
            target_group_arn = find_target_group(app, env, svc.name, session)

            # not all of an application's services are guaranteed to have been deployed to an environment
            if not target_group_arn:
                continue

            for ip in allowed_ips:
                create_header_rule(
                    lb_client,
                    listener_arn,
                    target_group_arn,
                    "X-Forwarded-For",
                    [ip],
                    "AllowedIps",
                    next(rule_priority),
                )
                create_source_ip_rule(
                    lb_client,
                    listener_arn,
                    target_group_arn,
                    [ip],
                    "AllowedSourceIps",
                    next(rule_priority),
                )

            create_header_rule(
                lb_client,
                listener_arn,
                target_group_arn,
                "Bypass-Key",
                [bypass_value],
                "BypassIpFilter",
                next(rule_priority),
            )

            click.secho(
                f"\nUse a browser plugin to add `Bypass-Key` header with value {bypass_value} to your requests. For more detail, visit https://platform.readme.trade.gov.uk/next-steps/put-a-service-under-maintenance/",
                fg="green",
            )

<<<<<<< HEAD
        lb_client.create_rule(
            ListenerArn=listener_arn,
            Priority=next(rule_priority),
            Conditions=[
                {
                    "Field": "path-pattern",
                    "PathPatternConfig": {"Values": ["/*"]},
                }
            ],
            Actions=[
                {
                    "Type": "fixed-response",
                    "FixedResponseConfig": {
                        "StatusCode": "503",
                        "ContentType": "text/html",
                        "MessageBody": maintenance_page_content,
                    },
                }
            ],
            Tags=[
                {"Key": "name", "Value": "MaintenancePage"},
                {"Key": "type", "Value": template},
            ],
=======
        click.secho(
            f"\nUse a browser plugin to add `Bypass-Key` header with value {bypass_value} to your requests. For more detail, visit https://platform.readme.trade.gov.uk/next-steps/put-a-service-under-maintenance/",
>>>>>>> b7da5bf3
        )
    except Exception:
        clean_up_maintenance_page_rules(session, listener_arn)


def clean_up_maintenance_page_rules(
    session: boto3.Session, listener_arn: str, fail_when_not_deleted: bool = False
) -> dict[str, bool]:
    lb_client = session.client("elbv2")

    rules = lb_client.describe_rules(ListenerArn=listener_arn)["Rules"]
    tag_descriptions = get_rules_tag_descriptions(rules, lb_client)

    deletes = {}
    for name in ["MaintenancePage", "AllowedIps", "BypassIpFilter", "AllowedSourceIps"]:
        deleted = delete_listener_rule(tag_descriptions, name, lb_client)
        deletes[name] = deleted
        if fail_when_not_deleted and name == "MaintenancePage" and not deleted:
            raise ListenerRuleNotFoundException()

    return deletes


def remove_maintenance_page(session: boto3.Session, listener_arn: str):
    clean_up_maintenance_page_rules(session, listener_arn, True)


class MaintenancePage:
    def __init__(
        self,
        application: Application,
        io: ClickIOProvider = ClickIOProvider(),
        get_https_listener_for_application: Callable[
            [boto3.Session, str, str], str
        ] = get_https_listener_for_application,
        # TODO refactor get_maintenance_page_type, add_maintenance_page, remove_maintenance_page into MaintenancePage class with LoadBalancerProvider as the dependency
        get_maintenance_page_type: Callable[
            [boto3.Session, str], Union[str, None]
        ] = get_maintenance_page_type,
        get_env_ips: Callable[[str, Environment], List[str]] = get_env_ips,
        add_maintenance_page: Callable[
            [boto3.Session, str, str, str, List[Service], tuple, str], None
        ] = add_maintenance_page,
        remove_maintenance_page: Callable[[boto3.Session, str], None] = remove_maintenance_page,
    ):
        self.application = application
        self.get_https_listener_for_application = get_https_listener_for_application
        self.io = io
        self.get_maintenance_page_type = get_maintenance_page_type
        self.get_env_ips = get_env_ips
        self.add_maintenance_page = add_maintenance_page
        self.remove_maintenance_page = remove_maintenance_page

    def _get_deployed_load_balanced_web_services(self, app: Application, svc: List[str]):
        if "*" in svc:
            services = [s for s in app.services.values() if s.kind == "Load Balanced Web Service"]
        else:
            all_services = [get_app_service(app, s) for s in list(svc)]
            services = [s for s in all_services if s.kind == "Load Balanced Web Service"]
        if not services:
            raise LoadBalancedWebServiceNotFoundException(app.name)
        return services

    def activate(self, env: str, services: List[str], template: str, vpc: Union[str, None]):

        services = self._get_deployed_load_balanced_web_services(self.application, services)
        application_environment = get_app_environment(self.application, env)

        try:
            https_listener = self.get_https_listener_for_application(
                application_environment.session, self.application.name, env
            )
            current_maintenance_page = self.get_maintenance_page_type(
                application_environment.session, https_listener
            )
            remove_current_maintenance_page = False
            if current_maintenance_page:
                remove_current_maintenance_page = self.io.confirm(
                    f"There is currently a '{current_maintenance_page}' maintenance page for the {env} "
                    f"environment in {self.application.name}.\nWould you like to replace it with a '{template}' "
                    f"maintenance page?"
                )
                if not remove_current_maintenance_page:
                    return

            if remove_current_maintenance_page or self.io.confirm(
                f"You are about to enable the '{template}' maintenance page for the {env} "
                f"environment in {self.application.name}.\nWould you like to continue?"
            ):
                if current_maintenance_page and remove_current_maintenance_page:
                    self.remove_maintenance_page(application_environment.session, https_listener)

                allowed_ips = self.get_env_ips(vpc, application_environment)

                self.add_maintenance_page(
                    application_environment.session,
                    https_listener,
                    self.application.name,
                    env,
                    services,
                    allowed_ips,
                    template,
                )
                self.io.info(
                    f"Maintenance page '{template}' added for environment {env} in application {self.application.name}",
                )

        except LoadBalancerNotFoundException:
            # TODO push exception to command layer
            self.io.abort_with_error(
                f"No load balancer found for environment {env} in the application {self.application.name}.",
            )

        except ListenerNotFoundException:
            # TODO push exception to command layer
            self.io.abort_with_error(
                f"No HTTPS listener found for environment {env} in the application {self.application.name}.",
            )

    def deactivate(self, env: str):
        application_environment = get_app_environment(self.application, env)

        try:
            https_listener = self.get_https_listener_for_application(
                application_environment.session, self.application.name, env
            )
            current_maintenance_page = self.get_maintenance_page_type(
                application_environment.session, https_listener
            )

            # TODO discuss, reduce number of return statements but more nested if statements
            if not current_maintenance_page:
                self.io.warn("There is no current maintenance page to remove")
                return

            if not self.io.confirm(
                f"There is currently a '{current_maintenance_page}' maintenance page, "
                f"would you like to remove it?"
            ):
                return

            self.remove_maintenance_page(application_environment.session, https_listener)
            self.io.info(
                f"Maintenance page removed from environment {env} in application {self.application.name}",
            )

        except LoadBalancerNotFoundException:
            # TODO push exception to command layer
            self.io.abort_with_error(
                f"No load balancer found for environment {env} in the application {self.application.name}.",
            )

        except ListenerNotFoundException:
            # TODO push exception to command layer
            self.io.abort_with_error(
                f"No HTTPS listener found for environment {env} in the application {self.application.name}.",
            )


def get_app_service(application: Application, svc_name: str) -> Service:
    application_service = application.services.get(svc_name)

    if not application_service:
        # TODO raise exception instead of abort
        click.secho(
            f"The service {svc_name} was not found in the application {application.name}. "
            f"It either does not exist, or has not been deployed.",
            fg="red",
        )
        raise click.Abort

    return application_service


def get_app_environment(application: Application, env_name: str) -> Environment:
    application_environment = application.environments.get(env_name)

    if not application_environment:
        click.secho(
            f"The environment {env_name} was not found in the application {application.name}. "
            f"It either does not exist, or has not been deployed.",
            fg="red",
        )
        raise click.Abort

    return application_environment


def get_rules_tag_descriptions(rules: list, lb_client):
    tag_descriptions = []
    chunk_size = 20

    for i in range(0, len(rules), chunk_size):
        chunk = rules[i : i + chunk_size]
        resource_arns = [r["RuleArn"] for r in chunk]
        response = lb_client.describe_tags(ResourceArns=resource_arns)
        tag_descriptions.extend(response["TagDescriptions"])

    return tag_descriptions


def delete_listener_rule(tag_descriptions: list, tag_name: str, lb_client: boto3.client):
    current_rule_arn = None

    for description in tag_descriptions:
        tags = {t["Key"]: t["Value"] for t in description["Tags"]}
        if tags.get("name") == tag_name:
            current_rule_arn = description["ResourceArn"]
            if current_rule_arn:
                lb_client.delete_rule(RuleArn=current_rule_arn)

    return current_rule_arn


def get_maintenance_page_template(template) -> str:
    template_contents = (
        Path(__file__)
        .parent.parent.joinpath(
            f"templates/svc/maintenance_pages/{template}.html",
        )
        .read_text()
        .replace("\n", "")
    )

    # [^\S]\s+ - Remove any space that is not preceded by a non-space character.
    return re.sub(r"[^\S]\s+", "", template_contents)


def find_target_group(app: str, env: str, svc: str, session: boto3.Session) -> str:
    rg_tagging_client = session.client("resourcegroupstaggingapi")
    response = rg_tagging_client.get_resources(
        TagFilters=[
            {
                "Key": "copilot-application",
                "Values": [
                    app,
                ],
                "Key": "copilot-environment",
                "Values": [
                    env,
                ],
                "Key": "copilot-service",
                "Values": [
                    svc,
                ],
            },
        ],
        ResourceTypeFilters=[
            "elasticloadbalancing:targetgroup",
        ],
    )
    for resource in response["ResourceTagMappingList"]:
        tags = {tag["Key"]: tag["Value"] for tag in resource["Tags"]}

        if (
            "copilot-service" in tags
            and tags["copilot-service"] == svc
            and "copilot-environment" in tags
            and tags["copilot-environment"] == env
            and "copilot-application" in tags
            and tags["copilot-application"] == app
        ):
            return resource["ResourceARN"]

    click.secho(
        f"No target group found for application: {app}, environment: {env}, service: {svc}",
        fg="red",
    )

    return None


def create_header_rule(
    lb_client: boto3.client,
    listener_arn: str,
    target_group_arn: str,
    header_name: str,
    values: list,
    rule_name: str,
    priority: int,
):
    conditions = get_host_conditions(lb_client, listener_arn, target_group_arn)

    # add new condition to existing conditions
    combined_conditions = [
        {
            "Field": "http-header",
            "HttpHeaderConfig": {"HttpHeaderName": header_name, "Values": values},
        }
    ] + conditions

    lb_client.create_rule(
        ListenerArn=listener_arn,
        Priority=priority,
        Conditions=combined_conditions,
        Actions=[{"Type": "forward", "TargetGroupArn": target_group_arn}],
        Tags=[
            {"Key": "name", "Value": rule_name},
        ],
    )

    click.secho(
        f"Creating listener rule {rule_name} for HTTPS Listener with arn {listener_arn}.\n\nIf request header {header_name} contains one of the values {values}, the request will be forwarded to target group with arn {target_group_arn}.",
        fg="green",
    )


def normalise_to_cidr(ip: str):
    if "/" in ip:
        return ip
    SINGLE_IPV4_CIDR_PREFIX_LENGTH = "32"
    return f"{ip}/{SINGLE_IPV4_CIDR_PREFIX_LENGTH}"


def create_source_ip_rule(
    lb_client: boto3.client,
    listener_arn: str,
    target_group_arn: str,
    values: list,
    rule_name: str,
    priority: int,
):
    conditions = get_host_conditions(lb_client, listener_arn, target_group_arn)

    # add new condition to existing conditions

    combined_conditions = [
        {
            "Field": "source-ip",
            "SourceIpConfig": {"Values": [normalise_to_cidr(value) for value in values]},
        }
    ] + conditions

    lb_client.create_rule(
        ListenerArn=listener_arn,
        Priority=priority,
        Conditions=combined_conditions,
        Actions=[{"Type": "forward", "TargetGroupArn": target_group_arn}],
        Tags=[
            {"Key": "name", "Value": rule_name},
        ],
    )

    click.secho(
        f"Creating listener rule {rule_name} for HTTPS Listener with arn {listener_arn}.\n\nIf request source ip matches one of the values {values}, the request will be forwarded to target group with arn {target_group_arn}.",
        fg="green",
    )


def get_host_conditions(lb_client: boto3.client, listener_arn: str, target_group_arn: str):
    rules = lb_client.describe_rules(ListenerArn=listener_arn)["Rules"]

    # Get current set of forwarding conditions for the target group
    for rule in rules:
        for action in rule["Actions"]:
            if action["Type"] == "forward" and action["TargetGroupArn"] == target_group_arn:
                conditions = rule["Conditions"]

    # filter to host-header conditions
    conditions = [
        {i: condition[i] for i in condition if i != "Values"}
        for condition in conditions
        if condition["Field"] == "host-header"
    ]

    # remove internal hosts
    conditions[0]["HostHeaderConfig"]["Values"] = [
        v for v in conditions[0]["HostHeaderConfig"]["Values"]
    ]

    return conditions<|MERGE_RESOLUTION|>--- conflicted
+++ resolved
@@ -112,12 +112,10 @@
                 next(rule_priority),
             )
 
-            click.secho(
-                f"\nUse a browser plugin to add `Bypass-Key` header with value {bypass_value} to your requests. For more detail, visit https://platform.readme.trade.gov.uk/next-steps/put-a-service-under-maintenance/",
-                fg="green",
-            )
-
-<<<<<<< HEAD
+        click.secho(
+            f"\nUse a browser plugin to add `Bypass-Key` header with value {bypass_value} to your requests. For more detail, visit https://platform.readme.trade.gov.uk/next-steps/put-a-service-under-maintenance/",
+        )
+
         lb_client.create_rule(
             ListenerArn=listener_arn,
             Priority=next(rule_priority),
@@ -141,10 +139,6 @@
                 {"Key": "name", "Value": "MaintenancePage"},
                 {"Key": "type", "Value": template},
             ],
-=======
-        click.secho(
-            f"\nUse a browser plugin to add `Bypass-Key` header with value {bypass_value} to your requests. For more detail, visit https://platform.readme.trade.gov.uk/next-steps/put-a-service-under-maintenance/",
->>>>>>> b7da5bf3
         )
     except Exception:
         clean_up_maintenance_page_rules(session, listener_arn)
