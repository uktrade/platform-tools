from collections import defaultdict
from pathlib import Path

import boto3
import click

from dbt_platform_helper.platform_exception import PlatformException
<<<<<<< HEAD
from dbt_platform_helper.providers.aws import AWSException
=======
>>>>>>> d5783d0a
from dbt_platform_helper.providers.files import FileProvider
from dbt_platform_helper.providers.load_balancers import find_https_listener
from dbt_platform_helper.providers.vpc import VpcProvider
from dbt_platform_helper.utils.aws import get_aws_session_or_abort
from dbt_platform_helper.utils.template import S3_CROSS_ACCOUNT_POLICY
from dbt_platform_helper.utils.template import camel_case
from dbt_platform_helper.utils.template import setup_templates


# TODO - prob some error message here... e.g. "VPC: {vpc_name} not found in account, check your platform-config.yaml and aws-profile configuration"
class VPCNotFoundError(PlatformException):
    pass


# TODO - move helper functions into suitable provider classes
# VPC Provider method
def get_subnet_ids(session, vpc_id, environment_name):
    subnets = session.client("ec2").describe_subnets(
        Filters=[{"Name": "vpc-id", "Values": [vpc_id]}]
    )["Subnets"]

    if not subnets:
        click.secho(f"No subnets found for VPC with id: {vpc_id}.", fg="red")
        raise click.Abort

    public_tag = {"Key": "subnet_type", "Value": "public"}
    public_subnets = [subnet["SubnetId"] for subnet in subnets if public_tag in subnet["Tags"]]
    private_tag = {"Key": "subnet_type", "Value": "private"}
    private_subnets = [subnet["SubnetId"] for subnet in subnets if private_tag in subnet["Tags"]]

    # This call and the method declaration can be removed when we stop using AWS Copilot to deploy the services
    public_subnets, private_subnets = _match_subnet_id_order_to_cloudformation_exports(
        session,
        environment_name,
        public_subnets,
        private_subnets,
    )

    return public_subnets, private_subnets


def _match_subnet_id_order_to_cloudformation_exports(
    session, environment_name, public_subnets, private_subnets
):
    public_subnet_exports = []
    private_subnet_exports = []
    for page in session.client("cloudformation").get_paginator("list_exports").paginate():
        for export in page["Exports"]:
            if f"-{environment_name}-" in export["Name"]:
                if export["Name"].endswith("-PublicSubnets"):
                    public_subnet_exports = export["Value"].split(",")
                if export["Name"].endswith("-PrivateSubnets"):
                    private_subnet_exports = export["Value"].split(",")

    # If the elements match, regardless of order, use the list from the CloudFormation exports
    if set(public_subnets) == set(public_subnet_exports):
        public_subnets = public_subnet_exports
    if set(private_subnets) == set(private_subnet_exports):
        private_subnets = private_subnet_exports

    return public_subnets, private_subnets


def get_cert_arn(session, application, env_name):
    try:
        arn = find_https_certificate(session, application, env_name)
    except:
        click.secho(
            f"No certificate found with domain name matching environment {env_name}.", fg="red"
        )
        raise click.Abort

    return arn


<<<<<<< HEAD
=======
def get_vpc_id(session, env_name, vpc_name=None):
    if not vpc_name:
        vpc_name = f"{session.profile_name}-{env_name}"

    filters = [{"Name": "tag:Name", "Values": [vpc_name]}]
    vpcs = session.client("ec2").describe_vpcs(Filters=filters)["Vpcs"]

    if not vpcs:
        filters[0]["Values"] = [session.profile_name]
        vpcs = session.client("ec2").describe_vpcs(Filters=filters)["Vpcs"]

    if not vpcs:
        click.secho(
            f"No VPC found with name {vpc_name} in AWS account {session.profile_name}.", fg="red"
        )
        raise click.Abort

    return vpcs[0]["VpcId"]


def _generate_copilot_environment_manifests(
    environment_name, application_name, env_config, session
):
    env_template = setup_templates().get_template("env/manifest.yml")
    vpc_name = env_config.get("vpc", None)
    vpc_id = get_vpc_id(session, environment_name, vpc_name)
    pub_subnet_ids, priv_subnet_ids = get_subnet_ids(session, vpc_id, environment_name)
    cert_arn = get_cert_arn(session, application_name, environment_name)
    contents = env_template.render(
        {
            "name": environment_name,
            "vpc_id": vpc_id,
            "pub_subnet_ids": pub_subnet_ids,
            "priv_subnet_ids": priv_subnet_ids,
            "certificate_arn": cert_arn,
        }
    )
    click.echo(
        FileProvider.mkfile(
            ".", f"copilot/environments/{environment_name}/manifest.yml", contents, overwrite=True
        )
    )


>>>>>>> d5783d0a
def find_https_certificate(session: boto3.Session, app: str, env: str) -> str:
    listener_arn = find_https_listener(session, app, env)
    cert_client = session.client("elbv2")
    certificates = cert_client.describe_listener_certificates(ListenerArn=listener_arn)[
        "Certificates"
    ]

    try:
        certificate_arn = next(c["CertificateArn"] for c in certificates if c["IsDefault"])
    except StopIteration:
        raise CertificateNotFoundException()

    return certificate_arn


class CertificateNotFoundException(PlatformException):
    pass


class CopilotEnvironment:
    def __init__(self, config_provider, vpc_provider=None):
        self.config_provider = config_provider
        self.vpc_provider = vpc_provider

    def generate(self, environment_name):

        config = self.config_provider.load_and_validate_platform_config()
        enriched_config = self.config_provider.apply_environment_defaults(config)

        env_config = enriched_config["environments"][environment_name]
        profile_for_environment = env_config.get("accounts", {}).get("deploy", {}).get("name")
        click.secho(f"Using {profile_for_environment} for this AWS session")

        # Interrim setup stuff TBA/TODO determine where this lives
        session = get_aws_session_or_abort(profile_for_environment)
        vpc_provider = self.vpc_provider(session)  # TODO
        copilot_templating = CopilotTemplating(vpc_provider, FileProvider, FileProvider().mkfile())

        copilot_templating.generate_copilot_environment_manifests(
            environment_name, enriched_config["application"], env_config, session, vpc_provider
        )


class CopilotTemplating:
<<<<<<< HEAD
    # TODO - remove mkfile_fn - inject provider instead
    def __init__(
        self,
        vpc_provider: VpcProvider = None,
        file_provider: FileProvider = None,
        mkfile_fn=FileProvider.mkfile,
    ):
=======
    def __init__(self, mkfile_fn=FileProvider.mkfile):
>>>>>>> d5783d0a
        self.mkfile_fn = mkfile_fn
        self.vpc_provider = vpc_provider
        self.file_provider = file_provider

    def generate_copilot_environment_manifests(
        self, environment_name, application_name, env_config, session
    ):
        env_template = setup_templates().get_template("env/manifest.yml")

        # Get template variables
        vpc_id = self._get_environment_vpc_id(
            session, environment_name, env_config.get("vpc", None)
        )
        pub_subnet_ids, priv_subnet_ids = get_subnet_ids(session, vpc_id, environment_name)
        cert_arn = get_cert_arn(session, application_name, environment_name)

        return env_template.render(
            {
                "name": environment_name,
                "vpc_id": vpc_id,
                "pub_subnet_ids": pub_subnet_ids,
                "priv_subnet_ids": priv_subnet_ids,
                "certificate_arn": cert_arn,
            }
        )
        # click.echo(self._write_template(environment_name, manifest_contents))

    def _write_template(self, environment_name: str, manifest_contents: str):

        return click.echo(
            self.file_provider.mkfile(
                ".",
                f"copilot/environments/{environment_name}/manifest.yml",
                manifest_contents,
                overwrite=True,
            )
        )

    def generate_cross_account_s3_policies(self, environments: dict, extensions):
        resource_blocks = defaultdict(list)

        for ext_name, ext_data in extensions.items():
            for env_name, env_data in ext_data.get("environments", {}).items():
                if "cross_environment_service_access" in env_data:
                    bucket = env_data.get("bucket_name")
                    x_env_data = env_data["cross_environment_service_access"]
                    for access_name, access_data in x_env_data.items():
                        service = access_data.get("service")
                        read = access_data.get("read", False)
                        write = access_data.get("write", False)
                        if read or write:
                            resource_blocks[service].append(
                                {
                                    "bucket_name": bucket,
                                    "app_prefix": camel_case(f"{service}-{bucket}-{access_name}"),
                                    "bucket_env": env_name,
                                    "access_env": access_data.get("environment"),
                                    "bucket_account": environments.get(env_name, {})
                                    .get("accounts", {})
                                    .get("deploy", {})
                                    .get("id"),
                                    "read": read,
                                    "write": write,
                                }
                            )

        if not resource_blocks:
            click.echo("\n>>> No cross-environment S3 policies to create.\n")
            return

        templates = setup_templates()

        for service in sorted(resource_blocks.keys()):
            resources = resource_blocks[service]
            click.echo(f"\n>>> Creating S3 cross account policies for {service}.\n")
            template = templates.get_template(S3_CROSS_ACCOUNT_POLICY)
            file_content = template.render({"resources": resources})
            output_dir = Path(".").absolute()
            file_path = f"copilot/{service}/addons/s3-cross-account-policy.yml"

            self.mkfile_fn(output_dir, file_path, file_content, True)
            click.echo(f"File {file_path} created")

    # TODO: This functionality makes no sense... Why are we checking for a vpc in AWS under 3 different names (vpc_name, session.profile_name, {session.profile_name}-{env_name})
    # TODO - refactor this somehow
    # {session.profile_name}-{env_name} looks to work with the naming convention we use for our demodjango-deploy platform-config.yaml. Aghhh

    # TODO (with a clearer head after refactoring slightly) - Check with the team why we bother to check aws-profile names to find the VPC. Since these profile names can be named litterally anything it feels like a moot check to have.
    # If no one has a good reason for the check just remove it and fail fast if the VPC they provider in their platform config is invalid (and move on)
    def _get_environment_vpc_id(self, session, env_name, vpc_name):

        if not vpc_name:
            vpc_name = f"{session.profile_name}-{env_name}"

        try:
            vpc_id = self.vpc_provider._get_vpc_id_by_name(vpc_name)
        except AWSException:
            vpc_id = self.vpc_provider._get_vpc_id_by_name(session.profile_name)

        if not vpc_id:
            raise VPCNotFoundError

        return vpc_id<|MERGE_RESOLUTION|>--- conflicted
+++ resolved
@@ -5,10 +5,7 @@
 import click
 
 from dbt_platform_helper.platform_exception import PlatformException
-<<<<<<< HEAD
 from dbt_platform_helper.providers.aws import AWSException
-=======
->>>>>>> d5783d0a
 from dbt_platform_helper.providers.files import FileProvider
 from dbt_platform_helper.providers.load_balancers import find_https_listener
 from dbt_platform_helper.providers.vpc import VpcProvider
@@ -84,8 +81,6 @@
     return arn
 
 
-<<<<<<< HEAD
-=======
 def get_vpc_id(session, env_name, vpc_name=None):
     if not vpc_name:
         vpc_name = f"{session.profile_name}-{env_name}"
@@ -129,8 +124,6 @@
         )
     )
 
-
->>>>>>> d5783d0a
 def find_https_certificate(session: boto3.Session, app: str, env: str) -> str:
     listener_arn = find_https_listener(session, app, env)
     cert_client = session.client("elbv2")
@@ -175,7 +168,6 @@
 
 
 class CopilotTemplating:
-<<<<<<< HEAD
     # TODO - remove mkfile_fn - inject provider instead
     def __init__(
         self,
@@ -183,9 +175,6 @@
         file_provider: FileProvider = None,
         mkfile_fn=FileProvider.mkfile,
     ):
-=======
-    def __init__(self, mkfile_fn=FileProvider.mkfile):
->>>>>>> d5783d0a
         self.mkfile_fn = mkfile_fn
         self.vpc_provider = vpc_provider
         self.file_provider = file_provider
