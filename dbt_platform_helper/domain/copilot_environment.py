from collections import defaultdict
from pathlib import Path

import boto3
import click

from dbt_platform_helper.platform_exception import PlatformException
from dbt_platform_helper.providers.files import FileProvider
from dbt_platform_helper.providers.load_balancers import find_https_listener
from dbt_platform_helper.providers.vpc import VpcNotFoundForNameException
from dbt_platform_helper.providers.vpc import VpcProvider
from dbt_platform_helper.utils.aws import get_aws_session_or_abort
from dbt_platform_helper.utils.template import S3_CROSS_ACCOUNT_POLICY
from dbt_platform_helper.utils.template import camel_case
from dbt_platform_helper.utils.template import setup_templates


class CertificateNotFoundException(PlatformException):
    pass


def get_cert_arn(
    session, application, env_name
):  # TODO move into CopilotTemplating.generate method...
    try:
        arn = find_https_certificate(session, application, env_name)
    except:
        click.secho(
            f"No certificate found with domain name matching environment {env_name}.", fg="red"
        )
        raise click.Abort

    return arn


<<<<<<< HEAD
def find_https_certificate(
    session: boto3.Session, app: str, env: str
) -> str:  # TODO - Loadbalancer provider
=======
def get_vpc_id(session, env_name, vpc_name=None):
    if not vpc_name:
        vpc_name = f"{session.profile_name}-{env_name}"

    filters = [{"Name": "tag:Name", "Values": [vpc_name]}]
    vpcs = session.client("ec2").describe_vpcs(Filters=filters)["Vpcs"]

    if not vpcs:
        filters[0]["Values"] = [session.profile_name]
        vpcs = session.client("ec2").describe_vpcs(Filters=filters)["Vpcs"]

    if not vpcs:
        click.secho(
            f"No VPC found with name {vpc_name} in AWS account {session.profile_name}.", fg="red"
        )
        raise click.Abort

    return vpcs[0]["VpcId"]


def _generate_copilot_environment_manifests(
    environment_name, application_name, env_config, session
):
    env_template = setup_templates().get_template("env/manifest.yml")
    vpc_name = env_config.get("vpc", None)
    vpc_id = get_vpc_id(session, environment_name, vpc_name)
    pub_subnet_ids, priv_subnet_ids = get_subnet_ids(session, vpc_id, environment_name)
    cert_arn = get_cert_arn(session, application_name, environment_name)
    contents = env_template.render(
        {
            "name": environment_name,
            "vpc_id": vpc_id,
            "pub_subnet_ids": pub_subnet_ids,
            "priv_subnet_ids": priv_subnet_ids,
            "certificate_arn": cert_arn,
        }
    )
    click.echo(
        FileProvider.mkfile(
            ".", f"copilot/environments/{environment_name}/manifest.yml", contents, overwrite=True
        )
    )


def find_https_certificate(session: boto3.Session, app: str, env: str) -> str:
>>>>>>> d5783d0a
    listener_arn = find_https_listener(session, app, env)
    cert_client = session.client("elbv2")
    certificates = cert_client.describe_listener_certificates(ListenerArn=listener_arn)[
        "Certificates"
    ]

    try:
        certificate_arn = next(c["CertificateArn"] for c in certificates if c["IsDefault"])
    except StopIteration:
        raise CertificateNotFoundException()

    return certificate_arn


class CopilotEnvironment:
    def __init__(self, config_provider, vpc_provider=None, copilot_templating=None):
        self.config_provider = config_provider
        self.vpc_provider = vpc_provider
        self.copilot_templating = copilot_templating or CopilotTemplating(
            vpc_provider=self.vpc_provider,
            file_provider=FileProvider,
            mkfile_fn=FileProvider.mkfile(),
        )

    def generate(self, environment_name):

        platform_config = self.config_provider.get_enriched_config()

        # TODO - potentially worth a look but this line throws an error if you provide an invalid env name...
        env_config = platform_config["environments"][environment_name]
        profile_for_environment = env_config.get("accounts", {}).get("deploy", {}).get("name")

        click.secho(
            f"Using {profile_for_environment} for this AWS session"
        )  # TODO - echo_fn and assert on result.

        session = get_aws_session_or_abort(
            profile_for_environment
        )  # TODO - session could likely fall away?

        copilot_environment_manifest = (
            self.copilot_templating.generate_copilot_environment_manifest(
                environment_name=environment_name,
                application_name=platform_config["application"],
                env_config=env_config,
                session=session,
            )
        )

        self.copilot_templating.write_template(environment_name, copilot_environment_manifest)


class CopilotTemplating:
<<<<<<< HEAD
    # TODO - remove mkfile_fn - inject provider instead
    def __init__(
        self,
        vpc_provider: VpcProvider = None,
        file_provider: FileProvider = None,
        mkfile_fn=FileProvider.mkfile,
    ):
=======
    def __init__(self, mkfile_fn=FileProvider.mkfile):
>>>>>>> d5783d0a
        self.mkfile_fn = mkfile_fn
        self.vpc_provider = vpc_provider
        self.file_provider = file_provider

    def generate_copilot_environment_manifest(
        self, environment_name, application_name, env_config, session
    ):
        env_template = setup_templates().get_template("env/manifest.yml")

        vpc = self._get_environment_vpc(session, environment_name, env_config.get("vpc", None))

        print(f"VPC: {vpc.public_subnets}")

        return env_template.render(
            {
                "name": environment_name,
                "vpc_id": vpc.id,
                "pub_subnet_ids": vpc.public_subnets,
                "priv_subnet_ids": vpc.private_subnets,
                "certificate_arn": get_cert_arn(
                    session, application_name, environment_name
                ),  # TODO - likely lives in a loadbalancer provider,
            }
        )

    def write_template(self, environment_name: str, manifest_contents: str):

        return click.echo(
            self.file_provider.mkfile(
                ".",
                f"copilot/environments/{environment_name}/manifest.yml",
                manifest_contents,
                overwrite=True,
            )
        )

    def _match_subnet_id_order_to_cloudformation_exports(
        session, environment_name, public_subnets, private_subnets
    ):
        """Addresses an issue identified in DBTP-1524 'If the order of the
        subnets in the environment manifest has changed, copilot env deploy
        tries to do destructive changes.'."""
        public_subnet_exports = []
        private_subnet_exports = []

        for page in session.client("cloudformation").get_paginator("list_exports").paginate():
            for export in page["Exports"]:
                if f"-{environment_name}-" in export["Name"]:
                    if export["Name"].endswith("-PublicSubnets"):
                        public_subnet_exports = export["Value"].split(",")
                    if export["Name"].endswith("-PrivateSubnets"):
                        private_subnet_exports = export["Value"].split(",")

        # If the elements match, regardless of order, use the list from the CloudFormation exports
        if set(public_subnets) == set(public_subnet_exports):
            public_subnets = public_subnet_exports
        if set(private_subnets) == set(private_subnet_exports):
            private_subnets = private_subnet_exports

        return public_subnets, private_subnets

    def generate_cross_account_s3_policies(self, environments: dict, extensions):
        resource_blocks = defaultdict(list)

        for ext_name, ext_data in extensions.items():
            for env_name, env_data in ext_data.get("environments", {}).items():
                if "cross_environment_service_access" in env_data:
                    bucket = env_data.get("bucket_name")
                    x_env_data = env_data["cross_environment_service_access"]
                    for access_name, access_data in x_env_data.items():
                        service = access_data.get("service")
                        read = access_data.get("read", False)
                        write = access_data.get("write", False)
                        if read or write:
                            resource_blocks[service].append(
                                {
                                    "bucket_name": bucket,
                                    "app_prefix": camel_case(f"{service}-{bucket}-{access_name}"),
                                    "bucket_env": env_name,
                                    "access_env": access_data.get("environment"),
                                    "bucket_account": environments.get(env_name, {})
                                    .get("accounts", {})
                                    .get("deploy", {})
                                    .get("id"),
                                    "read": read,
                                    "write": write,
                                }
                            )

        if not resource_blocks:
            click.echo("\n>>> No cross-environment S3 policies to create.\n")
            return

        templates = setup_templates()

        for service in sorted(resource_blocks.keys()):
            resources = resource_blocks[service]
            click.echo(f"\n>>> Creating S3 cross account policies for {service}.\n")
            template = templates.get_template(S3_CROSS_ACCOUNT_POLICY)
            file_content = template.render({"resources": resources})
            output_dir = Path(".").absolute()
            file_path = f"copilot/{service}/addons/s3-cross-account-policy.yml"

            self.mkfile_fn(output_dir, file_path, file_content, True)
            click.echo(f"File {file_path} created")

    # TODO: This functionality makes no sense... Why are we checking for a vpc in AWS under 3 different names (vpc_name, session.profile_name, {session.profile_name}-{env_name})
    # TODO - refactor this somehow
    # {session.profile_name}-{env_name} looks to work with the naming convention we use for our demodjango-deploy platform-config.yaml. Aghhh

    # TODO (with a clearer head after refactoring slightly) - Check with the team why we bother to check aws-profile names to find the VPC. Since these profile names can be named litterally anything it feels like a moot check to have.
    # If no one has a good reason for the check just remove it and fail fast if the VPC they provider in their platform config is invalid (and move on)
    def _get_environment_vpc(self, session, env_name, vpc_name):

        if not vpc_name:
            vpc_name = f"{session.profile_name}-{env_name}"

        try:
            vpc = self.vpc_provider.get_vpc(vpc_name)
        except VpcNotFoundForNameException:
            vpc = self.vpc_provider.get_vpc(session.profile_name)

        if not vpc:
            raise VpcNotFoundForNameException

        return vpc<|MERGE_RESOLUTION|>--- conflicted
+++ resolved
@@ -33,11 +33,6 @@
     return arn
 
 
-<<<<<<< HEAD
-def find_https_certificate(
-    session: boto3.Session, app: str, env: str
-) -> str:  # TODO - Loadbalancer provider
-=======
 def get_vpc_id(session, env_name, vpc_name=None):
     if not vpc_name:
         vpc_name = f"{session.profile_name}-{env_name}"
@@ -83,7 +78,6 @@
 
 
 def find_https_certificate(session: boto3.Session, app: str, env: str) -> str:
->>>>>>> d5783d0a
     listener_arn = find_https_listener(session, app, env)
     cert_client = session.client("elbv2")
     certificates = cert_client.describe_listener_certificates(ListenerArn=listener_arn)[
@@ -137,7 +131,6 @@
 
 
 class CopilotTemplating:
-<<<<<<< HEAD
     # TODO - remove mkfile_fn - inject provider instead
     def __init__(
         self,
@@ -145,9 +138,6 @@
         file_provider: FileProvider = None,
         mkfile_fn=FileProvider.mkfile,
     ):
-=======
-    def __init__(self, mkfile_fn=FileProvider.mkfile):
->>>>>>> d5783d0a
         self.mkfile_fn = mkfile_fn
         self.vpc_provider = vpc_provider
         self.file_provider = file_provider
