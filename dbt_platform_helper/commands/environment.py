--- conflicted
+++ resolved
@@ -8,11 +8,8 @@
 from dbt_platform_helper.platform_exception import PlatformException
 from dbt_platform_helper.providers.cloudformation import CloudFormation
 from dbt_platform_helper.providers.config import ConfigProvider
-<<<<<<< HEAD
 from dbt_platform_helper.providers.io import ClickIOProvider
-=======
 from dbt_platform_helper.providers.vpc import VpcProvider
->>>>>>> 15e80e5d
 from dbt_platform_helper.utils.application import load_application
 from dbt_platform_helper.utils.aws import get_aws_session_or_abort
 from dbt_platform_helper.utils.click import ClickDocOptGroup
@@ -71,28 +68,18 @@
     help="The name of the environment to generate a copilot manifest for.",
 )
 def generate(name):
-<<<<<<< HEAD
-    click_io = ClickIOProvider()
-=======
     """Gathers various IDs and ARNs from AWS and generates the AWS Copilot
     environment manifest at copilot/environments/<environment>/manifest.yml."""
->>>>>>> 15e80e5d
     try:
+        click_io = ClickIOProvider()
         session = get_aws_session_or_abort()
         config_provider = ConfigProvider(ConfigValidator())
-<<<<<<< HEAD
-        CopilotEnvironment(config_provider).generate(name)
-    # TODO this exception will never be caught as the config provider catches schema errors and aborts
-    except SchemaError as ex:
-        click_io.abort_with_error(f"Invalid `{PLATFORM_CONFIG_FILE}` file: {str(ex)}")
-=======
         vpc_provider = VpcProvider(session)
         cloudformation_provider = CloudFormation(session.client("cloudformation"))
-        # TODO - setup loadbalancer provider here too...
+        
         CopilotEnvironment(
             config_provider, vpc_provider, cloudformation_provider, session
         ).generate(name)
->>>>>>> 15e80e5d
     except PlatformException as err:
         click_io.abort_with_error(str(err))
 
