--- conflicted
+++ resolved
@@ -99,17 +99,11 @@
 def generate_terraform(name, platform_helper_version, terraform_platform_modules_version):
     click_io = ClickIOProvider()
     try:
-<<<<<<< HEAD
-        # TODO = pass the session to ConfigValidator
-        get_aws_session_or_abort()
-        config_provider = ConfigProvider(ConfigValidator())
+        session = get_aws_session_or_abort()
+        config_provider = ConfigProvider(ConfigValidator(session=session))
         TerraformEnvironment(config_provider).generate(
             name, platform_helper_version, terraform_platform_modules_version
         )
-=======
-        session = get_aws_session_or_abort()
-        config_provider = ConfigProvider(ConfigValidator(session=session))
-        TerraformEnvironment(config_provider).generate(name, terraform_platform_modules_version)
->>>>>>> b2b59412
+
     except PlatformException as err:
         click_io.abort_with_error(str(err))