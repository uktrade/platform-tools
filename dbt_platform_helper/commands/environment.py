import random
import re
import string
from pathlib import Path
from typing import List
from typing import Union

import boto3
import click
<<<<<<< HEAD
import yaml
from schema import SchemaError
=======
import requests
>>>>>>> 8b432dec

from dbt_platform_helper.utils.application import Environment
from dbt_platform_helper.utils.application import Service
from dbt_platform_helper.utils.application import load_application
from dbt_platform_helper.utils.aws import get_aws_session_or_abort
from dbt_platform_helper.utils.click import ClickDocOptGroup
from dbt_platform_helper.utils.files import PLATFORM_CONFIG_FILE
from dbt_platform_helper.utils.files import apply_environment_defaults
from dbt_platform_helper.utils.files import config_file_check
from dbt_platform_helper.utils.files import ensure_cwd_is_repo_root
from dbt_platform_helper.utils.files import is_terraform_project
from dbt_platform_helper.utils.files import mkfile
from dbt_platform_helper.utils.template import setup_templates
from dbt_platform_helper.utils.validation import PLATFORM_CONFIG_SCHEMA
from dbt_platform_helper.utils.versioning import (
    check_platform_helper_version_needs_update,
)

AVAILABLE_TEMPLATES = ["default", "migration", "dmas-migration"]


@click.group(cls=ClickDocOptGroup)
def environment():
    """Commands affecting environments."""
    check_platform_helper_version_needs_update()


@environment.command()
@click.option("--app", type=str, required=True)
@click.option("--env", type=str, required=True)
@click.option("--svc", type=str, required=True, multiple=True, default=["web"])
@click.option(
    "--template",
    type=click.Choice(AVAILABLE_TEMPLATES),
    default="default",
    help="The maintenance page you wish to put up.",
)
@click.option("--allowed-ip", "-ip", type=str, multiple=True)
@click.option("--ip-filter", is_flag=True)
def offline(app, env, svc, template, allowed_ip, ip_filter):
    """Take load-balanced web services offline with a maintenance page."""
    application = get_application(app)
    application_environment = get_app_environment(app, env)

    if "*" in svc:
        services = [
            s for s in application.services.values() if s.kind == "Load Balanced Web Service"
        ]
    else:
        all_services = [get_app_service(app, s) for s in list(svc)]
        services = [s for s in all_services if s.kind == "Load Balanced Web Service"]

    if not services:
        click.secho(f"No services deployed yet to {app} environment {env}", fg="red")
        raise click.Abort

    try:
        https_listener = find_https_listener(application_environment.session, app, env)
        current_maintenance_page = get_maintenance_page(
            application_environment.session, https_listener
        )
        remove_current_maintenance_page = False
        if current_maintenance_page:
            remove_current_maintenance_page = click.confirm(
                f"There is currently a '{current_maintenance_page}' maintenance page for the {env} "
                f"environment in {app}.\nWould you like to replace it with a '{template}' "
                f"maintenance page?"
            )
            if not remove_current_maintenance_page:
                raise click.Abort

        if remove_current_maintenance_page or click.confirm(
            f"You are about to enable the '{template}' maintenance page for the {env} "
            f"environment in {app}.\nWould you like to continue?"
        ):
            if current_maintenance_page and remove_current_maintenance_page:
                remove_maintenance_page(application_environment.session, https_listener)

            allowed_ips = list(allowed_ip)
            add_maintenance_page(
                application_environment.session,
                https_listener,
                app,
                env,
                services,
                allowed_ips,
                ip_filter,
                template,
            )
            click.secho(
                f"Maintenance page '{template}' added for environment {env} in application {app}",
                fg="green",
            )
        else:
            raise click.Abort

    except LoadBalancerNotFoundError:
        click.secho(
            f"No load balancer found for environment {env} in the application {app}.", fg="red"
        )
        raise click.Abort

    except ListenerNotFoundError:
        click.secho(
            f"No HTTPS listener found for environment {env} in the application {app}.", fg="red"
        )
        raise click.Abort


@environment.command()
@click.option("--app", type=str, required=True)
@click.option("--env", type=str, required=True)
@click.option("--svc", type=str, required=True, default="web")
@click.argument("allowed-ips", nargs=-1)
def allow_ips(app, env, svc, allowed_ips):
    """Allow selected ip addresses to bypass a service's maintenance page."""
    application_environment = get_app_environment(app, env)

    try:
        https_listener = find_https_listener(application_environment.session, app, env)
        current_maintenance_page = get_maintenance_page(
            application_environment.session, https_listener
        )
        if not current_maintenance_page:
            click.secho(
                f"There is no maintenance page currently deployed. To create one, run `platform-helper environment offline --app {app} --env {env} --svc {svc}",
                fg="red",
            )
            raise click.Abort

    except LoadBalancerNotFoundError:
        click.secho(
            f"No load balancer found for environment {env} in the application {app}.", fg="red"
        )
        raise click.Abort

    except ListenerNotFoundError:
        click.secho(
            f"No HTTPS listener found for environment {env} in the application {app}.", fg="red"
        )
        raise click.Abort

    elbv2_client = application_environment.session.client("elbv2")
    allowed_ips = list(allowed_ips)
    listener_rule = get_listener_rule_by_tag(elbv2_client, https_listener, "name", "AllowedIps")
    current_values = []

    if not listener_rule:
        target_group_arn = find_target_group(app, env, svc)

        if not target_group_arn:
            raise click.Abort

        create_header_rule(
            elbv2_client,
            https_listener,
            target_group_arn,
            "X-Forwarded-For",
            allowed_ips,
            "AllowedIps",
        )
    else:
        x_forwarded_condition = [
            condition
            for condition in listener_rule["Conditions"]
            if condition["Field"] == "http-header"
            and condition["HttpHeaderConfig"]["HttpHeaderName"] == "X-Forwarded-For"
        ][0]
        current_values = x_forwarded_condition["HttpHeaderConfig"]["Values"]
        elbv2_client.modify_rule(
            RuleArn=listener_rule["RuleArn"],
            Conditions=[
                {
                    "Field": "http-header",
                    "HttpHeaderConfig": {
                        "HttpHeaderName": "X-Forwarded-For",
                        "Values": current_values + allowed_ips,
                    },
                }
            ],
        )

    click.secho(
        f"The following ips now have access to the {svc} service: {', '.join(current_values + allowed_ips)}",
        fg="green",
    )


@environment.command()
@click.option("--app", type=str, required=True)
@click.option("--env", type=str, required=True)
def online(app, env):
    """Remove a maintenance page from an environment."""
    application_environment = get_app_environment(app, env)

    try:
        https_listener = find_https_listener(application_environment.session, app, env)
        current_maintenance_page = get_maintenance_page(
            application_environment.session, https_listener
        )
        if not current_maintenance_page:
            click.secho("There is no current maintenance page to remove", fg="red")
            raise click.Abort

        if not click.confirm(
            f"There is currently a '{current_maintenance_page}' maintenance page, "
            f"would you like to remove it?"
        ):
            raise click.Abort

        remove_maintenance_page(application_environment.session, https_listener)
        click.secho(
            f"Maintenance page removed from environment {env} in application {app}", fg="green"
        )

    except LoadBalancerNotFoundError:
        click.secho(
            f"No load balancer found for environment {env} in the application {app}.", fg="red"
        )
        raise click.Abort

    except ListenerNotFoundError:
        click.secho(
            f"No HTTPS listener found for environment {env} in the application {app}.", fg="red"
        )
        raise click.Abort


def get_application(app_name: str):
    return load_application(app_name)


def get_app_environment(app_name: str, env_name: str) -> Environment:
    application = get_application(app_name)
    application_environment = application.environments.get(env_name)

    if not application_environment:
        click.secho(
            f"The environment {env_name} was not found in the application {app_name}. "
            f"It either does not exist, or has not been deployed.",
            fg="red",
        )
        raise click.Abort

    return application_environment


def get_app_service(app_name: str, svc_name: str) -> Service:
    application = get_application(app_name)
    application_service = application.services.get(svc_name)

    if not application_service:
        click.secho(
            f"The service {svc_name} was not found in the application {app_name}. "
            f"It either does not exist, or has not been deployed.",
            fg="red",
        )
        raise click.Abort

    return application_service


def get_listener_rule_by_tag(elbv2_client, listener_arn, tag_key, tag_value):
    response = elbv2_client.describe_rules(ListenerArn=listener_arn)
    for rule in response["Rules"]:
        rule_arn = rule["RuleArn"]

        tags_response = elbv2_client.describe_tags(ResourceArns=[rule_arn])
        for tag_description in tags_response["TagDescriptions"]:
            for tag in tag_description["Tags"]:
                if tag["Key"] == tag_key and tag["Value"] == tag_value:
                    return rule


def get_vpc_id(session, env_name, vpc_name=None):
    if not vpc_name:
        vpc_name = f"{session.profile_name}-{env_name}"

    filters = [{"Name": "tag:Name", "Values": [vpc_name]}]
    vpcs = session.client("ec2").describe_vpcs(Filters=filters)["Vpcs"]

    if not vpcs:
        filters[0]["Values"] = [session.profile_name]
        vpcs = session.client("ec2").describe_vpcs(Filters=filters)["Vpcs"]

    if not vpcs:
        click.secho(
            f"No VPC found with name {vpc_name} in AWS account {session.profile_name}.", fg="red"
        )
        raise click.Abort

    return vpcs[0]["VpcId"]


def get_subnet_ids(session, vpc_id):
    subnets = session.client("ec2").describe_subnets(
        Filters=[{"Name": "vpc-id", "Values": [vpc_id]}]
    )["Subnets"]

    if not subnets:
        click.secho(f"No subnets found for VPC with id: {vpc_id}.", fg="red")
        raise click.Abort

    public_tag = {"Key": "subnet_type", "Value": "public"}
    public = [subnet["SubnetId"] for subnet in subnets if public_tag in subnet["Tags"]]
    private_tag = {"Key": "subnet_type", "Value": "private"}
    private = [subnet["SubnetId"] for subnet in subnets if private_tag in subnet["Tags"]]

    return public, private


def get_cert_arn(session, env_name):
    certs = session.client("acm").list_certificates()["CertificateSummaryList"]

    for cert in certs:
        if env_name in cert["DomainName"]:
            return cert["CertificateArn"]

    click.secho(f"No certificate found with domain name matching environment {env_name}.", fg="red")
    raise click.Abort


@environment.command()
@click.option("--vpc-name", hidden=True)
@click.option("--name", "-n", required=True)
def generate(name, vpc_name):
    ensure_cwd_is_repo_root()
    if vpc_name:
        click.secho(
            f"This option is deprecated. Please add the VPC name for your envs to {PLATFORM_CONFIG_FILE}",
            fg="red",
        )
        raise click.Abort

    config_file_check()
    conf = yaml.safe_load(Path(PLATFORM_CONFIG_FILE).read_text())

    try:
        PLATFORM_CONFIG_SCHEMA.validate(conf)
    except SchemaError as ex:
        click.secho(f"Invalid `{PLATFORM_CONFIG_FILE}` file: {str(ex)}", fg="red")
        raise click.Abort

    env_config = apply_environment_defaults(conf)["environments"][name]

    _generate_copilot_environment_manifests(name, env_config)
    if is_terraform_project():
        _generate_terraform_environment_manifests(conf["application"], name, env_config)


def _generate_copilot_environment_manifests(name, env_config):
    session = get_aws_session_or_abort()
    env_template = setup_templates().get_template("env/manifest.yml")
    vpc_name = env_config.get("vpc", None)
    vpc_id = get_vpc_id(session, name, vpc_name)
    pub_subnet_ids, priv_subnet_ids = get_subnet_ids(session, vpc_id)
    cert_arn = get_cert_arn(session, name)
    contents = env_template.render(
        {
            "name": name,
            "vpc_id": vpc_id,
            "pub_subnet_ids": pub_subnet_ids,
            "priv_subnet_ids": priv_subnet_ids,
            "certificate_arn": cert_arn,
        }
    )
    click.echo(mkfile(".", f"copilot/environments/{name}/manifest.yml", contents, overwrite=True))


def _generate_terraform_environment_manifests(application, env, env_config):
    env_template = setup_templates().get_template("environments/main.tf")

    contents = env_template.render(
        {"application": application, "environment": env, "config": env_config}
    )

    click.echo(mkfile(".", f"terraform/environments/{env}/main.tf", contents, overwrite=True))


def find_load_balancer(session: boto3.Session, app: str, env: str) -> str:
    lb_client = session.client("elbv2")

    describe_response = lb_client.describe_load_balancers()
    load_balancers = [lb["LoadBalancerArn"] for lb in describe_response["LoadBalancers"]]

    load_balancers = lb_client.describe_tags(ResourceArns=load_balancers)["TagDescriptions"]

    load_balancer_arn = None
    for lb in load_balancers:
        tags = {t["Key"]: t["Value"] for t in lb["Tags"]}
        if tags.get("copilot-application") == app and tags.get("copilot-environment") == env:
            load_balancer_arn = lb["ResourceArn"]

    if not load_balancer_arn:
        raise LoadBalancerNotFoundError()

    return load_balancer_arn


def find_https_listener(session: boto3.Session, app: str, env: str) -> str:
    load_balancer_arn = find_load_balancer(session, app, env)
    lb_client = session.client("elbv2")
    listeners = lb_client.describe_listeners(LoadBalancerArn=load_balancer_arn)["Listeners"]

    listener_arn = None

    try:
        listener_arn = next(l["ListenerArn"] for l in listeners if l["Protocol"] == "HTTPS")
    except StopIteration:
        pass

    if not listener_arn:
        raise ListenerNotFoundError()

    return listener_arn


def find_target_group(app: str, env: str, svc: str) -> str:
    rg_tagging_client = boto3.client("resourcegroupstaggingapi")
    response = rg_tagging_client.get_resources(
        TagFilters=[
            {
                "Key": "copilot-application",
                "Values": [
                    app,
                ],
                "Key": "copilot-environment",
                "Values": [
                    env,
                ],
                "Key": "copilot-service",
                "Values": [
                    svc,
                ],
            },
        ],
        ResourceTypeFilters=[
            "elasticloadbalancing:targetgroup",
        ],
    )
    for resource in response["ResourceTagMappingList"]:
        tags = {tag["Key"]: tag["Value"] for tag in resource["Tags"]}

        if (
            "copilot-service" in tags
            and tags["copilot-service"] == svc
            and "copilot-environment" in tags
            and tags["copilot-environment"] == env
            and "copilot-application" in tags
            and tags["copilot-application"] == app
        ):
            return resource["ResourceARN"]

    click.secho(
        f"No target group found for application: {app}, environment: {env}, service: {svc}",
        fg="red",
    )

    return None


def get_maintenance_page(session: boto3.Session, listener_arn: str) -> Union[str, None]:
    lb_client = session.client("elbv2")

    rules = lb_client.describe_rules(ListenerArn=listener_arn)["Rules"]
    rules = lb_client.describe_tags(ResourceArns=[r["RuleArn"] for r in rules])["TagDescriptions"]

    maintenance_page_type = None
    for rule in rules:
        tags = {t["Key"]: t["Value"] for t in rule["Tags"]}
        if tags.get("name") == "MaintenancePage":
            maintenance_page_type = tags.get("type")

    return maintenance_page_type


def delete_listener_rule(rules: list, tag_name: str, lb_client: boto3.client):
    current_rule_arn = None

    for rule in rules:
        tags = {t["Key"]: t["Value"] for t in rule["Tags"]}
        if tags.get("name") == tag_name:
            current_rule_arn = rule["ResourceArn"]

    if not current_rule_arn:
        return current_rule_arn

    lb_client.delete_rule(RuleArn=current_rule_arn)

    return current_rule_arn


def remove_maintenance_page(session: boto3.Session, listener_arn: str):
    lb_client = session.client("elbv2")

    rules = lb_client.describe_rules(ListenerArn=listener_arn)["Rules"]
    rules = lb_client.describe_tags(ResourceArns=[r["RuleArn"] for r in rules])["TagDescriptions"]

    for name in ["MaintenancePage", "AllowedIps", "BypassIpFilter"]:
        deleted = delete_listener_rule(rules, name, lb_client)

        if name == "MaintenancePage" and not deleted:
            raise ListenerRuleNotFoundError()


def get_public_ip():
    response = requests.get("https://api.ipify.org")
    return response.text


def create_header_rule(
    lb_client: boto3.client,
    listener_arn: str,
    target_group_arn: str,
    header_name: str,
    values: list,
    rule_name: str,
):
    lb_client.create_rule(
        ListenerArn=listener_arn,
        Priority=1,
        Conditions=[
            {
                "Field": "http-header",
                "HttpHeaderConfig": {"HttpHeaderName": header_name, "Values": values},
            }
        ],
        Actions=[{"Type": "forward", "TargetGroupArn": target_group_arn}],
        Tags=[
            {"Key": "name", "Value": rule_name},
        ],
    )

    click.secho(
        f"Creating listener rule {rule_name} for HTTPS Listener with arn {listener_arn}.\n\nIf request header {header_name} contains one of the values {values}, the request will be forwarded to target group with arn {target_group_arn}.",
        fg="green",
    )


def add_maintenance_page(
    session: boto3.Session,
    listener_arn: str,
    app: str,
    env: str,
    services: List[Service],
    allowed_ips: tuple,
    ip_filter: bool,
    template: str = "default",
):
    lb_client = session.client("elbv2")
    maintenance_page_content = get_maintenance_page_template(template)

    for svc in services:
        target_group_arn = find_target_group(app, env, svc.name)

        # not all of an application's services are guaranteed to have been deployed to an environment
        if not target_group_arn:
            continue

        if not ip_filter:
            user_ip = get_public_ip()
            allowed_ips = list(allowed_ips) + [user_ip]

            create_header_rule(
                lb_client,
                listener_arn,
                target_group_arn,
                "X-Forwarded-For",
                allowed_ips,
                "AllowedIps",
            )
        else:
            bypass_value = "".join(random.choices(string.ascii_lowercase + string.digits, k=12))
            create_header_rule(
                lb_client,
                listener_arn,
                target_group_arn,
                "Bypass-Key",
                [bypass_value],
                "BypassIpFilter",
            )

            click.secho(
                f"\nUse a browser plugin to add `Bypass-Key` header with value {bypass_value} to your requests. For more detail, visit https://platform.readme.trade.gov.uk/ ",
                fg="green",
            )

    lb_client.create_rule(
        ListenerArn=listener_arn,
        Priority=2,
        Conditions=[
            {
                "Field": "path-pattern",
                "PathPatternConfig": {"Values": ["/*"]},
            }
        ],
        Actions=[
            {
                "Type": "fixed-response",
                "FixedResponseConfig": {
                    "StatusCode": "503",
                    "ContentType": "text/html",
                    "MessageBody": maintenance_page_content,
                },
            }
        ],
        Tags=[
            {"Key": "name", "Value": "MaintenancePage"},
            {"Key": "type", "Value": template},
        ],
    )


def get_maintenance_page_template(template) -> str:
    template_contents = (
        Path(__file__)
        .parent.parent.joinpath(
            f"templates/svc/maintenance_pages/{template}.html",
        )
        .read_text()
        .replace("\n", "")
    )

    # [^\S]\s+ - Remove any space that is not preceded by a non-space character.
    return re.sub(r"[^\S]\s+", "", template_contents)


class LoadBalancerNotFoundError(Exception):
    pass


class ListenerNotFoundError(Exception):
    pass


class ListenerRuleNotFoundError(Exception):
    pass<|MERGE_RESOLUTION|>--- conflicted
+++ resolved
@@ -7,12 +7,9 @@
 
 import boto3
 import click
-<<<<<<< HEAD
 import yaml
 from schema import SchemaError
-=======
 import requests
->>>>>>> 8b432dec
 
 from dbt_platform_helper.utils.application import Environment
 from dbt_platform_helper.utils.application import Service
