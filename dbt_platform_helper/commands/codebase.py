--- conflicted
+++ resolved
@@ -87,12 +87,8 @@
         )
 
     try:
-<<<<<<< HEAD
-        Codebase().deploy(app, env, codebase, commit, ref)
-=======
         Codebase(ParameterStore(get_aws_session_or_abort().client("ssm"))).deploy(
             app, env, codebase, commit
         )
->>>>>>> afc73435
     except PlatformException as err:
         ClickIOProvider().abort_with_error(str(err))