#!/usr/bin/env python
import click

from dbt_platform_helper.constants import DEFAULT_TERRAFORM_PLATFORM_MODULES_VERSION
from dbt_platform_helper.domain.config_validator import ConfigValidator
from dbt_platform_helper.domain.pipelines import Pipelines
from dbt_platform_helper.providers.config import ConfigProvider
from dbt_platform_helper.providers.ecr import ECRProvider
from dbt_platform_helper.providers.terraform_manifest import TerraformManifestProvider
from dbt_platform_helper.utils.aws import get_codestar_connection_arn
from dbt_platform_helper.utils.click import ClickDocOptGroup
from dbt_platform_helper.utils.git import git_remote
from dbt_platform_helper.utils.versioning import (
    check_platform_helper_version_needs_update,
)


@click.group(chain=True, cls=ClickDocOptGroup)
def pipeline():
    """Pipeline commands."""
    check_platform_helper_version_needs_update()


@pipeline.command()
@click.option(
    "--terraform-platform-modules-version",
    help=f"""Override the default version of terraform-platform-modules with a specific version or branch. 
    Precedence of version used is version supplied via CLI, then the version found in 
    platform-config.yml/default_versions/terraform-platform-modules. 
    In absence of these inputs, defaults to version '{DEFAULT_TERRAFORM_PLATFORM_MODULES_VERSION}'.""",
)
@click.option(
    "--deploy-branch",
    help="""Specify the branch of <application>-deploy used to configure the source stage in the environment-pipeline resource. 
    This is generated from the terraform/environments-pipeline/<aws_account>/main.tf file. 
    (Default <application>-deploy branch is specified in 
    <application>-deploy/platform-config.yml/environment_pipelines/<environment-pipeline>/branch).""",
    default=None,
)
def generate(terraform_platform_modules_version: str, deploy_branch: str):
    """
    Given a platform-config.yml file, generate environment and service
    deployment pipelines.

    This command does the following in relation to the environment pipelines:
    - Reads contents of `platform-config.yml/environment-pipelines` configuration.
      The `terraform/environment-pipelines/<aws_account>/main.tf` file is generated using this configuration.
      The `main.tf` file is then used to generate Terraform for creating an environment pipeline resource.

    This command does the following in relation to the codebase pipelines:
    - Generates the copilot pipeline manifest.yml for copilot/pipelines/<codebase_pipeline_name>
    """
<<<<<<< HEAD
    try:
        pipelines = Pipelines(
            ConfigProvider(ConfigValidator()),
            TerraformManifestProvider(),
            ECRProvider(),
            click.secho,
            abort_with_error,
            git_remote,
            get_codestar_connection_arn,
        )
        pipelines.generate(terraform_platform_modules_version, deploy_branch)
    except Exception as exc:
        abort_with_error(str(exc))
=======
    pipelines = Pipelines(
        ConfigProvider(ConfigValidator()),
        git_remote,
        get_codestar_connection_arn,
    )
    pipelines.generate(terraform_platform_modules_version, deploy_branch)
>>>>>>> 3ae8bb88
<|MERGE_RESOLUTION|>--- conflicted
+++ resolved
@@ -1,5 +1,8 @@
 #!/usr/bin/env python
 import click
+
+from dbt_platform_helper.providers.io import ClickIOProvider
+from dbt_platform_helper.utils.messages import abort_with_error
 
 from dbt_platform_helper.constants import DEFAULT_TERRAFORM_PLATFORM_MODULES_VERSION
 from dbt_platform_helper.domain.config_validator import ConfigValidator
@@ -50,25 +53,16 @@
     This command does the following in relation to the codebase pipelines:
     - Generates the copilot pipeline manifest.yml for copilot/pipelines/<codebase_pipeline_name>
     """
-<<<<<<< HEAD
+    io = ClickIOProvider()
     try:
         pipelines = Pipelines(
             ConfigProvider(ConfigValidator()),
             TerraformManifestProvider(),
             ECRProvider(),
-            click.secho,
-            abort_with_error,
             git_remote,
             get_codestar_connection_arn,
+            io
         )
         pipelines.generate(terraform_platform_modules_version, deploy_branch)
     except Exception as exc:
-        abort_with_error(str(exc))
-=======
-    pipelines = Pipelines(
-        ConfigProvider(ConfigValidator()),
-        git_remote,
-        get_codestar_connection_arn,
-    )
-    pipelines.generate(terraform_platform_modules_version, deploy_branch)
->>>>>>> 3ae8bb88
+        io.abort_with_error(str(exc))
