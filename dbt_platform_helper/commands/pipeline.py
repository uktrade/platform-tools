#!/usr/bin/env python

import click

from dbt_platform_helper.constants import DEFAULT_TERRAFORM_PLATFORM_MODULES_VERSION
from dbt_platform_helper.domain.config_validator import ConfigValidator
from dbt_platform_helper.domain.pipelines import Pipelines
from dbt_platform_helper.providers.config import ConfigProvider
<<<<<<< HEAD
from dbt_platform_helper.providers.files import FileProvider
from dbt_platform_helper.utils.application import get_application_name
from dbt_platform_helper.utils.aws import get_account_details
=======
>>>>>>> d5783d0a
from dbt_platform_helper.utils.aws import get_codestar_connection_arn
from dbt_platform_helper.utils.click import ClickDocOptGroup
<<<<<<< HEAD
from dbt_platform_helper.utils.files import generate_override_files_from_template
=======
>>>>>>> d5783d0a
from dbt_platform_helper.utils.git import git_remote
from dbt_platform_helper.utils.messages import abort_with_error
from dbt_platform_helper.utils.versioning import (
    check_platform_helper_version_needs_update,
)


@click.group(chain=True, cls=ClickDocOptGroup)
def pipeline():
    """Pipeline commands."""
    check_platform_helper_version_needs_update()


@pipeline.command()
@click.option(
    "--terraform-platform-modules-version",
    help=f"""Override the default version of terraform-platform-modules with a specific version or branch. 
    Precedence of version used is version supplied via CLI, then the version found in 
    platform-config.yml/default_versions/terraform-platform-modules. 
    In absence of these inputs, defaults to version '{DEFAULT_TERRAFORM_PLATFORM_MODULES_VERSION}'.""",
)
@click.option(
    "--deploy-branch",
    help="""Specify the branch of <application>-deploy used to configure the source stage in the environment-pipeline resource. 
    This is generated from the terraform/environments-pipeline/<aws_account>/main.tf file. 
    (Default <application>-deploy branch is specified in 
    <application>-deploy/platform-config.yml/environment_pipelines/<environment-pipeline>/branch).""",
    default=None,
)
def generate(terraform_platform_modules_version, deploy_branch):
    """
    Given a platform-config.yml file, generate environment and service
    deployment pipelines.

    This command does the following in relation to the environment pipelines:
    - Reads contents of `platform-config.yml/environment-pipelines` configuration.
      The `terraform/environment-pipelines/<aws_account>/main.tf` file is generated using this configuration.
      The `main.tf` file is then used to generate Terraform for creating an environment pipeline resource.

    This command does the following in relation to the codebase pipelines:
    - Generates the copilot pipeline manifest.yml for copilot/pipelines/<codebase_pipeline_name>
    """
    pipelines = Pipelines(
        ConfigProvider(ConfigValidator()),
        click.secho,
        abort_with_error,
        git_remote,
        get_codestar_connection_arn,
    )
<<<<<<< HEAD

    overrides_path = Path(__file__).parent.parent.joinpath("templates/pipelines/codebase/overrides")
    generate_override_files_from_template(
        base_path, overrides_path, pipelines_dir / codebase["name"] / "overrides", template_data
    )


def _create_file_from_template(
    base_path, file_name, pipelines_dir, template_data, templates, template_name=None
):
    contents = templates.get_template(
        f"pipelines/{file_name if template_name is None else template_name}"
    ).render(template_data)
    message = FileProvider.mkfile(base_path, pipelines_dir / file_name, contents, overwrite=True)
    click.echo(message)


def _generate_terraform_environment_pipeline_manifest(
    application,
    aws_account,
    cli_terraform_platform_modules_version,
    platform_config_terraform_modules_default_version,
    deploy_branch,
):
    env_pipeline_template = setup_templates().get_template("environment-pipelines/main.tf")

    terraform_platform_modules_version = _determine_terraform_platform_modules_version(
        cli_terraform_platform_modules_version, platform_config_terraform_modules_default_version
    )

    contents = env_pipeline_template.render(
        {
            "application": application,
            "aws_account": aws_account,
            "terraform_platform_modules_version": terraform_platform_modules_version,
            "deploy_branch": deploy_branch,
        }
    )

    dir_path = f"terraform/environment-pipelines/{aws_account}"
    makedirs(dir_path, exist_ok=True)

    click.echo(FileProvider.mkfile(".", f"{dir_path}/main.tf", contents, overwrite=True))


def _determine_terraform_platform_modules_version(
    cli_terraform_platform_modules_version, platform_config_terraform_modules_default_version
):

    version_preference_order = [
        cli_terraform_platform_modules_version,
        platform_config_terraform_modules_default_version,
        DEFAULT_TERRAFORM_PLATFORM_MODULES_VERSION,
    ]
    return [version for version in version_preference_order if version][0]
=======
    pipelines.generate(terraform_platform_modules_version, deploy_branch)
>>>>>>> d5783d0a
<|MERGE_RESOLUTION|>--- conflicted
+++ resolved
@@ -6,18 +6,12 @@
 from dbt_platform_helper.domain.config_validator import ConfigValidator
 from dbt_platform_helper.domain.pipelines import Pipelines
 from dbt_platform_helper.providers.config import ConfigProvider
-<<<<<<< HEAD
 from dbt_platform_helper.providers.files import FileProvider
 from dbt_platform_helper.utils.application import get_application_name
 from dbt_platform_helper.utils.aws import get_account_details
-=======
->>>>>>> d5783d0a
 from dbt_platform_helper.utils.aws import get_codestar_connection_arn
 from dbt_platform_helper.utils.click import ClickDocOptGroup
-<<<<<<< HEAD
 from dbt_platform_helper.utils.files import generate_override_files_from_template
-=======
->>>>>>> d5783d0a
 from dbt_platform_helper.utils.git import git_remote
 from dbt_platform_helper.utils.messages import abort_with_error
 from dbt_platform_helper.utils.versioning import (
@@ -67,62 +61,5 @@
         git_remote,
         get_codestar_connection_arn,
     )
-<<<<<<< HEAD
 
-    overrides_path = Path(__file__).parent.parent.joinpath("templates/pipelines/codebase/overrides")
-    generate_override_files_from_template(
-        base_path, overrides_path, pipelines_dir / codebase["name"] / "overrides", template_data
-    )
-
-
-def _create_file_from_template(
-    base_path, file_name, pipelines_dir, template_data, templates, template_name=None
-):
-    contents = templates.get_template(
-        f"pipelines/{file_name if template_name is None else template_name}"
-    ).render(template_data)
-    message = FileProvider.mkfile(base_path, pipelines_dir / file_name, contents, overwrite=True)
-    click.echo(message)
-
-
-def _generate_terraform_environment_pipeline_manifest(
-    application,
-    aws_account,
-    cli_terraform_platform_modules_version,
-    platform_config_terraform_modules_default_version,
-    deploy_branch,
-):
-    env_pipeline_template = setup_templates().get_template("environment-pipelines/main.tf")
-
-    terraform_platform_modules_version = _determine_terraform_platform_modules_version(
-        cli_terraform_platform_modules_version, platform_config_terraform_modules_default_version
-    )
-
-    contents = env_pipeline_template.render(
-        {
-            "application": application,
-            "aws_account": aws_account,
-            "terraform_platform_modules_version": terraform_platform_modules_version,
-            "deploy_branch": deploy_branch,
-        }
-    )
-
-    dir_path = f"terraform/environment-pipelines/{aws_account}"
-    makedirs(dir_path, exist_ok=True)
-
-    click.echo(FileProvider.mkfile(".", f"{dir_path}/main.tf", contents, overwrite=True))
-
-
-def _determine_terraform_platform_modules_version(
-    cli_terraform_platform_modules_version, platform_config_terraform_modules_default_version
-):
-
-    version_preference_order = [
-        cli_terraform_platform_modules_version,
-        platform_config_terraform_modules_default_version,
-        DEFAULT_TERRAFORM_PLATFORM_MODULES_VERSION,
-    ]
-    return [version for version in version_preference_order if version][0]
-=======
-    pipelines.generate(terraform_platform_modules_version, deploy_branch)
->>>>>>> d5783d0a
+    pipelines.generate(terraform_platform_modules_version, deploy_branch)