--- conflicted
+++ resolved
@@ -173,12 +173,8 @@
             "Install AWS Copilot https://aws.github.io/copilot-cli/"
         )
 
-<<<<<<< HEAD
-    if aws_versions.local is None:
-        # TODO add to recommendation constants
-=======
+    # TODO add to recommendation constants
     if aws_versions.installed is None:
->>>>>>> 16a358a1
         recommendations["install-aws"] = "Install AWS CLI https://aws.amazon.com/cli/"
 
     tool_versions_table = PrettyTable()
