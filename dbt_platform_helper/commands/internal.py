--- conflicted
+++ resolved
@@ -8,13 +8,10 @@
 from dbt_platform_helper.providers.config_validator import ConfigValidator
 from dbt_platform_helper.providers.ecs import ECS
 from dbt_platform_helper.providers.io import ClickIOProvider
-<<<<<<< HEAD
-from dbt_platform_helper.utils.aws import get_aws_session_or_abort
-=======
 from dbt_platform_helper.providers.logs import LogsProvider
 from dbt_platform_helper.providers.s3 import S3Provider
 from dbt_platform_helper.utils.application import load_application
->>>>>>> afc15cf8
+from dbt_platform_helper.utils.aws import get_aws_session_or_abort
 from dbt_platform_helper.utils.click import ClickDocOptGroup
 
 
@@ -36,24 +33,6 @@
 
 
 @internal.group(cls=ClickDocOptGroup)
-<<<<<<< HEAD
-def alb():
-    """Load Balancer related commands."""
-    PlatformHelperVersioning().check_if_needs_update()
-
-
-@alb.command()
-@click.option("--env", type=str, required=True)
-def update_rules(env: str):
-    """Update alb rules based on service-deployment-mode for a given
-    environment."""
-    try:
-        session = get_aws_session_or_abort()
-        update_aws = UpdateALBRules(session)
-        update_aws.update_alb_rules(environment=env)
-    except PlatformException as err:
-        ClickIOProvider().abort_with_error(str(err))
-=======
 def service():
     """Subgroup for 'internal service' commands."""
 
@@ -134,4 +113,22 @@
 
     except PlatformException as err:
         click_io.abort_with_error(str(err))
->>>>>>> afc15cf8
+
+
+@internal.group(cls=ClickDocOptGroup)
+def alb():
+    """Load Balancer related commands."""
+    PlatformHelperVersioning().check_if_needs_update()
+
+
+@alb.command()
+@click.option("--env", type=str, required=True)
+def update_rules(env: str):
+    """Update alb rules based on service-deployment-mode for a given
+    environment."""
+    try:
+        session = get_aws_session_or_abort()
+        update_aws = UpdateALBRules(session)
+        update_aws.update_alb_rules(environment=env)
+    except PlatformException as err:
+        ClickIOProvider().abort_with_error(str(err))