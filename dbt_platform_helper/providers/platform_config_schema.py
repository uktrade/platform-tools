--- conflicted
+++ resolved
@@ -424,7 +424,7 @@
         if errors:
             # Todo: Raise suitable PlatformException?
             raise SchemaError(
-                "Bucket name '{}' is invalid:\n{}".format(name, "\n".join(f"  {e}" for e in errors))
+                f"Bucket name '{name}' is invalid:\n{'\\n'.join(f'  {e}' for e in errors)}"
             )
 
         return True
@@ -479,6 +479,7 @@
             {
                 Optional("readonly"): bool,
                 Optional("serve_static_content"): bool,
+                Optional("serve_static_param_name"): str,
                 Optional("services"): Or("__all__", [str]),
                 Optional("environments"): {
                     PlatformConfigSchema.__valid_environment_name(): {
@@ -657,408 +658,4 @@
                                 f"Key 'environments' error: Key '{env}' error: Key 'volume_size' error: should be an integer between {self._valid_opensearch_min_volume_size} and {self._valid_opensearch_max_volume_size[key]} for plan {plan}"
                             )
 
-<<<<<<< HEAD
-        return data
-=======
-        return data
-
-
-# Todo: Move to OpenSearch provider?
-_valid_opensearch_plans = Or(
-    "tiny", "small", "small-ha", "medium", "medium-ha", "large", "large-ha", "x-large", "x-large-ha"
-)
-# Todo: Move to OpenSearch provider?
-_valid_opensearch_min_volume_size = 10
-# Todo: Move to OpenSearch provider?
-_valid_opensearch_max_volume_size = {
-    "tiny": 100,
-    "small": 200,
-    "small-ha": 200,
-    "medium": 512,
-    "medium-ha": 512,
-    "large": 1000,
-    "large-ha": 1000,
-    "x-large": 1500,
-    "x-large-ha": 1500,
-}
-
-_opensearch_schema = {
-    "type": "opensearch",
-    Optional("environments"): {
-        _valid_environment_name: {
-            Optional("engine"): str,
-            Optional("deletion_policy"): _valid_deletion_policy,
-            Optional("plan"): _valid_opensearch_plans,
-            Optional("volume_size"): int,
-            Optional("ebs_throughput"): int,
-            Optional("ebs_volume_type"): str,
-            Optional("instance"): str,
-            Optional("instances"): int,
-            Optional("master"): bool,
-            Optional("es_app_log_retention_in_days"): int,
-            Optional("index_slow_log_retention_in_days"): int,
-            Optional("audit_log_retention_in_days"): int,
-            Optional("search_slow_log_retention_in_days"): int,
-            Optional("password_special_characters"): str,
-            Optional("urlencode_password"): bool,
-        }
-    },
-}
-
-# Prometheus...
-_prometheus_policy_schema = {
-    "type": "prometheus-policy",
-    Optional("services"): Or("__all__", [str]),
-    Optional("environments"): {
-        _valid_environment_name: {
-            "role_arn": str,
-        }
-    },
-}
-
-# Postgres...
-# Todo: Move to Postgres provider?
-_valid_postgres_plans = Or(
-    "tiny",
-    "small",
-    "small-ha",
-    "small-high-io",
-    "medium",
-    "medium-ha",
-    "medium-high-io",
-    "large",
-    "large-ha",
-    "large-high-io",
-    "x-large",
-    "x-large-ha",
-    "x-large-high-io",
-)
-
-# Todo: Move to Postgres provider?
-_valid_postgres_storage_types = Or("gp2", "gp3", "io1", "io2")
-
-_valid_postgres_database_copy = {
-    "from": _valid_environment_name,
-    "to": _valid_environment_name,
-    Optional("from_account"): str,
-    Optional("to_account"): str,
-    Optional("pipeline"): {Optional("schedule"): str},
-}
-
-_postgres_schema = {
-    "type": "postgres",
-    "version": (Or(int, float)),
-    Optional("deletion_policy"): _valid_postgres_deletion_policy,
-    Optional("environments"): {
-        _valid_environment_name: {
-            Optional("plan"): _valid_postgres_plans,
-            Optional("volume_size"): _is_integer_between(20, 10000),
-            Optional("iops"): _is_integer_between(1000, 9950),
-            Optional("snapshot_id"): str,
-            Optional("deletion_policy"): _valid_postgres_deletion_policy,
-            Optional("deletion_protection"): bool,
-            Optional("multi_az"): bool,
-            Optional("storage_type"): _valid_postgres_storage_types,
-            Optional("backup_retention_days"): _is_integer_between(1, 35),
-        }
-    },
-    Optional("database_copy"): [_valid_postgres_database_copy],
-    Optional("objects"): [
-        {
-            "key": str,
-            Optional("body"): str,
-        }
-    ],
-}
-
-# Redis...
-# Todo move to Redis provider?
-_valid_redis_plans = Or(
-    "micro",
-    "micro-ha",
-    "tiny",
-    "tiny-ha",
-    "small",
-    "small-ha",
-    "medium",
-    "medium-ha",
-    "large",
-    "large-ha",
-    "x-large",
-    "x-large-ha",
-)
-
-_redis_schema = {
-    "type": "redis",
-    Optional("environments"): {
-        _valid_environment_name: {
-            Optional("plan"): _valid_redis_plans,
-            Optional("engine"): str,
-            Optional("replicas"): _is_integer_between(0, 5),
-            Optional("deletion_policy"): _valid_deletion_policy,
-            Optional("apply_immediately"): bool,
-            Optional("automatic_failover_enabled"): bool,
-            Optional("instance"): str,
-            Optional("multi_az_enabled"): bool,
-        }
-    },
-}
-
-
-# S3 Bucket...
-def _valid_s3_bucket_name(name: str):
-    errors = []
-    if not (2 < len(name) < 64):
-        errors.append("Length must be between 3 and 63 characters inclusive.")
-
-    if not re.match(r"^[a-z0-9].*[a-z0-9]$", name):
-        errors.append("Names must start and end with 0-9 or a-z.")
-
-    if not re.match(r"^[a-z0-9.-]*$", name):
-        errors.append("Names can only contain the characters 0-9, a-z, '.' and '-'.")
-
-    if ".." in name:
-        errors.append("Names cannot contain two adjacent periods.")
-
-    try:
-        ipaddress.ip_address(name)
-        errors.append("Names cannot be IP addresses.")
-    except ValueError:
-        pass
-
-    for prefix in ("xn--", "sthree-"):
-        if name.startswith(prefix):
-            errors.append(f"Names cannot be prefixed '{prefix}'.")
-
-    for suffix in ("-s3alias", "--ol-s3"):
-        if name.endswith(suffix):
-            errors.append(f"Names cannot be suffixed '{suffix}'.")
-
-    if errors:
-        # Todo: Raise suitable PlatformException?
-        raise SchemaError(
-            "Bucket name '{}' is invalid:\n{}".format(name, "\n".join(f"  {e}" for e in errors))
-        )
-
-    return True
-
-
-def _valid_s3_bucket_arn(key):
-    return Regex(
-        r"^arn:aws:s3::.*",
-        error=f"{key} must contain a valid ARN for an S3 bucket",
-    )
-
-
-_valid_s3_data_migration = {
-    "import": {
-        Optional("source_kms_key_arn"): _valid_kms_key_arn("source_kms_key_arn"),
-        "source_bucket_arn": _valid_s3_bucket_arn("source_bucket_arn"),
-        "worker_role_arn": _valid_iam_role_arn("worker_role_arn"),
-    },
-}
-
-_valid_s3_bucket_retention_policy = Or(
-    None,
-    {
-        "mode": Or("GOVERNANCE", "COMPLIANCE"),
-        Or("days", "years", only_one=True): int,
-    },
-)
-
-_valid_s3_bucket_lifecycle_rule = {
-    Optional("filter_prefix"): str,
-    "expiration_days": int,
-    "enabled": bool,
-}
-
-_valid_s3_bucket_external_role_access = {
-    "role_arn": _valid_iam_role_arn("role_arn"),
-    "read": bool,
-    "write": bool,
-    "cyber_sign_off_by": _valid_dbt_email_address("cyber_sign_off_by"),
-}
-
-_valid_s3_bucket_external_role_access_name = Regex(
-    r"^([a-z][a-zA-Z0-9_-]*)$",
-    error="External role access block name {} is invalid: names must only contain lowercase alphanumeric characters separated by hypen or underscore",
-)
-
-_valid_s3_base_definition = dict(
-    {
-        Optional("readonly"): bool,
-        Optional("serve_static_content"): bool,
-        Optional("serve_static_param_name"): str,
-        Optional("services"): Or("__all__", [str]),
-        Optional("environments"): {
-            _valid_environment_name: {
-                "bucket_name": _valid_s3_bucket_name,
-                Optional("deletion_policy"): _valid_deletion_policy,
-                Optional("retention_policy"): _valid_s3_bucket_retention_policy,
-                Optional("versioning"): bool,
-                Optional("lifecycle_rules"): [_valid_s3_bucket_lifecycle_rule],
-                Optional("data_migration"): _valid_s3_data_migration,
-                Optional("external_role_access"): {
-                    _valid_schema_key: _valid_s3_bucket_external_role_access
-                },
-                Optional("cross_environment_service_access"): {
-                    _valid_schema_key: _cross_environment_service_access_schema
-                },
-            },
-        },
-    }
-)
-
-_s3_bucket_schema = _valid_s3_base_definition | {
-    "type": "s3",
-    Optional("objects"): [{"key": str, Optional("body"): str, Optional("content_type"): str}],
-}
-
-_s3_bucket_policy_schema = _valid_s3_base_definition | {"type": "s3-policy"}
-
-_default_versions_schema = {
-    Optional("terraform-platform-modules"): str,
-    Optional("platform-helper"): str,
-}
-
-_valid_environment_specific_version_overrides = {
-    Optional("terraform-platform-modules"): str,
-}
-
-_valid_pipeline_specific_version_overrides = {
-    Optional("platform-helper"): str,
-}
-
-_environments_schema = {
-    str: Or(
-        None,
-        {
-            Optional("accounts"): {
-                "deploy": {
-                    "name": str,
-                    "id": str,
-                },
-                "dns": {
-                    "name": str,
-                    "id": str,
-                },
-            },
-            # Todo: Is requires_approval relevant?
-            Optional("requires_approval"): bool,
-            Optional("versions"): _valid_environment_specific_version_overrides,
-            Optional("vpc"): str,
-        },
-    )
-}
-
-# Codebase pipelines...
-_codebase_pipelines_schema = [
-    {
-        "name": str,
-        "repository": str,
-        Optional("additional_ecr_repository"): str,
-        Optional("deploy_repository_branch"): str,
-        "services": list[str],
-        "pipelines": [
-            Or(
-                {
-                    "name": str,
-                    "branch": _valid_branch_name,
-                    "environments": [
-                        {
-                            "name": str,
-                            Optional("requires_approval"): bool,
-                        }
-                    ],
-                },
-                {
-                    "name": str,
-                    "tag": bool,
-                    "environments": [
-                        {
-                            "name": str,
-                            Optional("requires_approval"): bool,
-                        }
-                    ],
-                },
-            ),
-        ],
-    },
-]
-
-# Environment pipelines...
-_environment_pipelines_schema = {
-    str: {
-        Optional("account"): str,
-        Optional("branch", default="main"): _valid_branch_name,
-        Optional("pipeline_to_trigger"): str,
-        Optional("versions"): _valid_pipeline_specific_version_overrides,
-        "slack_channel": str,
-        "trigger_on_push": bool,
-        "environments": {
-            str: Or(
-                None,
-                {
-                    Optional("accounts"): {
-                        "deploy": {
-                            "name": str,
-                            "id": str,
-                        },
-                        "dns": {
-                            "name": str,
-                            "id": str,
-                        },
-                    },
-                    Optional("requires_approval"): bool,
-                    Optional("versions"): _valid_environment_specific_version_overrides,
-                    Optional("vpc"): str,
-                },
-            )
-        },
-    }
-}
-
-
-# Used outside this file by validate_platform_config()
-PLATFORM_CONFIG_SCHEMA = Schema(
-    {
-        # The following line is for the AWS Copilot version, will be removed under DBTP-1002
-        "application": str,
-        Optional("legacy_project", default=False): bool,
-        Optional("default_versions"): _default_versions_schema,
-        Optional("accounts"): list[str],
-        Optional("environments"): _environments_schema,
-        Optional("codebase_pipelines"): _codebase_pipelines_schema,
-        Optional("environment_pipelines"): _environment_pipelines_schema,
-        Optional("extensions"): {
-            str: Or(
-                _alb_schema,
-                _monitoring_schema,
-                _opensearch_schema,
-                _postgres_schema,
-                _prometheus_policy_schema,
-                _redis_schema,
-                _s3_bucket_schema,
-                _s3_bucket_policy_schema,
-            )
-        },
-    }
-)
-
-# This is used outside this file by validate_addons()
-EXTENSION_SCHEMAS = {
-    "alb": Schema(_alb_schema),
-    "appconfig-ipfilter": _no_configuration_required_schema("appconfig-ipfilter"),
-    "opensearch": ConditionalOpensSearchSchema(_opensearch_schema),
-    "postgres": Schema(_postgres_schema),
-    "prometheus-policy": Schema(_prometheus_policy_schema),
-    "redis": Schema(_redis_schema),
-    "s3": Schema(_s3_bucket_schema),
-    "s3-policy": Schema(_s3_bucket_policy_schema),
-    "subscription-filter": _no_configuration_required_schema("subscription-filter"),
-    # Todo: We think the next three are no longer relevant?
-    "monitoring": Schema(_monitoring_schema),
-    "vpc": _no_configuration_required_schema("vpc"),
-    "xray": _no_configuration_required_schema("xray"),
-}
->>>>>>> 86f253f5
+        return data