import json
from datetime import datetime
from importlib.metadata import version
from pathlib import Path

from dbt_platform_helper.constants import SUPPORTED_AWS_PROVIDER_VERSION
from dbt_platform_helper.constants import SUPPORTED_TERRAFORM_VERSION
from dbt_platform_helper.providers.config import ConfigProvider
from dbt_platform_helper.providers.files import FileProvider
from dbt_platform_helper.providers.io import ClickIOProvider


class TerraformManifestProvider:
    def __init__(
        self, file_provider: FileProvider = FileProvider(), io: ClickIOProvider = ClickIOProvider()
    ):
        self.file_provider = file_provider
        self.io = io

    def generate_service_config(
        self,
        config_object,
        environment,
        image_tag,
        platform_helper_version: str,
        platform_config,
        module_source_override: str = None,
    ):

        service_dir = f"terraform/services/{environment}/{config_object.name}"
        platform_config = ConfigProvider.apply_environment_defaults(platform_config)
        account = self._get_account_for_env(environment, platform_config)
        deploy_to_account_id = self._get_account_id_for_account(account, platform_config)
        state_key_suffix = f"{config_object.name}-{environment}"

        terraform = {}
        self._add_header(terraform)

        self._add_service_locals(terraform, environment, image_tag)

        self._add_provider(terraform, account, deploy_to_account_id)
        self._add_backend(
            terraform, platform_config, account, f"tfstate/services/{state_key_suffix}.tfstate"
        )

        self._add_service_module(terraform, platform_helper_version, module_source_override)

        self._write_terraform_json(terraform, service_dir)

    def _add_service_locals(self, terraform, environment, image_tag):
        terraform["locals"] = {
            "environment": environment,
            "image_tag": image_tag,
            "platform_config": '${yamldecode(file("../../../../platform-config.yml"))}',
            "application": '${local.platform_config["application"]}',
            "environments": '${local.platform_config["environments"]}',
            "env_config": '${{for name, config in local.environments: name => merge(lookup(local.environments, "*", {}), config)}}',
            "service_config": '${yamldecode(templatefile("./service-config.yml", {COPILOT_ENVIRONMENT_NAME = local.environment, IMAGE_TAG = local.image_tag}))}',
            "raw_env_config": '${local.platform_config["environments"]}',
            "combined_env_config": '${{for name, config in local.raw_env_config: name => merge(lookup(local.raw_env_config, "*", {}), config)}}',
            "service_deployment_mode": '${lookup(local.combined_env_config[local.environment], "service-deployment-mode", "copilot")}',
            "non_copilot_service_deployment_mode": '${local.service_deployment_mode == "dual-deploy-copilot-traffic" || local.service_deployment_mode == "dual-deploy-platform-traffic" || local.service_deployment_mode == "platform" ? 1 : 0}',
        }

    def _add_service_module(
        self, terraform: dict, platform_helper_version: str, module_source_override: str = None
    ):
        source = (
            module_source_override
            or f"git::git@github.com:uktrade/platform-tools.git//terraform/ecs-service?depth=1&ref={platform_helper_version}"
        )
        terraform["module"] = {
            "ecs-service": {
                "source": source,
                "count": "${local.non_copilot_service_deployment_mode}",
                "application": "${local.application}",
                "environment": "${local.environment}",
                "service_config": "${local.service_config}",
                "env_config": "${local.env_config}",
            }
        }

    def generate_codebase_pipeline_config(
        self,
        platform_config: dict,
        platform_helper_version: str,
        ecr_imports: dict[str, str],
        deploy_repository: str,
        module_source: str,
    ):
        default_account = self._get_account_for_env("*", platform_config)
<<<<<<< HEAD
        deploy_account_id = self._get_account_id_for_account(default_account, platform_config)
=======
        deploy_to_account_id = self._get_account_id_for_account(default_account, platform_config)
>>>>>>> 56c29e68
        state_key_suffix = f"{platform_config['application']}-codebase-pipelines"

        terraform = {}
        self._add_header(terraform)
        self._add_codebase_pipeline_locals(terraform)
<<<<<<< HEAD
        self._add_provider(terraform, default_account, deploy_account_id)
=======
        self._add_provider(terraform, default_account, deploy_to_account_id)
>>>>>>> 56c29e68
        self._add_backend(
            terraform,
            platform_config,
            default_account,
            f"tfstate/application/{state_key_suffix}.tfstate",
        )
        self._add_codebase_pipeline_module(
            terraform, platform_helper_version, deploy_repository, module_source
        )
        self._add_imports(terraform, ecr_imports)
        self._write_terraform_json(terraform, "terraform/codebase-pipelines")

    def generate_environment_config(
        self,
        platform_config: dict,
        env: str,
        platform_helper_version: str,
        module_source_override: str = None,
    ):
        platform_config = ConfigProvider.apply_environment_defaults(platform_config)
        account = self._get_account_for_env(env, platform_config)

        application_name = platform_config["application"]
        state_key_suffix = f"{platform_config['application']}-{env}"
        env_dir = f"terraform/environments/{env}"

        terraform = {}
        self._add_header(terraform)
        self._add_environment_locals(terraform, application_name)
        self._add_backend(
            terraform, platform_config, account, f"tfstate/application/{state_key_suffix}.tfstate"
        )
        self._add_extensions_module(terraform, platform_helper_version, env, module_source_override)
        self._add_moved(terraform, platform_config)
        self._ensure_no_hcl_manifest_file(env_dir)
        self._write_terraform_json(terraform, env_dir)

    @staticmethod
    def _get_account_for_env(env, platform_config):
        account = (
            platform_config.get("environments", {})
            .get(env, {})
            .get("accounts", {})
            .get("deploy", {})
            .get("name")
        )
        return account

    @staticmethod
    def _get_account_id_for_account(account_name, platform_config):
        environment_config = platform_config["environments"]
        account_id_lookup = {
            env["accounts"]["deploy"]["name"]: env["accounts"]["deploy"]["id"]
            for env in environment_config.values()
            if env is not None and "accounts" in env and "deploy" in env["accounts"]
        }
        return account_id_lookup.get(account_name)

    @staticmethod
    def _add_header(terraform: dict):
        time = datetime.now().strftime("%Y-%m-%d %H:%M:%S")
        version_header = f"Generated by platform-helper {version('dbt-platform-helper')} / {time}."
        warning = "WARNING: This is an autogenerated file, not for manual editing."
        # The "//" key denotes a comment in terraform json.
        terraform["//"] = f"{version_header} {warning}"

    @staticmethod
    def _add_codebase_pipeline_locals(terraform: dict):
        terraform["locals"] = {
            "platform_config": '${yamldecode(file("../../platform-config.yml"))}',
            "application": '${local.platform_config["application"]}',
            "all_codebases": '${local.platform_config["codebase_pipelines"]}',
            "environments": '${local.platform_config["environments"]}',
        }

    @staticmethod
<<<<<<< HEAD
    def _add_provider(terraform: dict, deploy_account: str, deploy_account_id: str = None):
        deploy_account_provider = {"aws": {}}
        deploy_account_provider["aws"]["region"] = "eu-west-2"
        deploy_account_provider["aws"]["profile"] = deploy_account
        deploy_account_provider["aws"]["alias"] = deploy_account
        deploy_account_provider["aws"]["shared_credentials_files"] = ["~/.aws/config"]
        terraform["provider"] = [deploy_account_provider]
        if deploy_account_id:
            deploy_account_id_provider = {"aws": {}}
            deploy_account_id_provider["aws"]["allowed_account_ids"] = [deploy_account_id]
            terraform["provider"].append(deploy_account_id_provider)
=======
    def _add_provider(terraform: dict, deploy_to_account: str, deploy_to_account_id: str):
        terraform["provider"] = {"aws": {}}
        terraform["provider"]["aws"]["region"] = "eu-west-2"
        terraform["provider"]["aws"]["profile"] = deploy_to_account
        terraform["provider"]["aws"]["allowed_account_ids"] = [deploy_to_account_id]
>>>>>>> 56c29e68

    @staticmethod
    def _add_backend(terraform: dict, platform_config: dict, account: str, state_key: str):
        terraform["terraform"] = {
            "required_version": SUPPORTED_TERRAFORM_VERSION,
            "backend": {
                "s3": {
                    "bucket": f"terraform-platform-state-{account}",
                    "key": state_key,
                    "region": "eu-west-2",
                    "encrypt": True,
                    "kms_key_id": f"alias/terraform-platform-state-s3-key-{account}",
                    "dynamodb_table": f"terraform-platform-lockdb-{account}",
                }
            },
            "required_providers": {
                "aws": {"source": "hashicorp/aws", "version": SUPPORTED_AWS_PROVIDER_VERSION}
            },
        }

    @staticmethod
    def _add_codebase_pipeline_module(
        terraform: dict,
        platform_helper_version: str,
        deploy_repository: str,
        module_source: str,
    ):
        source = module_source
        terraform["module"] = {
            "codebase-pipelines": {
                "source": source,
                "for_each": "${local.all_codebases}",
                "application": "${local.application}",
                "codebase": "${each.key}",
                "repository": "${each.value.repository}",
                "deploy_repository": f"{deploy_repository}",
                "deploy_repository_branch": '${lookup(each.value, "deploy_repository_branch", "main")}',
                "additional_ecr_repository": '${lookup(each.value, "additional_ecr_repository", null)}',
                "cache_invalidation": '${lookup(each.value, "cache_invalidation", null)}',
                "pipelines": '${lookup(each.value, "pipelines", [])}',
                "services": "${each.value.services}",
                "requires_image_build": '${lookup(each.value, "requires_image_build", true)}',
                "slack_channel": '${lookup(each.value, "slack_channel", "/codebuild/slack_oauth_channel")}',
                "env_config": "${local.environments}",
                "platform_tools_version": f"{platform_helper_version}",
            }
        }

    @staticmethod
    def _add_extensions_module(
        terraform: dict, platform_helper_version: str, env: str, module_source_override: str = None
    ):
        source = (
            module_source_override
            or f"git::git@github.com:uktrade/platform-tools.git//terraform/extensions?depth=1&ref={platform_helper_version}"
        )
        terraform["module"] = {
            "extensions": {
                "source": source,
                "args": "${local.args}",
                "environment": env,
                "repos": "${local.codebase_pipeline_repos != null ? (distinct(values(local.codebase_pipeline_repos))) : null}",
            }
        }

    @staticmethod
    def _add_imports(terraform: dict, ecr_imports: dict[str, str]):
        if ecr_imports:
            terraform["import"] = {
                "for_each": "${%s}" % json.dumps(ecr_imports),
                "id": "${each.value}",
                "to": "module.codebase-pipelines[each.key].aws_ecr_repository.this",
            }

    @staticmethod
    def _add_environment_locals(terraform: dict, app: str):
        terraform["locals"] = {
            "config": '${yamldecode(file("../../../platform-config.yml"))}',
            "environments": '${local.config["environments"]}',
            "env_config": '${{for name, config in local.environments: name => merge(lookup(local.environments, "*", {}), config)}}',
            "args": {
                "application": app,
                "services": '${local.config["extensions"]}',
                "env_config": "${local.env_config}",
            },
            "codebase_pipeline_repos": '${try({for k, v in local.config["codebase_pipelines"]: k => v.repository}, null)}',
        }

    @staticmethod
    def _add_moved(terraform, platform_config):
        extensions_comment = "Moved extensions-tf to just extensions - this block tells terraform this. Can be removed once all services have moved to the new naming."
        terraform["moved"] = [
            {
                "//": extensions_comment,
                "from": "module.extensions-tf",
                "to": "module.extensions",
            }
        ]

        extensions = platform_config.get("extensions", {})
        s3_extension_names = [
            extension_name
            for extension_name, extension in extensions.items()
            if extension["type"] == "s3"
        ]
        s3_comment = "S3 bucket resources are now indexed. Can be removed once all services have moved to terraform-platform-modules 5.x."

        for name in s3_extension_names:
            resources = [
                "aws_s3_bucket_server_side_encryption_configuration.encryption-config",
                "aws_s3_bucket_policy.bucket-policy",
                "aws_kms_key.kms-key",
                "aws_kms_alias.s3-bucket",
            ]
            moves = [f'module.extensions.module.s3["{name}"].{resource}' for resource in resources]
            for move in moves:
                terraform["moved"].append(
                    {
                        "//": s3_comment,
                        "from": move,
                        "to": f"{move}[0]",
                    }
                )

    def _write_terraform_json(self, terraform: dict, env_dir: str):
        message = self.file_provider.mkfile(
            str(Path(env_dir)),
            "main.tf.json",
            json.dumps(terraform, indent=2),
            True,
        )
        self.io.info(message)

    def _ensure_no_hcl_manifest_file(self, env_dir):
        message = self.file_provider.delete_file(env_dir, "main.tf")
        if message:
            self.io.info(f"Manifest has moved to main.tf.json. {message}")<|MERGE_RESOLUTION|>--- conflicted
+++ resolved
@@ -89,21 +89,13 @@
         module_source: str,
     ):
         default_account = self._get_account_for_env("*", platform_config)
-<<<<<<< HEAD
-        deploy_account_id = self._get_account_id_for_account(default_account, platform_config)
-=======
         deploy_to_account_id = self._get_account_id_for_account(default_account, platform_config)
->>>>>>> 56c29e68
         state_key_suffix = f"{platform_config['application']}-codebase-pipelines"
 
         terraform = {}
         self._add_header(terraform)
         self._add_codebase_pipeline_locals(terraform)
-<<<<<<< HEAD
-        self._add_provider(terraform, default_account, deploy_account_id)
-=======
         self._add_provider(terraform, default_account, deploy_to_account_id)
->>>>>>> 56c29e68
         self._add_backend(
             terraform,
             platform_config,
@@ -180,25 +172,11 @@
         }
 
     @staticmethod
-<<<<<<< HEAD
-    def _add_provider(terraform: dict, deploy_account: str, deploy_account_id: str = None):
-        deploy_account_provider = {"aws": {}}
-        deploy_account_provider["aws"]["region"] = "eu-west-2"
-        deploy_account_provider["aws"]["profile"] = deploy_account
-        deploy_account_provider["aws"]["alias"] = deploy_account
-        deploy_account_provider["aws"]["shared_credentials_files"] = ["~/.aws/config"]
-        terraform["provider"] = [deploy_account_provider]
-        if deploy_account_id:
-            deploy_account_id_provider = {"aws": {}}
-            deploy_account_id_provider["aws"]["allowed_account_ids"] = [deploy_account_id]
-            terraform["provider"].append(deploy_account_id_provider)
-=======
     def _add_provider(terraform: dict, deploy_to_account: str, deploy_to_account_id: str):
         terraform["provider"] = {"aws": {}}
         terraform["provider"]["aws"]["region"] = "eu-west-2"
         terraform["provider"]["aws"]["profile"] = deploy_to_account
         terraform["provider"]["aws"]["allowed_account_ids"] = [deploy_to_account_id]
->>>>>>> 56c29e68
 
     @staticmethod
     def _add_backend(terraform: dict, platform_config: dict, account: str, state_key: str):
