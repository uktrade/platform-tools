--- conflicted
+++ resolved
@@ -28,10 +28,7 @@
 
 
 class VersionProvider(ABC):
-<<<<<<< HEAD
-=======
     @abstractmethod
->>>>>>> 7fd3d02b
     def get_semantic_version() -> SemanticVersion:
         raise NotImplementedError("Must be implemented in subclasses")
 
