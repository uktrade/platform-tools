--- conflicted
+++ resolved
@@ -31,12 +31,7 @@
 
     def _validate_platform_config(self):
         PlatformConfigSchema.schema().validate(self.config)
-<<<<<<< HEAD
-        # TODO= logically this isn't validation but loading + parsing, to move.
-=======
-
         # TODO: DBTP-1964: = logically this isn't validation but loading + parsing, to move.
->>>>>>> 24a8f553
         # also, we apply defaults but discard that data.  Should we just apply
         # defaults to config returned by load_and_validate
         enriched_config = ConfigProvider.apply_environment_defaults(self.config)
