--- conflicted
+++ resolved
@@ -135,11 +135,6 @@
 
     sidecars: Optional[Dict[str, Sidecar]] = Field(default=None)
     image: Image = Field()
-<<<<<<< HEAD
-    entrypoint: list[str] = Field(default=None)
-    mountpoints: Optional[list[MountPoint]] = Field(default=None)
-=======
->>>>>>> 097b2216
 
     cpu: int = Field()
     memory: int = Field()
