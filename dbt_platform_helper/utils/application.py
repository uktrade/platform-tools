import json
import os
import re
from dataclasses import dataclass
from dataclasses import field
from pathlib import Path
from typing import Dict

import boto3
<<<<<<< HEAD
from boto3 import Session
=======
import yaml
from yaml.parser import ParserError
>>>>>>> b87e532a

from dbt_platform_helper.constants import PLATFORM_CONFIG_FILE
from dbt_platform_helper.platform_exception import PlatformException
from dbt_platform_helper.utils.aws import get_aws_session_or_abort
from dbt_platform_helper.utils.aws import get_profile_name_from_account_id
from dbt_platform_helper.utils.aws import get_ssm_secrets
from dbt_platform_helper.utils.messages import abort_with_error
from dbt_platform_helper.utils.platform_config import load_unvalidated_config_file


@dataclass
class Environment:
    name: str
    account_id: str
    sessions: Dict[str, boto3.Session]

    @property
    def session(self):
        if self.account_id not in self.sessions:
            self.sessions[self.account_id] = get_aws_session_or_abort(
                get_profile_name_from_account_id(self.account_id),
            )

        return self.sessions[self.account_id]


@dataclass
class Service:
    name: str
    kind: str


@dataclass
class Application:
    name: str
    environments: Dict[str, Environment] = field(default_factory=dict)
    services: Dict[str, Service] = field(default_factory=dict)

    def __str__(self):
        output = f"Application {self.name} with"

        environments = [f"{env.name}:{env.account_id}" for env in self.environments.values()]

        if environments:
            return f"{output} environments {', '.join(environments)}"

        return f"{output} no environments"

    def __eq__(self, other):
        return str(self) == str(other)


def load_application(app=None, default_session=None) -> Application:
    application = Application(app if app else get_application_name())
    current_session = default_session if default_session else get_aws_session_or_abort()

    ssm_client = current_session.client("ssm")

    try:
        ssm_client.get_parameter(
            Name=f"/copilot/applications/{application.name}",
            WithDecryption=False,
        )
    except ssm_client.exceptions.ParameterNotFound:
        raise ApplicationNotFoundException(application.name)

    path = f"/copilot/applications/{application.name}/environments"
    secrets = get_ssm_secrets(app, None, current_session, path)

    sts_client = current_session.client("sts")
    account_id = sts_client.get_caller_identity()["Account"]
    sessions = {account_id: current_session}

    def is_environment_key(name):
        """
        Match only parameter names that are an environment path with no further
        nesting.

        e.g.
         - /copilot/applications/test/environments/my_env will match.
         - /copilot/applications/test/environments/my_env/addons will not match.
        """
        environment_key_regex = r"^/copilot/applications/{}/environments/[^/]*$".format(
            application.name
        )
        return bool(re.match(environment_key_regex, name))

    environments = {
        env["name"]: Environment(env["name"], env["accountID"], sessions)
        for env in [json.loads(s[1]) for s in secrets if is_environment_key(s[0])]
    }
    application.environments = environments

    response = ssm_client.get_parameters_by_path(
        Path=f"/copilot/applications/{application.name}/components",
        Recursive=False,
        WithDecryption=False,
    )
    results = response["Parameters"]
    while "NextToken" in response:
        response = ssm_client.get_parameters_by_path(
            Path=f"/copilot/applications/{application.name}/components",
            Recursive=False,
            WithDecryption=False,
            NextToken=response["NextToken"],
        )
        results.extend(response["Parameters"])

    application.services = {
        svc["name"]: Service(svc["name"], svc["type"])
        for svc in [json.loads(parameter["Value"]) for parameter in results]
    }

    return application


def get_application_name(abort=abort_with_error):
    if Path(PLATFORM_CONFIG_FILE).exists():
        try:
            app_config = load_unvalidated_config_file()
            return app_config["application"]
        except KeyError:
            abort(
                f"Cannot get application name. No 'application' key can be found in {PLATFORM_CONFIG_FILE}"
            )
    else:
        abort(f"Cannot get application name. {PLATFORM_CONFIG_FILE} is missing.")


class ApplicationException(PlatformException):
    pass


class ApplicationNotFoundException(ApplicationException):
    def __init__(self, application_name: str):
        super().__init__(
            f"""The account "{os.environ.get("AWS_PROFILE")}" does not contain the application "{application_name}"; ensure you have set the environment variable "AWS_PROFILE" correctly."""
        )<|MERGE_RESOLUTION|>--- conflicted
+++ resolved
@@ -7,12 +7,9 @@
 from typing import Dict
 
 import boto3
-<<<<<<< HEAD
 from boto3 import Session
-=======
 import yaml
 from yaml.parser import ParserError
->>>>>>> b87e532a
 
 from dbt_platform_helper.constants import PLATFORM_CONFIG_FILE
 from dbt_platform_helper.platform_exception import PlatformException
