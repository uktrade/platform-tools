import ipaddress
import os
import re
from pathlib import Path

import click
import yaml
from schema import Optional
from schema import Or
from schema import Regex
from schema import Schema
from schema import SchemaError
from yaml.parser import ParserError
from yamllint import config
from yamllint import linter

from dbt_platform_helper.constants import CODEBASE_PIPELINES_KEY
from dbt_platform_helper.constants import ENVIRONMENTS_KEY
from dbt_platform_helper.constants import PLATFORM_CONFIG_FILE
from dbt_platform_helper.constants import PLATFORM_HELPER_VERSION_FILE
<<<<<<< HEAD
from dbt_platform_helper.utils.aws import get_aws_session_or_abort
from dbt_platform_helper.utils.aws import get_supported_opensearch_versions
from dbt_platform_helper.utils.aws import get_supported_redis_versions
=======
>>>>>>> 0327dbc3
from dbt_platform_helper.utils.files import apply_environment_defaults
from dbt_platform_helper.utils.messages import abort_with_error


def validate_string(regex_pattern: str):
    def validator(string):
        if not re.match(regex_pattern, string):
            raise SchemaError(
                f"String '{string}' does not match the required pattern '{regex_pattern}'. For more details on valid string patterns see: https://aws.github.io/copilot-cli/docs/manifest/lb-web-service/"
            )
        return string

    return validator


S3_BUCKET_NAME_ERROR_TEMPLATE = "Bucket name '{}' is invalid:\n{}"
AVAILABILITY_UNCERTAIN_TEMPLATE = (
    "Warning: Could not determine the availability of bucket name '{}'."
)
BUCKET_NAME_IN_USE_TEMPLATE = "Warning: Bucket name '{}' is already in use. Check your AWS accounts to see if this is a problem."


def validate_s3_bucket_name(name: str):
    errors = []
    if not (2 < len(name) < 64):
        errors.append("Length must be between 3 and 63 characters inclusive.")

    if not re.match(r"^[a-z0-9].*[a-z0-9]$", name):
        errors.append("Names must start and end with 0-9 or a-z.")

    if not re.match(r"^[a-z0-9.-]*$", name):
        errors.append("Names can only contain the characters 0-9, a-z, '.' and '-'.")

    if ".." in name:
        errors.append("Names cannot contain two adjacent periods.")

    try:
        ipaddress.ip_address(name)
        errors.append("Names cannot be IP addresses.")
    except ValueError:
        pass

    for prefix in ("xn--", "sthree-"):
        if name.startswith(prefix):
            errors.append(f"Names cannot be prefixed '{prefix}'.")

    for suffix in ("-s3alias", "--ol-s3"):
        if name.endswith(suffix):
            errors.append(f"Names cannot be suffixed '{suffix}'.")

    if errors:
        raise SchemaError(
            S3_BUCKET_NAME_ERROR_TEMPLATE.format(name, "\n".join(f"  {e}" for e in errors))
        )

    return True


def validate_addons(addons: dict):
    """
    Validate the addons file and return a dictionary of addon: error message.
    """
    errors = {}

    for addon_name, addon in addons.items():
        try:
            addon_type = addon.get("type", None)
            if not addon_type:
                errors[addon_name] = f"Missing addon type in addon '{addon_name}'"
                continue
            schema = SCHEMA_MAP.get(addon_type, None)
            if not schema:
                errors[addon_name] = (
                    f"Unsupported addon type '{addon_type}' in addon '{addon_name}'"
                )
                continue
            schema.validate(addon)
        except SchemaError as ex:
            errors[addon_name] = f"Error in {addon_name}: {ex.code}"

<<<<<<< HEAD
    _validate_s3_bucket_uniqueness({"extensions": addons})
    _validate_extension_supported_versions(
        config={"extensions": addons},
        extension_type="redis",
        version_key="engine",
        get_supported_versions_fn=get_supported_redis_versions,
    )
    _validate_extension_supported_versions(
        config={"extensions": addons},
        extension_type="opensearch",
        version_key="engine",
        get_supported_versions_fn=get_supported_opensearch_versions,
    )

=======
>>>>>>> 0327dbc3
    return errors


def int_between(lower, upper):
    def is_between(value):
        if isinstance(value, int) and lower <= value <= upper:
            return True
        raise SchemaError(f"should be an integer between {lower} and {upper}")

    return is_between


def float_between_with_halfstep(lower, upper):
    def is_between(value):
        is_number = isinstance(value, int) or isinstance(value, float)
        is_half_step = re.match(r"^\d+(\.[05])?$", str(value))

        if is_number and is_half_step and lower <= value <= upper:
            return True
        raise SchemaError(f"should be a number between {lower} and {upper} in increments of 0.5")

    return is_between


ENV_NAME = Regex(
    r"^([a-z][a-zA-Z0-9]*|\*)$",
    error="Environment name {} is invalid: names must only contain lowercase alphanumeric characters, or be the '*' default environment",
    # For values the "error" parameter works and outputs the custom text. For keys the custom text doesn't get reported in the exception for some reason.
)

range_validator = validate_string(r"^\d+-\d+$")
seconds_validator = validate_string(r"^\d+s$")
branch_wildcard_validator = validate_string(r"^((?!\*).)*(\*)?$")

NUMBER = Or(int, float)
DELETION_POLICY = Or("Delete", "Retain")
DB_DELETION_POLICY = Or("Delete", "Retain", "Snapshot")
DELETION_PROTECTION = bool

REDIS_PLANS = Or(
    "micro",
    "micro-ha",
    "tiny",
    "tiny-ha",
    "small",
    "small-ha",
    "medium",
    "medium-ha",
    "large",
    "large-ha",
    "x-large",
    "x-large-ha",
)

REDIS_ENGINE_VERSIONS = str

REDIS_DEFINITION = {
    "type": "redis",
    Optional("environments"): {
        ENV_NAME: {
            Optional("plan"): REDIS_PLANS,
            Optional("engine"): REDIS_ENGINE_VERSIONS,
            Optional("replicas"): int_between(0, 5),
            Optional("deletion_policy"): DELETION_POLICY,
            Optional("apply_immediately"): bool,
            Optional("automatic_failover_enabled"): bool,
            Optional("instance"): str,
            Optional("multi_az_enabled"): bool,
        }
    },
}

POSTGRES_PLANS = Or(
    "tiny",
    "small",
    "small-ha",
    "small-high-io",
    "medium",
    "medium-ha",
    "medium-high-io",
    "large",
    "large-ha",
    "large-high-io",
    "x-large",
    "x-large-ha",
    "x-large-high-io",
)
POSTGRES_STORAGE_TYPES = Or("gp2", "gp3", "io1", "io2")

RETENTION_POLICY = Or(
    None,
    {
        "mode": Or("GOVERNANCE", "COMPLIANCE"),
        Or("days", "years", only_one=True): int,
    },
)

DATABASE_COPY = {"from": ENV_NAME, "to": ENV_NAME}

POSTGRES_DEFINITION = {
    "type": "postgres",
    "version": NUMBER,
    Optional("deletion_policy"): DB_DELETION_POLICY,
    Optional("environments"): {
        ENV_NAME: {
            Optional("plan"): POSTGRES_PLANS,
            Optional("volume_size"): int_between(20, 10000),
            Optional("iops"): int_between(1000, 9950),
            Optional("snapshot_id"): str,
            Optional("deletion_policy"): DB_DELETION_POLICY,
            Optional("deletion_protection"): DELETION_PROTECTION,
            Optional("multi_az"): bool,
            Optional("storage_type"): POSTGRES_STORAGE_TYPES,
            Optional("backup_retention_days"): int_between(1, 35),
        }
    },
    Optional("database_copy"): [DATABASE_COPY],
    Optional("objects"): [
        {
            "key": str,
            Optional("body"): str,
        }
    ],
}

LIFECYCLE_RULE = {
    Optional("filter_prefix"): str,
    "expiration_days": int,
    "enabled": bool,
}


def kms_key_arn_regex(key):
    return Regex(
        r"^arn:aws:kms:.*:\d{12}:(key|alias).*",
        error=f"{key} must contain a valid ARN for a KMS key",
    )


def s3_bucket_arn_regex(key):
    return Regex(
        r"^arn:aws:s3::.*",
        error=f"{key} must contain a valid ARN for an S3 bucket",
    )


def iam_role_arn_regex(key):
    return Regex(
        r"^arn:aws:iam::\d{12}:role/.*",
        error=f"{key} must contain a valid ARN for an IAM role",
    )


DATA_IMPORT = {
    Optional("source_kms_key_arn"): kms_key_arn_regex("source_kms_key_arn"),
    "source_bucket_arn": s3_bucket_arn_regex("source_bucket_arn"),
    "worker_role_arn": iam_role_arn_regex("worker_role_arn"),
}

DATA_MIGRATION = {
    "import": DATA_IMPORT,
}

S3_BASE = {
    Optional("readonly"): bool,
    Optional("serve_static_content"): bool,
    Optional("services"): Or("__all__", [str]),
    Optional("environments"): {
        ENV_NAME: {
            "bucket_name": validate_s3_bucket_name,
            Optional("deletion_policy"): DELETION_POLICY,
            Optional("retention_policy"): RETENTION_POLICY,
            Optional("versioning"): bool,
            Optional("lifecycle_rules"): [LIFECYCLE_RULE],
            Optional("data_migration"): DATA_MIGRATION,
        }
    },
}

S3_POLICY_DEFINITION = dict(S3_BASE)
S3_POLICY_DEFINITION.update({"type": "s3-policy"})

S3_DEFINITION = dict(S3_BASE)
S3_DEFINITION.update(
    {
        "type": "s3",
        Optional("objects"): [{"key": str, Optional("body"): str, Optional("content_type"): str}],
    }
)

MONITORING_DEFINITION = {
    "type": "monitoring",
    Optional("environments"): {
        ENV_NAME: {
            Optional("enable_ops_center"): bool,
        }
    },
}

OPENSEARCH_PLANS = Or(
    "tiny", "small", "small-ha", "medium", "medium-ha", "large", "large-ha", "x-large", "x-large-ha"
)
OPENSEARCH_ENGINE_VERSIONS = str
OPENSEARCH_MIN_VOLUME_SIZE = 10
OPENSEARCH_MAX_VOLUME_SIZE = {
    "tiny": 100,
    "small": 200,
    "small-ha": 200,
    "medium": 512,
    "medium-ha": 512,
    "large": 1000,
    "large-ha": 1000,
    "x-large": 1500,
    "x-large-ha": 1500,
}

OPENSEARCH_DEFINITION = {
    "type": "opensearch",
    Optional("environments"): {
        ENV_NAME: {
            Optional("engine"): OPENSEARCH_ENGINE_VERSIONS,
            Optional("deletion_policy"): DELETION_POLICY,
            Optional("plan"): OPENSEARCH_PLANS,
            Optional("volume_size"): int,
            Optional("ebs_throughput"): int,
            Optional("ebs_volume_type"): str,
            Optional("instance"): str,
            Optional("instances"): int,
            Optional("master"): bool,
            Optional("es_app_log_retention_in_days"): int,
            Optional("index_slow_log_retention_in_days"): int,
            Optional("audit_log_retention_in_days"): int,
            Optional("search_slow_log_retention_in_days"): int,
            Optional("password_special_characters"): str,
            Optional("urlencode_password"): bool,
        }
    },
}

ALB_DEFINITION = {
    "type": "alb",
    Optional("environments"): {
        ENV_NAME: Or(
            {
                Optional("additional_address_list"): list,
                Optional("allowed_methods"): list,
                Optional("cached_methods"): list,
                Optional("cdn_compress"): bool,
                Optional("cdn_domains_list"): dict,
                Optional("cdn_geo_locations"): list,
                Optional("cdn_geo_restriction_type"): str,
                Optional("cdn_logging_bucket"): str,
                Optional("cdn_logging_bucket_prefix"): str,
                Optional("cdn_timeout_seconds"): int,
                Optional("default_waf"): str,
                Optional("domain_prefix"): str,
                Optional("enable_logging"): bool,
                Optional("env_root"): str,
                Optional("forwarded_values_forward"): str,
                Optional("forwarded_values_headers"): list,
                Optional("forwarded_values_query_string"): bool,
                Optional("origin_protocol_policy"): str,
                Optional("origin_ssl_protocols"): list,
                Optional("viewer_certificate_minimum_protocol_version"): str,
                Optional("viewer_certificate_ssl_support_method"): str,
                Optional("viewer_protocol_policy"): str,
            },
            None,
        )
    },
}

PROMETHEUS_POLICY_DEFINITION = {
    "type": "prometheus-policy",
    Optional("services"): Or("__all__", [str]),
    Optional("environments"): {
        ENV_NAME: {
            "role_arn": str,
        }
    },
}

_DEFAULT_VERSIONS_DEFINITION = {
    Optional("terraform-platform-modules"): str,
    Optional("platform-helper"): str,
}
_ENVIRONMENTS_VERSIONS_OVERRIDES = {
    Optional("terraform-platform-modules"): str,
}
_PIPELINE_VERSIONS_OVERRIDES = {
    Optional("platform-helper"): str,
}

_ENVIRONMENTS_PARAMS = {
    Optional("accounts"): {
        "deploy": {
            "name": str,
            "id": str,
        },
        "dns": {
            "name": str,
            "id": str,
        },
    },
    Optional("requires_approval"): bool,
    Optional("versions"): _ENVIRONMENTS_VERSIONS_OVERRIDES,
    Optional("vpc"): str,
}

ENVIRONMENTS_DEFINITION = {str: Or(None, _ENVIRONMENTS_PARAMS)}

CODEBASE_PIPELINES_DEFINITION = [
    {
        "name": str,
        "repository": str,
        Optional("additional_ecr_repository"): str,
        Optional("deploy_repository_branch"): str,
        "services": list[str],
        "pipelines": [
            Or(
                {
                    "name": str,
                    "branch": branch_wildcard_validator,
                    "environments": [
                        {
                            "name": str,
                            Optional("requires_approval"): bool,
                        }
                    ],
                },
                {
                    "name": str,
                    "tag": bool,
                    "environments": [
                        {
                            "name": str,
                            Optional("requires_approval"): bool,
                        }
                    ],
                },
            ),
        ],
    },
]

ENVIRONMENT_PIPELINES_DEFINITION = {
    str: {
        Optional("account"): str,
        Optional("branch", default="main"): str,
        Optional("pipeline_to_trigger"): str,
        Optional("versions"): _PIPELINE_VERSIONS_OVERRIDES,
        "slack_channel": str,
        "trigger_on_push": bool,
        "environments": {str: Or(None, _ENVIRONMENTS_PARAMS)},
    }
}

PLATFORM_CONFIG_SCHEMA = Schema(
    {
        # The following line is for the AWS Copilot version, will be removed under DBTP-1002
        "application": str,
        Optional("legacy_project", default=False): bool,
        Optional("default_versions"): _DEFAULT_VERSIONS_DEFINITION,
        Optional("accounts"): list[str],
        Optional("environments"): ENVIRONMENTS_DEFINITION,
        Optional("codebase_pipelines"): CODEBASE_PIPELINES_DEFINITION,
        Optional("extensions"): {
            str: Or(
                REDIS_DEFINITION,
                POSTGRES_DEFINITION,
                S3_DEFINITION,
                S3_POLICY_DEFINITION,
                MONITORING_DEFINITION,
                OPENSEARCH_DEFINITION,
                ALB_DEFINITION,
                PROMETHEUS_POLICY_DEFINITION,
            )
        },
        Optional("environment_pipelines"): ENVIRONMENT_PIPELINES_DEFINITION,
    }
)


def validate_platform_config(config):
    PLATFORM_CONFIG_SCHEMA.validate(config)
    enriched_config = apply_environment_defaults(config)
    _validate_environment_pipelines(enriched_config)
    _validate_environment_pipelines_triggers(enriched_config)
    _validate_codebase_pipelines(enriched_config)
    validate_database_copy_section(enriched_config)
<<<<<<< HEAD

    if not disable_aws_validation:
        _validate_s3_bucket_uniqueness(enriched_config)
        _validate_extension_supported_versions(
            config=config,
            extension_type="redis",
            version_key="engine",
            get_supported_versions_fn=get_supported_redis_versions,
        )
        _validate_extension_supported_versions(
            config=config,
            extension_type="opensearch",
            version_key="engine",
            get_supported_versions_fn=get_supported_opensearch_versions,
        )


def _validate_extension_supported_versions(
    config, extension_type, version_key, get_supported_versions_fn
):

    extensions = config.get("extensions", {})
    if not extensions:
        return

    extensions_for_type = [
        extension
        for extension in config.get("extensions", {}).values()
        if extension.get("type") == extension_type
    ]

    supported_extension_versions = get_supported_versions_fn()
    extensions_with_invalid_version = []

    for extension in extensions_for_type:

        environments = extension.get("environments", {})

        if not isinstance(environments, dict):
            click.secho(
                "Error: Opensearch extension definition is invalid type, expected dictionary",
                fg="red",
            )
            continue
        for environment, env_config in environments.items():
            extension_version = env_config.get(version_key)
            if extension_version not in supported_extension_versions:
                extensions_with_invalid_version.append(
                    {"environment": environment, "version": extension_version}
                )

    for version_failure in extensions_with_invalid_version:
        click.secho(
            f"{extension_type} version for environment {version_failure['environment']} is not in the list of supported {extension_type} versions: {supported_extension_versions}. Provided Version: {version_failure['version']}",
            fg="red",
        )
=======
>>>>>>> 0327dbc3


def validate_database_copy_section(config):
    extensions = config.get("extensions", {})
    if not extensions:
        return

    postgres_extensions = {
        key: ext for key, ext in extensions.items() if ext.get("type", None) == "postgres"
    }

    if not postgres_extensions:
        return

    errors = []

    for extension_name, extension in postgres_extensions.items():
        database_copy_sections = extension.get("database_copy", [])

        if not database_copy_sections:
            return

        all_environments = [env for env in config.get("environments", {}).keys() if not env == "*"]
        all_envs_string = ", ".join(all_environments)

        for section in database_copy_sections:
            from_env = section["from"]
            to_env = section["to"]

            if from_env == to_env:
                errors.append(
                    f"database_copy 'to' and 'from' cannot be the same environment in extension '{extension_name}'."
                )

            if "prod" in to_env:
                errors.append(
                    f"Copying to a prod environment is not supported: database_copy 'to' cannot be '{to_env}' in extension '{extension_name}'."
                )

            if from_env not in all_environments:
                errors.append(
                    f"database_copy 'from' parameter must be a valid environment ({all_envs_string}) but was '{from_env}' in extension '{extension_name}'."
                )

            if to_env not in all_environments:
                errors.append(
                    f"database_copy 'to' parameter must be a valid environment ({all_envs_string}) but was '{to_env}' in extension '{extension_name}'."
                )

    if errors:
        abort_with_error("\n".join(errors))


def _validate_environment_pipelines(config):
    bad_pipelines = {}
    for pipeline_name, pipeline in config.get("environment_pipelines", {}).items():
        bad_envs = []
        pipeline_account = pipeline.get("account", None)
        if pipeline_account:
            for env in pipeline.get("environments", {}).keys():
                env_account = (
                    config.get("environments", {})
                    .get(env, {})
                    .get("accounts", {})
                    .get("deploy", {})
                    .get("name")
                )
                if not env_account == pipeline_account:
                    bad_envs.append(env)
        if bad_envs:
            bad_pipelines[pipeline_name] = {"account": pipeline_account, "bad_envs": bad_envs}
    if bad_pipelines:
        message = "The following pipelines are misconfigured:"
        for pipeline, detail in bad_pipelines.items():
            envs = detail["bad_envs"]
            acc = detail["account"]
            message += f"  '{pipeline}' - these environments are not in the '{acc}' account: {', '.join(envs)}\n"
        abort_with_error(message)


def _validate_codebase_pipelines(config):
    if CODEBASE_PIPELINES_KEY in config:
        for codebase in config[CODEBASE_PIPELINES_KEY]:
            codebase_environments = []

            for pipeline in codebase["pipelines"]:
                codebase_environments += [e["name"] for e in pipeline[ENVIRONMENTS_KEY]]

            unique_codebase_environments = sorted(list(set(codebase_environments)))

            if sorted(codebase_environments) != sorted(unique_codebase_environments):
                abort_with_error(
                    f"The {PLATFORM_CONFIG_FILE} file is invalid, each environment can only be "
                    "listed in a single pipeline per codebase"
                )


def _validate_environment_pipelines_triggers(config):
    errors = []
    pipelines_with_triggers = {
        pipeline_name: pipeline
        for pipeline_name, pipeline in config.get("environment_pipelines", {}).items()
        if "pipeline_to_trigger" in pipeline
    }

    for pipeline_name, pipeline in pipelines_with_triggers.items():
        pipeline_to_trigger = pipeline["pipeline_to_trigger"]
        if pipeline_to_trigger not in config.get("environment_pipelines", {}):
            message = f"  '{pipeline_name}' - '{pipeline_to_trigger}' is not a valid target pipeline to trigger"

            errors.append(message)
            continue

        if pipeline_to_trigger == pipeline_name:
            message = f"  '{pipeline_name}' - pipelines cannot trigger themselves"
            errors.append(message)

    if errors:
        error_message = "The following pipelines are misconfigured: \n"
        abort_with_error(error_message + "\n  ".join(errors))


def lint_yaml_for_duplicate_keys(file_path):
    lint_yaml_config = """
rules:
  key-duplicates: enable
"""
    yaml_config = config.YamlLintConfig(lint_yaml_config)

    with open(file_path, "r") as yaml_file:
        file_contents = yaml_file.read()
        results = linter.run(file_contents, yaml_config)

    parsed_results = [
        "\t" + f"Line {result.line}: {result.message}".replace(" in mapping (key-duplicates)", "")
        for result in results
    ]

    return parsed_results


def load_and_validate_platform_config(path=PLATFORM_CONFIG_FILE, disable_file_check=False):
    if not disable_file_check:
        config_file_check(path)
    try:
        conf = yaml.safe_load(Path(path).read_text())
        duplicate_keys = lint_yaml_for_duplicate_keys(path)
        if duplicate_keys:
            abort_with_error(
                "Duplicate keys found in platform-config:"
                + os.linesep
                + os.linesep.join(duplicate_keys)
            )
        validate_platform_config(conf)
        return conf
    except ParserError:
        abort_with_error(f"{PLATFORM_CONFIG_FILE} is not valid YAML")
    except SchemaError as e:
        abort_with_error(f"Schema error in {PLATFORM_CONFIG_FILE}. {e}")


def config_file_check(path=PLATFORM_CONFIG_FILE):
    platform_config_exists = Path(path).exists()
    errors = []
    warnings = []

    messages = {
        "storage.yml": {"instruction": " under the key 'extensions'", "type": errors},
        "extensions.yml": {"instruction": " under the key 'extensions'", "type": errors},
        "pipelines.yml": {
            "instruction": ", change the key 'codebases' to 'codebase_pipelines'",
            "type": errors,
        },
        PLATFORM_HELPER_VERSION_FILE: {
            "instruction": ", under the key `default_versions: platform-helper:`",
            "type": warnings,
        },
    }

    for file in messages.keys():
        if Path(file).exists():
            message = (
                f"`{file}` is no longer supported. Please move its contents into the "
                f"`{PLATFORM_CONFIG_FILE}` file{messages[file]['instruction']} and delete `{file}`."
            )
            messages[file]["type"].append(message)

    if not errors and not warnings and not platform_config_exists:
        errors.append(
            f"`{PLATFORM_CONFIG_FILE}` is missing. "
            "Please check it exists and you are in the root directory of your deployment project."
        )

    if warnings:
        click.secho("\n".join(warnings), bg="yellow", fg="black")
    if errors:
        click.secho("\n".join(errors), bg="red", fg="white")
        exit(1)


S3_SCHEMA = Schema(S3_DEFINITION)
S3_POLICY_SCHEMA = Schema(S3_POLICY_DEFINITION)
POSTGRES_SCHEMA = Schema(POSTGRES_DEFINITION)
REDIS_SCHEMA = Schema(REDIS_DEFINITION)


class ConditionalSchema(Schema):
    def validate(self, data, _is_conditional_schema=True):
        data = super(ConditionalSchema, self).validate(data, _is_conditional_schema=False)
        if _is_conditional_schema:
            default_plan = None
            default_volume_size = None

            default_environment_config = data["environments"].get(
                "*", data["environments"].get("default", None)
            )
            if default_environment_config:
                default_plan = default_environment_config.get("plan", None)
                default_volume_size = default_environment_config.get("volume_size", None)

            for env in data["environments"]:
                volume_size = data["environments"][env].get("volume_size", default_volume_size)
                plan = data["environments"][env].get("plan", default_plan)

                if volume_size:
                    if not plan:
                        raise SchemaError(f"Missing key: 'plan'")

                    if volume_size < OPENSEARCH_MIN_VOLUME_SIZE:
                        raise SchemaError(
                            f"Key 'environments' error: Key '{env}' error: Key 'volume_size' error: should be an integer greater than {OPENSEARCH_MIN_VOLUME_SIZE}"
                        )

                    for key in OPENSEARCH_MAX_VOLUME_SIZE:
                        if plan == key and not volume_size <= OPENSEARCH_MAX_VOLUME_SIZE[key]:
                            raise SchemaError(
                                f"Key 'environments' error: Key '{env}' error: Key 'volume_size' error: should be an integer between {OPENSEARCH_MIN_VOLUME_SIZE} and {OPENSEARCH_MAX_VOLUME_SIZE[key]} for plan {plan}"
                            )

        return data


OPENSEARCH_SCHEMA = ConditionalSchema(OPENSEARCH_DEFINITION)
MONITORING_SCHEMA = Schema(MONITORING_DEFINITION)
ALB_SCHEMA = Schema(ALB_DEFINITION)
PROMETHEUS_POLICY_SCHEMA = Schema(PROMETHEUS_POLICY_DEFINITION)


def no_param_schema(schema_type):
    return Schema({"type": schema_type, Optional("services"): Or("__all__", [str])})


SCHEMA_MAP = {
    "s3": S3_SCHEMA,
    "s3-policy": S3_POLICY_SCHEMA,
    "postgres": POSTGRES_SCHEMA,
    "redis": REDIS_SCHEMA,
    "opensearch": OPENSEARCH_SCHEMA,
    "monitoring": MONITORING_SCHEMA,
    "appconfig-ipfilter": no_param_schema("appconfig-ipfilter"),
    "subscription-filter": no_param_schema("subscription-filter"),
    "vpc": no_param_schema("vpc"),
    "xray": no_param_schema("xray"),
    "alb": ALB_SCHEMA,
    "prometheus-policy": PROMETHEUS_POLICY_SCHEMA,
}<|MERGE_RESOLUTION|>--- conflicted
+++ resolved
@@ -18,12 +18,8 @@
 from dbt_platform_helper.constants import ENVIRONMENTS_KEY
 from dbt_platform_helper.constants import PLATFORM_CONFIG_FILE
 from dbt_platform_helper.constants import PLATFORM_HELPER_VERSION_FILE
-<<<<<<< HEAD
-from dbt_platform_helper.utils.aws import get_aws_session_or_abort
 from dbt_platform_helper.utils.aws import get_supported_opensearch_versions
 from dbt_platform_helper.utils.aws import get_supported_redis_versions
-=======
->>>>>>> 0327dbc3
 from dbt_platform_helper.utils.files import apply_environment_defaults
 from dbt_platform_helper.utils.messages import abort_with_error
 
@@ -104,8 +100,6 @@
         except SchemaError as ex:
             errors[addon_name] = f"Error in {addon_name}: {ex.code}"
 
-<<<<<<< HEAD
-    _validate_s3_bucket_uniqueness({"extensions": addons})
     _validate_extension_supported_versions(
         config={"extensions": addons},
         extension_type="redis",
@@ -119,8 +113,6 @@
         get_supported_versions_fn=get_supported_opensearch_versions,
     )
 
-=======
->>>>>>> 0327dbc3
     return errors
 
 
@@ -511,22 +503,19 @@
     _validate_environment_pipelines_triggers(enriched_config)
     _validate_codebase_pipelines(enriched_config)
     validate_database_copy_section(enriched_config)
-<<<<<<< HEAD
-
-    if not disable_aws_validation:
-        _validate_s3_bucket_uniqueness(enriched_config)
-        _validate_extension_supported_versions(
-            config=config,
-            extension_type="redis",
-            version_key="engine",
-            get_supported_versions_fn=get_supported_redis_versions,
-        )
-        _validate_extension_supported_versions(
-            config=config,
-            extension_type="opensearch",
-            version_key="engine",
-            get_supported_versions_fn=get_supported_opensearch_versions,
-        )
+
+    _validate_extension_supported_versions(
+        config=config,
+        extension_type="redis",
+        version_key="engine",
+        get_supported_versions_fn=get_supported_redis_versions,
+    )
+    _validate_extension_supported_versions(
+        config=config,
+        extension_type="opensearch",
+        version_key="engine",
+        get_supported_versions_fn=get_supported_opensearch_versions,
+    )
 
 
 def _validate_extension_supported_versions(
@@ -568,8 +557,6 @@
             f"{extension_type} version for environment {version_failure['environment']} is not in the list of supported {extension_type} versions: {supported_extension_versions}. Provided Version: {version_failure['version']}",
             fg="red",
         )
-=======
->>>>>>> 0327dbc3
 
 
 def validate_database_copy_section(config):
