import ipaddress
import os
import re
from pathlib import Path

import click
import yaml
from schema import Optional
from schema import Or
from schema import Regex
from schema import Schema
from schema import SchemaError
from yaml.parser import ParserError
from yamllint import config
from yamllint import linter

from dbt_platform_helper.constants import CODEBASE_PIPELINES_KEY
from dbt_platform_helper.constants import ENVIRONMENTS_KEY
from dbt_platform_helper.constants import PLATFORM_CONFIG_FILE
from dbt_platform_helper.constants import PLATFORM_HELPER_VERSION_FILE
from dbt_platform_helper.utils.aws import get_supported_opensearch_versions
from dbt_platform_helper.utils.aws import get_supported_redis_versions
from dbt_platform_helper.utils.files import apply_environment_defaults
from dbt_platform_helper.utils.messages import abort_with_error


def validate_string(regex_pattern: str):
    def validator(string):
        if not re.match(regex_pattern, string):
            raise SchemaError(
                f"String '{string}' does not match the required pattern '{regex_pattern}'. For more details on valid string patterns see: https://aws.github.io/copilot-cli/docs/manifest/lb-web-service/"
            )
        return string

    return validator


S3_BUCKET_NAME_ERROR_TEMPLATE = "Bucket name '{}' is invalid:\n{}"
AVAILABILITY_UNCERTAIN_TEMPLATE = (
    "Warning: Could not determine the availability of bucket name '{}'."
)
BUCKET_NAME_IN_USE_TEMPLATE = "Warning: Bucket name '{}' is already in use. Check your AWS accounts to see if this is a problem."


def validate_s3_bucket_name(name: str):
    errors = []
    if not (2 < len(name) < 64):
        errors.append("Length must be between 3 and 63 characters inclusive.")

    if not re.match(r"^[a-z0-9].*[a-z0-9]$", name):
        errors.append("Names must start and end with 0-9 or a-z.")

    if not re.match(r"^[a-z0-9.-]*$", name):
        errors.append("Names can only contain the characters 0-9, a-z, '.' and '-'.")

    if ".." in name:
        errors.append("Names cannot contain two adjacent periods.")

    try:
        ipaddress.ip_address(name)
        errors.append("Names cannot be IP addresses.")
    except ValueError:
        pass

    for prefix in ("xn--", "sthree-"):
        if name.startswith(prefix):
            errors.append(f"Names cannot be prefixed '{prefix}'.")

    for suffix in ("-s3alias", "--ol-s3"):
        if name.endswith(suffix):
            errors.append(f"Names cannot be suffixed '{suffix}'.")

    if errors:
        raise SchemaError(
            S3_BUCKET_NAME_ERROR_TEMPLATE.format(name, "\n".join(f"  {e}" for e in errors))
        )

    return True


def validate_addons(addons: dict):
    """
    Validate the addons file and return a dictionary of addon: error message.
    """
    errors = {}

    for addon_name, addon in addons.items():
        try:
            addon_type = addon.get("type", None)
            if not addon_type:
                errors[addon_name] = f"Missing addon type in addon '{addon_name}'"
                continue
            schema = SCHEMA_MAP.get(addon_type, None)
            if not schema:
                errors[addon_name] = (
                    f"Unsupported addon type '{addon_type}' in addon '{addon_name}'"
                )
                continue
            schema.validate(addon)
        except SchemaError as ex:
            errors[addon_name] = f"Error in {addon_name}: {ex.code}"

    _validate_extension_supported_versions(
        config={"extensions": addons},
        extension_type="redis",
        version_key="engine",
        get_supported_versions=get_supported_redis_versions,
    )
    _validate_extension_supported_versions(
        config={"extensions": addons},
        extension_type="opensearch",
        version_key="engine",
        get_supported_versions=get_supported_opensearch_versions,
    )

    return errors


def int_between(lower, upper):
    def is_between(value):
        if isinstance(value, int) and lower <= value <= upper:
            return True
        raise SchemaError(f"should be an integer between {lower} and {upper}")

    return is_between


def float_between_with_halfstep(lower, upper):
    def is_between(value):
        is_number = isinstance(value, int) or isinstance(value, float)
        is_half_step = re.match(r"^\d+(\.[05])?$", str(value))

        if is_number and is_half_step and lower <= value <= upper:
            return True
        raise SchemaError(f"should be a number between {lower} and {upper} in increments of 0.5")

    return is_between


ENV_NAME = Regex(
    r"^([a-z][a-zA-Z0-9]*|\*)$",
    error="Environment name {} is invalid: names must only contain lowercase alphanumeric characters, or be the '*' default environment",
    # For values the "error" parameter works and outputs the custom text. For keys the custom text doesn't get reported in the exception for some reason.
)

range_validator = validate_string(r"^\d+-\d+$")
seconds_validator = validate_string(r"^\d+s$")
branch_wildcard_validator = validate_string(r"^((?!\*).)*(\*)?$")

NUMBER = Or(int, float)
DELETION_POLICY = Or("Delete", "Retain")
DB_DELETION_POLICY = Or("Delete", "Retain", "Snapshot")
DELETION_PROTECTION = bool

REDIS_PLANS = Or(
    "micro",
    "micro-ha",
    "tiny",
    "tiny-ha",
    "small",
    "small-ha",
    "medium",
    "medium-ha",
    "large",
    "large-ha",
    "x-large",
    "x-large-ha",
)

REDIS_ENGINE_VERSIONS = str

REDIS_DEFINITION = {
    "type": "redis",
    Optional("environments"): {
        ENV_NAME: {
            Optional("plan"): REDIS_PLANS,
            Optional("engine"): REDIS_ENGINE_VERSIONS,
            Optional("replicas"): int_between(0, 5),
            Optional("deletion_policy"): DELETION_POLICY,
            Optional("apply_immediately"): bool,
            Optional("automatic_failover_enabled"): bool,
            Optional("instance"): str,
            Optional("multi_az_enabled"): bool,
        }
    },
}

POSTGRES_PLANS = Or(
    "tiny",
    "small",
    "small-ha",
    "small-high-io",
    "medium",
    "medium-ha",
    "medium-high-io",
    "large",
    "large-ha",
    "large-high-io",
    "x-large",
    "x-large-ha",
    "x-large-high-io",
)
POSTGRES_STORAGE_TYPES = Or("gp2", "gp3", "io1", "io2")

RETENTION_POLICY = Or(
    None,
    {
        "mode": Or("GOVERNANCE", "COMPLIANCE"),
        Or("days", "years", only_one=True): int,
    },
)

DATABASE_COPY = {
    "from": ENV_NAME,
    "to": ENV_NAME,
    Optional("from_account"): str,
    Optional("to_account"): str,
}

POSTGRES_DEFINITION = {
    "type": "postgres",
    "version": NUMBER,
    Optional("deletion_policy"): DB_DELETION_POLICY,
    Optional("environments"): {
        ENV_NAME: {
            Optional("plan"): POSTGRES_PLANS,
            Optional("volume_size"): int_between(20, 10000),
            Optional("iops"): int_between(1000, 9950),
            Optional("snapshot_id"): str,
            Optional("deletion_policy"): DB_DELETION_POLICY,
            Optional("deletion_protection"): DELETION_PROTECTION,
            Optional("multi_az"): bool,
            Optional("storage_type"): POSTGRES_STORAGE_TYPES,
            Optional("backup_retention_days"): int_between(1, 35),
        }
    },
    Optional("database_copy"): [DATABASE_COPY],
    Optional("objects"): [
        {
            "key": str,
            Optional("body"): str,
        }
    ],
}

LIFECYCLE_RULE = {
    Optional("filter_prefix"): str,
    "expiration_days": int,
    "enabled": bool,
}


def kms_key_arn_regex(key):
    return Regex(
        r"^arn:aws:kms:.*:\d{12}:(key|alias).*",
        error=f"{key} must contain a valid ARN for a KMS key",
    )


def s3_bucket_arn_regex(key):
    return Regex(
        r"^arn:aws:s3::.*",
        error=f"{key} must contain a valid ARN for an S3 bucket",
    )


def iam_role_arn_regex(key):
    return Regex(
        r"^arn:aws:iam::\d{12}:role/.*",
        error=f"{key} must contain a valid ARN for an IAM role",
    )


def dbt_email_address_regex(key):
    return Regex(
        r"^[\w.-]+@(businessandtrade.gov.uk|digital.trade.gov.uk)$",
        error=f"{key} must contain a valid DBT email address",
    )


EXTERNAL_ROLE_ACCESS = {
    "role_arn": iam_role_arn_regex("role_arn"),
    "read": bool,
    "write": bool,
    "cyber_sign_off_by": dbt_email_address_regex("cyber_sign_off_by"),
}

<<<<<<< HEAD
CROSS_ENVIRONMENT_SERVICE_ACCESS = {
    "application": str,
    "environment": ENV_NAME,
    "account": str,
    "service": str,
    "read": bool,
    "write": bool,
    "cyber_sign_off_by": dbt_email_address_regex("cyber_sign_off_by"),
}

LOWER_ALPHANUMERIC = Regex(
    r"^([a-z][a-zA-Z0-9_-]*|\*)$",
    error="{} is invalid: must only contain lowercase alphanumeric characters separated by hyphen or underscore",
=======
EXTERNAL_ROLE_ACCESS_NAME = Regex(
    r"^([a-z][a-zA-Z0-9_-]*)$",
    error="External role access block name {} is invalid: names must only contain lowercase alphanumeric characters separated by hypen or underscore",
>>>>>>> cdd8aecf
)

DATA_IMPORT = {
    Optional("source_kms_key_arn"): kms_key_arn_regex("source_kms_key_arn"),
    "source_bucket_arn": s3_bucket_arn_regex("source_bucket_arn"),
    "worker_role_arn": iam_role_arn_regex("worker_role_arn"),
}

DATA_MIGRATION = {
    "import": DATA_IMPORT,
}

S3_BASE = {
    Optional("readonly"): bool,
    Optional("serve_static_content"): bool,
    Optional("services"): Or("__all__", [str]),
    Optional("environments"): {
        ENV_NAME: {
            "bucket_name": validate_s3_bucket_name,
            Optional("deletion_policy"): DELETION_POLICY,
            Optional("retention_policy"): RETENTION_POLICY,
            Optional("versioning"): bool,
            Optional("lifecycle_rules"): [LIFECYCLE_RULE],
            Optional("data_migration"): DATA_MIGRATION,
<<<<<<< HEAD
            Optional("external_role_access"): {LOWER_ALPHANUMERIC: EXTERNAL_ROLE_ACCESS},
            Optional("cross_environment_service_access"): {
                LOWER_ALPHANUMERIC: CROSS_ENVIRONMENT_SERVICE_ACCESS
            },
=======
            Optional("external_role_access"): {EXTERNAL_ROLE_ACCESS_NAME: EXTERNAL_ROLE_ACCESS},
>>>>>>> cdd8aecf
        },
    },
}

S3_POLICY_DEFINITION = dict(S3_BASE)
S3_POLICY_DEFINITION.update({"type": "s3-policy"})

S3_DEFINITION = dict(S3_BASE)
S3_DEFINITION.update(
    {
        "type": "s3",
        Optional("objects"): [{"key": str, Optional("body"): str, Optional("content_type"): str}],
    }
)

MONITORING_DEFINITION = {
    "type": "monitoring",
    Optional("environments"): {
        ENV_NAME: {
            Optional("enable_ops_center"): bool,
        }
    },
}

OPENSEARCH_PLANS = Or(
    "tiny", "small", "small-ha", "medium", "medium-ha", "large", "large-ha", "x-large", "x-large-ha"
)
OPENSEARCH_ENGINE_VERSIONS = str
OPENSEARCH_MIN_VOLUME_SIZE = 10
OPENSEARCH_MAX_VOLUME_SIZE = {
    "tiny": 100,
    "small": 200,
    "small-ha": 200,
    "medium": 512,
    "medium-ha": 512,
    "large": 1000,
    "large-ha": 1000,
    "x-large": 1500,
    "x-large-ha": 1500,
}

OPENSEARCH_DEFINITION = {
    "type": "opensearch",
    Optional("environments"): {
        ENV_NAME: {
            Optional("engine"): OPENSEARCH_ENGINE_VERSIONS,
            Optional("deletion_policy"): DELETION_POLICY,
            Optional("plan"): OPENSEARCH_PLANS,
            Optional("volume_size"): int,
            Optional("ebs_throughput"): int,
            Optional("ebs_volume_type"): str,
            Optional("instance"): str,
            Optional("instances"): int,
            Optional("master"): bool,
            Optional("es_app_log_retention_in_days"): int,
            Optional("index_slow_log_retention_in_days"): int,
            Optional("audit_log_retention_in_days"): int,
            Optional("search_slow_log_retention_in_days"): int,
            Optional("password_special_characters"): str,
            Optional("urlencode_password"): bool,
        }
    },
}

CACHE_POLICY_DEFINITION = {
    "min_ttl": int,
    "max_ttl": int,
    "default_ttl": int,
    "cookies_config": Or("none", "whitelist", "allExcept", "all"),
    "header": Or("none", "whitelist"),
    "query_string_behavior": Or("none", "whitelist", "allExcept", "all"),
    Optional("cookie_list"): list,
    Optional("headers_list"): list,
    Optional("cache_policy_query_strings"): list,
}

PATHS_DEFINITION = {
    Optional("default"): {
        "cache": str,
        "request": str,
    },
    Optional("additional"): list[
        {
            "path": str,
            "cache": str,
            "request": str,
        }
    ],
}

ALB_DEFINITION = {
    "type": "alb",
    Optional("environments"): {
        ENV_NAME: Or(
            {
                Optional("additional_address_list"): list,
                Optional("allowed_methods"): list,
                Optional("cached_methods"): list,
                Optional("cdn_compress"): bool,
                Optional("cdn_domains_list"): dict,
                Optional("cdn_geo_locations"): list,
                Optional("cdn_geo_restriction_type"): str,
                Optional("cdn_logging_bucket"): str,
                Optional("cdn_logging_bucket_prefix"): str,
                Optional("cdn_timeout_seconds"): int,
                Optional("default_waf"): str,
                Optional("domain_prefix"): str,
                Optional("enable_logging"): bool,
                Optional("env_root"): str,
                Optional("forwarded_values_forward"): str,
                Optional("forwarded_values_headers"): list,
                Optional("forwarded_values_query_string"): bool,
                Optional("origin_protocol_policy"): str,
                Optional("origin_ssl_protocols"): list,
                Optional("slack_alert_channel_alb_secret_rotation"): str,
                Optional("viewer_certificate_minimum_protocol_version"): str,
                Optional("viewer_certificate_ssl_support_method"): str,
                Optional("viewer_protocol_policy"): str,
                Optional("cache_policy"): dict({str: CACHE_POLICY_DEFINITION}),
                Optional("origin_request_policy"): dict({str: {}}),
                Optional("paths"): dict({str: PATHS_DEFINITION}),
            },
            None,
        )
    },
}

PROMETHEUS_POLICY_DEFINITION = {
    "type": "prometheus-policy",
    Optional("services"): Or("__all__", [str]),
    Optional("environments"): {
        ENV_NAME: {
            "role_arn": str,
        }
    },
}

_DEFAULT_VERSIONS_DEFINITION = {
    Optional("terraform-platform-modules"): str,
    Optional("platform-helper"): str,
}
_ENVIRONMENTS_VERSIONS_OVERRIDES = {
    Optional("terraform-platform-modules"): str,
}
_PIPELINE_VERSIONS_OVERRIDES = {
    Optional("platform-helper"): str,
}

_ENVIRONMENTS_PARAMS = {
    Optional("accounts"): {
        "deploy": {
            "name": str,
            "id": str,
        },
        "dns": {
            "name": str,
            "id": str,
        },
    },
    Optional("requires_approval"): bool,
    Optional("versions"): _ENVIRONMENTS_VERSIONS_OVERRIDES,
    Optional("vpc"): str,
}

ENVIRONMENTS_DEFINITION = {str: Or(None, _ENVIRONMENTS_PARAMS)}

CODEBASE_PIPELINES_DEFINITION = [
    {
        "name": str,
        "repository": str,
        Optional("additional_ecr_repository"): str,
        Optional("deploy_repository_branch"): str,
        "services": list[str],
        "pipelines": [
            Or(
                {
                    "name": str,
                    "branch": branch_wildcard_validator,
                    "environments": [
                        {
                            "name": str,
                            Optional("requires_approval"): bool,
                        }
                    ],
                },
                {
                    "name": str,
                    "tag": bool,
                    "environments": [
                        {
                            "name": str,
                            Optional("requires_approval"): bool,
                        }
                    ],
                },
            ),
        ],
    },
]

ENVIRONMENT_PIPELINES_DEFINITION = {
    str: {
        Optional("account"): str,
        Optional("branch", default="main"): str,
        Optional("pipeline_to_trigger"): str,
        Optional("versions"): _PIPELINE_VERSIONS_OVERRIDES,
        "slack_channel": str,
        "trigger_on_push": bool,
        "environments": {str: Or(None, _ENVIRONMENTS_PARAMS)},
    }
}

PLATFORM_CONFIG_SCHEMA = Schema(
    {
        # The following line is for the AWS Copilot version, will be removed under DBTP-1002
        "application": str,
        Optional("legacy_project", default=False): bool,
        Optional("default_versions"): _DEFAULT_VERSIONS_DEFINITION,
        Optional("accounts"): list[str],
        Optional("environments"): ENVIRONMENTS_DEFINITION,
        Optional("codebase_pipelines"): CODEBASE_PIPELINES_DEFINITION,
        Optional("extensions"): {
            str: Or(
                REDIS_DEFINITION,
                POSTGRES_DEFINITION,
                S3_DEFINITION,
                S3_POLICY_DEFINITION,
                MONITORING_DEFINITION,
                OPENSEARCH_DEFINITION,
                ALB_DEFINITION,
                PROMETHEUS_POLICY_DEFINITION,
            )
        },
        Optional("environment_pipelines"): ENVIRONMENT_PIPELINES_DEFINITION,
    }
)


def validate_platform_config(config):
    PLATFORM_CONFIG_SCHEMA.validate(config)
    enriched_config = apply_environment_defaults(config)
    _validate_environment_pipelines(enriched_config)
    _validate_environment_pipelines_triggers(enriched_config)
    _validate_codebase_pipelines(enriched_config)
    validate_database_copy_section(enriched_config)

    _validate_extension_supported_versions(
        config=config,
        extension_type="redis",
        version_key="engine",
        get_supported_versions=get_supported_redis_versions,
    )
    _validate_extension_supported_versions(
        config=config,
        extension_type="opensearch",
        version_key="engine",
        get_supported_versions=get_supported_opensearch_versions,
    )


def _validate_extension_supported_versions(
    config, extension_type, version_key, get_supported_versions
):
    extensions = config.get("extensions", {})
    if not extensions:
        return

    extensions_for_type = [
        extension
        for extension in config.get("extensions", {}).values()
        if extension.get("type") == extension_type
    ]

    supported_extension_versions = get_supported_versions()
    extensions_with_invalid_version = []

    for extension in extensions_for_type:

        environments = extension.get("environments", {})

        if not isinstance(environments, dict):
            click.secho(
                f"Error: {extension_type} extension definition is invalid type, expected dictionary",
                fg="red",
            )
            continue
        for environment, env_config in environments.items():

            # An extension version doesn't need to be specified for all environments, provided one is specified under "*".
            # So check if the version is set before checking if it's supported
            extension_version = env_config.get(version_key)
            if extension_version and extension_version not in supported_extension_versions:
                extensions_with_invalid_version.append(
                    {"environment": environment, "version": extension_version}
                )

    for version_failure in extensions_with_invalid_version:
        click.secho(
            f"{extension_type} version for environment {version_failure['environment']} is not in the list of supported {extension_type} versions: {supported_extension_versions}. Provided Version: {version_failure['version']}",
            fg="red",
        )


def validate_database_copy_section(config):
    extensions = config.get("extensions", {})
    if not extensions:
        return

    postgres_extensions = {
        key: ext for key, ext in extensions.items() if ext.get("type", None) == "postgres"
    }

    if not postgres_extensions:
        return

    errors = []

    for extension_name, extension in postgres_extensions.items():
        database_copy_sections = extension.get("database_copy", [])

        if not database_copy_sections:
            return

        all_environments = [env for env in config.get("environments", {}).keys() if not env == "*"]
        all_envs_string = ", ".join(all_environments)

        for section in database_copy_sections:
            from_env = section["from"]
            to_env = section["to"]

            from_account = _get_env_deploy_account_info(config, from_env, "id")
            to_account = _get_env_deploy_account_info(config, to_env, "id")

            if from_env == to_env:
                errors.append(
                    f"database_copy 'to' and 'from' cannot be the same environment in extension '{extension_name}'."
                )

            if "prod" in to_env:
                errors.append(
                    f"Copying to a prod environment is not supported: database_copy 'to' cannot be '{to_env}' in extension '{extension_name}'."
                )

            if from_env not in all_environments:
                errors.append(
                    f"database_copy 'from' parameter must be a valid environment ({all_envs_string}) but was '{from_env}' in extension '{extension_name}'."
                )

            if to_env not in all_environments:
                errors.append(
                    f"database_copy 'to' parameter must be a valid environment ({all_envs_string}) but was '{to_env}' in extension '{extension_name}'."
                )

            if from_account != to_account:
                if "from_account" not in section:
                    errors.append(
                        f"Environments '{from_env}' and '{to_env}' are in different AWS accounts. The 'from_account' parameter must be present."
                    )
                elif section["from_account"] != from_account:
                    errors.append(
                        f"Incorrect value for 'from_account' for environment '{from_env}'"
                    )

                if "to_account" not in section:
                    errors.append(
                        f"Environments '{from_env}' and '{to_env}' are in different AWS accounts. The 'to_account' parameter must be present."
                    )
                elif section["to_account"] != to_account:
                    errors.append(f"Incorrect value for 'to_account' for environment '{to_env}'")

    if errors:
        abort_with_error("\n".join(errors))


def _get_env_deploy_account_info(config, env, key):
    return (
        config.get("environments", {}).get(env, {}).get("accounts", {}).get("deploy", {}).get(key)
    )


def _validate_environment_pipelines(config):
    bad_pipelines = {}
    for pipeline_name, pipeline in config.get("environment_pipelines", {}).items():
        bad_envs = []
        pipeline_account = pipeline.get("account", None)
        if pipeline_account:
            for env in pipeline.get("environments", {}).keys():
                env_account = _get_env_deploy_account_info(config, env, "name")
                if not env_account == pipeline_account:
                    bad_envs.append(env)
        if bad_envs:
            bad_pipelines[pipeline_name] = {"account": pipeline_account, "bad_envs": bad_envs}
    if bad_pipelines:
        message = "The following pipelines are misconfigured:"
        for pipeline, detail in bad_pipelines.items():
            envs = detail["bad_envs"]
            acc = detail["account"]
            message += f"  '{pipeline}' - these environments are not in the '{acc}' account: {', '.join(envs)}\n"
        abort_with_error(message)


def _validate_codebase_pipelines(config):
    if CODEBASE_PIPELINES_KEY in config:
        for codebase in config[CODEBASE_PIPELINES_KEY]:
            codebase_environments = []

            for pipeline in codebase["pipelines"]:
                codebase_environments += [e["name"] for e in pipeline[ENVIRONMENTS_KEY]]

            unique_codebase_environments = sorted(list(set(codebase_environments)))

            if sorted(codebase_environments) != sorted(unique_codebase_environments):
                abort_with_error(
                    f"The {PLATFORM_CONFIG_FILE} file is invalid, each environment can only be "
                    "listed in a single pipeline per codebase"
                )


def _validate_environment_pipelines_triggers(config):
    errors = []
    pipelines_with_triggers = {
        pipeline_name: pipeline
        for pipeline_name, pipeline in config.get("environment_pipelines", {}).items()
        if "pipeline_to_trigger" in pipeline
    }

    for pipeline_name, pipeline in pipelines_with_triggers.items():
        pipeline_to_trigger = pipeline["pipeline_to_trigger"]
        if pipeline_to_trigger not in config.get("environment_pipelines", {}):
            message = f"  '{pipeline_name}' - '{pipeline_to_trigger}' is not a valid target pipeline to trigger"

            errors.append(message)
            continue

        if pipeline_to_trigger == pipeline_name:
            message = f"  '{pipeline_name}' - pipelines cannot trigger themselves"
            errors.append(message)

    if errors:
        error_message = "The following pipelines are misconfigured: \n"
        abort_with_error(error_message + "\n  ".join(errors))


def lint_yaml_for_duplicate_keys(file_path):
    lint_yaml_config = """
rules:
  key-duplicates: enable
"""
    yaml_config = config.YamlLintConfig(lint_yaml_config)

    with open(file_path, "r") as yaml_file:
        file_contents = yaml_file.read()
        results = linter.run(file_contents, yaml_config)

    parsed_results = [
        "\t" + f"Line {result.line}: {result.message}".replace(" in mapping (key-duplicates)", "")
        for result in results
    ]

    return parsed_results


def load_and_validate_platform_config(path=PLATFORM_CONFIG_FILE, disable_file_check=False):
    if not disable_file_check:
        config_file_check(path)
    try:
        conf = yaml.safe_load(Path(path).read_text())
        duplicate_keys = lint_yaml_for_duplicate_keys(path)
        if duplicate_keys:
            abort_with_error(
                "Duplicate keys found in platform-config:"
                + os.linesep
                + os.linesep.join(duplicate_keys)
            )
        validate_platform_config(conf)
        return conf
    except ParserError:
        abort_with_error(f"{PLATFORM_CONFIG_FILE} is not valid YAML")
    except SchemaError as e:
        abort_with_error(f"Schema error in {PLATFORM_CONFIG_FILE}. {e}")


def config_file_check(path=PLATFORM_CONFIG_FILE):
    platform_config_exists = Path(path).exists()
    errors = []
    warnings = []

    messages = {
        "storage.yml": {"instruction": " under the key 'extensions'", "type": errors},
        "extensions.yml": {"instruction": " under the key 'extensions'", "type": errors},
        "pipelines.yml": {
            "instruction": ", change the key 'codebases' to 'codebase_pipelines'",
            "type": errors,
        },
        PLATFORM_HELPER_VERSION_FILE: {
            "instruction": ", under the key `default_versions: platform-helper:`",
            "type": warnings,
        },
    }

    for file in messages.keys():
        if Path(file).exists():
            message = (
                f"`{file}` is no longer supported. Please move its contents into the "
                f"`{PLATFORM_CONFIG_FILE}` file{messages[file]['instruction']} and delete `{file}`."
            )
            messages[file]["type"].append(message)

    if not errors and not warnings and not platform_config_exists:
        errors.append(
            f"`{PLATFORM_CONFIG_FILE}` is missing. "
            "Please check it exists and you are in the root directory of your deployment project."
        )

    if warnings:
        click.secho("\n".join(warnings), bg="yellow", fg="black")
    if errors:
        click.secho("\n".join(errors), bg="red", fg="white")
        exit(1)


S3_SCHEMA = Schema(S3_DEFINITION)
S3_POLICY_SCHEMA = Schema(S3_POLICY_DEFINITION)
POSTGRES_SCHEMA = Schema(POSTGRES_DEFINITION)
REDIS_SCHEMA = Schema(REDIS_DEFINITION)


class ConditionalSchema(Schema):
    def validate(self, data, _is_conditional_schema=True):
        data = super(ConditionalSchema, self).validate(data, _is_conditional_schema=False)
        if _is_conditional_schema:
            default_plan = None
            default_volume_size = None

            default_environment_config = data["environments"].get(
                "*", data["environments"].get("default", None)
            )
            if default_environment_config:
                default_plan = default_environment_config.get("plan", None)
                default_volume_size = default_environment_config.get("volume_size", None)

            for env in data["environments"]:
                volume_size = data["environments"][env].get("volume_size", default_volume_size)
                plan = data["environments"][env].get("plan", default_plan)

                if volume_size:
                    if not plan:
                        raise SchemaError(f"Missing key: 'plan'")

                    if volume_size < OPENSEARCH_MIN_VOLUME_SIZE:
                        raise SchemaError(
                            f"Key 'environments' error: Key '{env}' error: Key 'volume_size' error: should be an integer greater than {OPENSEARCH_MIN_VOLUME_SIZE}"
                        )

                    for key in OPENSEARCH_MAX_VOLUME_SIZE:
                        if plan == key and not volume_size <= OPENSEARCH_MAX_VOLUME_SIZE[key]:
                            raise SchemaError(
                                f"Key 'environments' error: Key '{env}' error: Key 'volume_size' error: should be an integer between {OPENSEARCH_MIN_VOLUME_SIZE} and {OPENSEARCH_MAX_VOLUME_SIZE[key]} for plan {plan}"
                            )

        return data


OPENSEARCH_SCHEMA = ConditionalSchema(OPENSEARCH_DEFINITION)
MONITORING_SCHEMA = Schema(MONITORING_DEFINITION)
ALB_SCHEMA = Schema(ALB_DEFINITION)
PROMETHEUS_POLICY_SCHEMA = Schema(PROMETHEUS_POLICY_DEFINITION)


def no_param_schema(schema_type):
    return Schema({"type": schema_type, Optional("services"): Or("__all__", [str])})


SCHEMA_MAP = {
    "s3": S3_SCHEMA,
    "s3-policy": S3_POLICY_SCHEMA,
    "postgres": POSTGRES_SCHEMA,
    "redis": REDIS_SCHEMA,
    "opensearch": OPENSEARCH_SCHEMA,
    "monitoring": MONITORING_SCHEMA,
    "appconfig-ipfilter": no_param_schema("appconfig-ipfilter"),
    "subscription-filter": no_param_schema("subscription-filter"),
    "vpc": no_param_schema("vpc"),
    "xray": no_param_schema("xray"),
    "alb": ALB_SCHEMA,
    "prometheus-policy": PROMETHEUS_POLICY_SCHEMA,
}<|MERGE_RESOLUTION|>--- conflicted
+++ resolved
@@ -285,7 +285,6 @@
     "cyber_sign_off_by": dbt_email_address_regex("cyber_sign_off_by"),
 }
 
-<<<<<<< HEAD
 CROSS_ENVIRONMENT_SERVICE_ACCESS = {
     "application": str,
     "environment": ENV_NAME,
@@ -299,11 +298,10 @@
 LOWER_ALPHANUMERIC = Regex(
     r"^([a-z][a-zA-Z0-9_-]*|\*)$",
     error="{} is invalid: must only contain lowercase alphanumeric characters separated by hyphen or underscore",
-=======
+
 EXTERNAL_ROLE_ACCESS_NAME = Regex(
     r"^([a-z][a-zA-Z0-9_-]*)$",
     error="External role access block name {} is invalid: names must only contain lowercase alphanumeric characters separated by hypen or underscore",
->>>>>>> cdd8aecf
 )
 
 DATA_IMPORT = {
@@ -328,14 +326,11 @@
             Optional("versioning"): bool,
             Optional("lifecycle_rules"): [LIFECYCLE_RULE],
             Optional("data_migration"): DATA_MIGRATION,
-<<<<<<< HEAD
             Optional("external_role_access"): {LOWER_ALPHANUMERIC: EXTERNAL_ROLE_ACCESS},
             Optional("cross_environment_service_access"): {
                 LOWER_ALPHANUMERIC: CROSS_ENVIRONMENT_SERVICE_ACCESS
             },
-=======
             Optional("external_role_access"): {EXTERNAL_ROLE_ACCESS_NAME: EXTERNAL_ROLE_ACCESS},
->>>>>>> cdd8aecf
         },
     },
 }
