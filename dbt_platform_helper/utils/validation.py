--- conflicted
+++ resolved
@@ -151,67 +151,8 @@
 
 range_validator = validate_string(r"^\d+-\d+$")
 seconds_validator = validate_string(r"^\d+s$")
-
-<<<<<<< HEAD
-=======
 branch_wildcard_validator = validate_string(r"^((?!\*).)*(\*)?$")
 
-PIPELINES_SCHEMA = Schema(
-    {
-        # The following line is for the AWS Copilot version, will be removed under DBTP-1002
-        Optional("accounts"): list[str],
-        Optional("environments"): [
-            {
-                "name": str,
-                Optional("accounts"): {
-                    "deploy": {
-                        "name": str,
-                        "id": str,
-                    },
-                    "dns": {
-                        "name": str,
-                        "id": str,
-                    },
-                },
-                Optional("requires_approval"): bool,
-            },
-        ],
-        Optional("codebases"): [
-            {
-                "name": str,
-                "repository": str,
-                Optional("additional_ecr_repository"): str,
-                "services": list[str],
-                "pipelines": [
-                    Or(
-                        {
-                            "name": str,
-                            "branch": branch_wildcard_validator,
-                            "environments": [
-                                {
-                                    "name": str,
-                                    Optional("requires_approval"): bool,
-                                }
-                            ],
-                        },
-                        {
-                            "name": str,
-                            "tag": bool,
-                            "environments": [
-                                {
-                                    "name": str,
-                                    Optional("requires_approval"): bool,
-                                }
-                            ],
-                        },
-                    ),
-                ],
-            },
-        ],
-    },
-)
-
->>>>>>> e63f4893
 NUMBER = Or(int, float)
 DELETION_POLICY = Or("Delete", "Retain")
 DB_DELETION_POLICY = Or("Delete", "Retain", "Snapshot")
@@ -406,6 +347,16 @@
             },
             None,
         )
+    },
+}
+
+PROMETHEUS_POLICY_DEFINITION = {
+    "type": "prometheus-policy",
+    Optional("services"): Or("__all__", [str]),
+    Optional("environments"): {
+        ENV_NAME: {
+            "role_arn": str,
+        }
     },
 }
 
@@ -439,7 +390,7 @@
             Or(
                 {
                     "name": str,
-                    "branch": str,
+                    "branch": branch_wildcard_validator,
                     "environments": [
                         {
                             "name": str,
@@ -488,6 +439,7 @@
                 MONITORING_DEFINITION,
                 OPENSEARCH_DEFINITION,
                 ALB_DEFINITION,
+                PROMETHEUS_POLICY_DEFINITION,
             )
         },
         Optional("environment_pipelines"): ENVIRONMENT_PIPELINES_DEFINITION,
@@ -541,18 +493,7 @@
 OPENSEARCH_SCHEMA = ConditionalSchema(OPENSEARCH_DEFINITION)
 MONITORING_SCHEMA = Schema(MONITORING_DEFINITION)
 ALB_SCHEMA = Schema(ALB_DEFINITION)
-
-PROMETHEUS_POLICY_SCHEMA = Schema(
-    {
-        "type": "prometheus-policy",
-        Optional("services"): Or("__all__", [str]),
-        Optional("environments"): {
-            ENV_NAME: {
-                "role_arn": str,
-            }
-        },
-    }
-)
+PROMETHEUS_POLICY_SCHEMA = Schema(PROMETHEUS_POLICY_DEFINITION)
 
 
 def no_param_schema(schema_type):
