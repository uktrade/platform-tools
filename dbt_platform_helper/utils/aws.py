--- conflicted
+++ resolved
@@ -14,13 +14,9 @@
 
 from dbt_platform_helper.constants import REFRESH_TOKEN_MESSAGE
 from dbt_platform_helper.platform_exception import PlatformException
-<<<<<<< HEAD
 from dbt_platform_helper.providers.aws.exceptions import (
     CopilotCodebaseNotFoundException,
-)
-=======
 from dbt_platform_helper.providers.aws.exceptions import ImageNotFoundException
->>>>>>> 647b1ac6
 from dbt_platform_helper.providers.aws.exceptions import LogGroupNotFoundException
 from dbt_platform_helper.providers.validation import ValidationException
 
@@ -273,7 +269,6 @@
     return response["pipelineExecutionId"]
 
 
-<<<<<<< HEAD
 # Todo: This should probably be in the AWS Copilot provider
 def check_codebase_exists(session: Session, application, codebase: str):
     try:
@@ -291,7 +286,8 @@
         json.JSONDecodeError,
     ):
         raise CopilotCodebaseNotFoundException(codebase)
-=======
+
+
 def check_image_exists(session, application, codebase, commit):
     ecr_client = session.client("ecr")
     repository = f"{application.name}/{codebase}"
@@ -304,7 +300,6 @@
         raise ImageNotFoundException(commit)
     except ecr_client.exceptions.RepositoryNotFoundException:
         raise RepositoryNotFoundException(repository)
->>>>>>> 647b1ac6
 
 
 def get_build_url_from_arn(build_arn: str) -> str:
