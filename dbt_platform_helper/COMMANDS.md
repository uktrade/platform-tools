# Commands Reference

- [platform-helper](#platform-helper)
    - [platform-helper application](#platform-helper-application)
        - [platform-helper application container-stats](#platform-helper-application-container-stats)
        - [platform-helper application task-stats](#platform-helper-application-task-stats)
    - [platform-helper codebase](#platform-helper-codebase)
        - [platform-helper codebase prepare](#platform-helper-codebase-prepare)
        - [platform-helper codebase list](#platform-helper-codebase-list)
        - [platform-helper codebase build](#platform-helper-codebase-build)
        - [platform-helper codebase deploy](#platform-helper-codebase-deploy)
    - [platform-helper conduit](#platform-helper-conduit)
    - [platform-helper config](#platform-helper-config)
        - [platform-helper config validate](#platform-helper-config-validate)
        - [platform-helper config migrate](#platform-helper-config-migrate)
        - [platform-helper config aws](#platform-helper-config-aws)
    - [platform-helper copilot](#platform-helper-copilot)
        - [platform-helper copilot make-addons](#platform-helper-copilot-make-addons)
    - [platform-helper environment](#platform-helper-environment)
        - [platform-helper environment offline](#platform-helper-environment-offline)
        - [platform-helper environment online](#platform-helper-environment-online)
        - [platform-helper environment generate](#platform-helper-environment-generate)
        - [platform-helper environment generate-terraform](#platform-helper-environment-generate-terraform)
    - [platform-helper generate](#platform-helper-generate)
    - [platform-helper internal](#platform-helper-internal)
<<<<<<< HEAD
        - [platform-helper internal service](#platform-helper-internal-service)
            - [platform-helper internal service deploy](#platform-helper-internal-service-deploy)
=======
        - [platform-helper internal migrate-service-manifests](#platform-helper-internal-migrate-service-manifests)
>>>>>>> 77105cea
    - [platform-helper pipeline](#platform-helper-pipeline)
        - [platform-helper pipeline generate](#platform-helper-pipeline-generate)
    - [platform-helper secrets](#platform-helper-secrets)
        - [platform-helper secrets copy](#platform-helper-secrets-copy)
        - [platform-helper secrets list](#platform-helper-secrets-list)
    - [platform-helper service](#platform-helper-service)
        - [platform-helper service generate](#platform-helper-service-generate)
    - [platform-helper notify](#platform-helper-notify)
        - [platform-helper notify environment-progress](#platform-helper-notify-environment-progress)
        - [platform-helper notify post-message](#platform-helper-notify-post-message)
        - [platform-helper notify add-comment](#platform-helper-notify-add-comment)
    - [platform-helper database](#platform-helper-database)
        - [platform-helper database dump](#platform-helper-database-dump)
        - [platform-helper database load](#platform-helper-database-load)
        - [platform-helper database copy](#platform-helper-database-copy)
    - [platform-helper version](#platform-helper-version)
        - [platform-helper version get-platform-helper-for-project](#platform-helper-version-get-platform-helper-for-project)

# platform-helper

## Usage

```
platform-helper <command> [--version] 
```

## Options

- `--version <boolean>` _Defaults to False._
  - Show the version and exit.
- `--help <boolean>` _Defaults to False._
  - Show this message and exit.

## Commands

- [`application` ↪](#platform-helper-application)
- [`codebase` ↪](#platform-helper-codebase)
- [`conduit` ↪](#platform-helper-conduit)
- [`config` ↪](#platform-helper-config)
- [`copilot` ↪](#platform-helper-copilot)
- [`database` ↪](#platform-helper-database)
- [`environment` ↪](#platform-helper-environment)
- [`generate` ↪](#platform-helper-generate)
- [`internal` ↪](#platform-helper-internal)
- [`notify` ↪](#platform-helper-notify)
- [`pipeline` ↪](#platform-helper-pipeline)
- [`secrets` ↪](#platform-helper-secrets)
- [`service` ↪](#platform-helper-service)
- [`version` ↪](#platform-helper-version)

# platform-helper application

[↩ Parent](#platform-helper)

    [DEPRECATED] Application metrics.

## Usage

```
platform-helper application (container-stats|task-stats) 
```

## Options

- `--help <boolean>` _Defaults to False._
  - Show this message and exit.

## Commands

- [`container-stats` ↪](#platform-helper-application-container-stats)
- [`task-stats` ↪](#platform-helper-application-task-stats)

# platform-helper application container-stats

[↩ Parent](#platform-helper-application)

    [DEPRECATED] Command to get application container level metrics.

## Usage

```
platform-helper application container-stats --env <environment> --app <application> 
                                            [--storage] [--network] 
```

## Options

- `--env <text>`

- `--app <text>`

- `--storage <boolean>` _Defaults to False._

- `--network <boolean>` _Defaults to False._

- `--help <boolean>` _Defaults to False._
  - Show this message and exit.

# platform-helper application task-stats

[↩ Parent](#platform-helper-application)

    [DEPRECATED] Command to get application task level metrics.

## Usage

```
platform-helper application task-stats --env <environment> --app <application> [--disk] 
                                       [--storage] [--network] 
```

## Options

- `--env <text>`

- `--app <text>`

- `--disk <boolean>` _Defaults to False._

- `--storage <boolean>` _Defaults to False._

- `--network <boolean>` _Defaults to False._

- `--help <boolean>` _Defaults to False._
  - Show this message and exit.

# platform-helper codebase

[↩ Parent](#platform-helper)

    Codebase commands.

## Usage

```
platform-helper codebase (prepare|list|build|deploy) 
```

## Options

- `--help <boolean>` _Defaults to False._
  - Show this message and exit.

## Commands

- [`build` ↪](#platform-helper-codebase-build)
- [`deploy` ↪](#platform-helper-codebase-deploy)
- [`list` ↪](#platform-helper-codebase-list)
- [`prepare` ↪](#platform-helper-codebase-prepare)

# platform-helper codebase prepare

[↩ Parent](#platform-helper-codebase)

    Sets up an application codebase for use within a DBT platform project.

## Usage

```
platform-helper codebase prepare 
```

## Options

- `--help <boolean>` _Defaults to False._
  - Show this message and exit.

# platform-helper codebase list

[↩ Parent](#platform-helper-codebase)

    List available codebases for the application.

## Usage

```
platform-helper codebase list --app <application> [--with-images] 
```

## Options

- `--app <text>`
  - AWS application name
- `--with-images <boolean>` _Defaults to False._
  - List up to the last 10 images tagged for this codebase
- `--help <boolean>` _Defaults to False._
  - Show this message and exit.

# platform-helper codebase build

[↩ Parent](#platform-helper-codebase)

    Trigger a CodePipeline pipeline based build.

## Usage

```
platform-helper codebase build --app <application> --codebase <codebase> 
                               --commit <commit> 
```

## Options

- `--app <text>`
  - AWS application name
- `--codebase <text>`
  - The codebase name as specified in the platform-config.yml file. This must be run from your codebase repository directory.
- `--commit <text>`
  - GitHub commit hash
- `--help <boolean>` _Defaults to False._
  - Show this message and exit.

# platform-helper codebase deploy

[↩ Parent](#platform-helper-codebase)

## Usage

```
platform-helper codebase deploy --app <application> --env <environment> --codebase <codebase> 
                                [--tag <tag>] [--branch <branch>] 
                                [--commit <commit>] 
```

## Options

- `--app <text>`
  - AWS application name
- `--env <text>`
  - AWS Copilot environment
- `--codebase <text>`
  - The codebase name as specified in the platform-config.yml file. This can be run from any directory.
- `--tag <text>`
  - Git tag that has been built into an image. Typically a semantic version of the form 1.2.3 or v1.2.3.
- `--branch <text>`
  - Git branch that has been built into an image.
- `--commit <text>`
  - Git sha hash that has been built into an image.
- `--help <boolean>` _Defaults to False._
  - Show this message and exit.

# platform-helper conduit

[↩ Parent](#platform-helper)

    Opens a shell for a given addon_name create a conduit connection to
    interact with postgres, opensearch or redis.

## Usage

```
platform-helper conduit <addon_name> 
                        --app <application> --env <environment> [--access (read|write|admin)] 
```

## Arguments

- `addon_name <text>`

## Options

- `--app <text>`
  - Application name
- `--env <text>`
  - Environment name
- `--access <choice>` _Defaults to read._
  - Allow read, write or admin access to the database addons.
- `--help <boolean>` _Defaults to False._
  - Show this message and exit.

# platform-helper config

[↩ Parent](#platform-helper)

    Perform actions on configuration files.

## Usage

```
platform-helper config (validate|migrate|aws) 
```

## Options

- `--help <boolean>` _Defaults to False._
  - Show this message and exit.

## Commands

- [`aws` ↪](#platform-helper-config-aws)
- [`migrate` ↪](#platform-helper-config-migrate)
- [`validate` ↪](#platform-helper-config-validate)

# platform-helper config validate

[↩ Parent](#platform-helper-config)

    Validate deployment or application configuration.

## Usage

```
platform-helper config validate 
```

## Options

- `--help <boolean>` _Defaults to False._
  - Show this message and exit.

# platform-helper config migrate

[↩ Parent](#platform-helper-config)

    Update configuration to match current schema.

## Usage

```
platform-helper config migrate 
```

## Options

- `--help <boolean>` _Defaults to False._
  - Show this message and exit.

# platform-helper config aws

[↩ Parent](#platform-helper-config)

    Writes a local config file containing all the AWS profiles to which the
    logged in user has access.

    If no `--file-path` is specified, defaults to `~/.aws/config`.

## Usage

```
platform-helper config aws [--file-path <file_path>] 
```

## Options

- `--file-path
-fp <text>` _Defaults to ~/.aws/config._

- `--help <boolean>` _Defaults to False._
  - Show this message and exit.

# platform-helper copilot

[↩ Parent](#platform-helper)

## Usage

```
platform-helper copilot make-addons 
```

## Options

- `--help <boolean>` _Defaults to False._
  - Show this message and exit.

## Commands

- [`make-addons` ↪](#platform-helper-copilot-make-addons)

# platform-helper copilot make-addons

[↩ Parent](#platform-helper-copilot)

    Generate addons CloudFormation for each environment.

## Usage

```
platform-helper copilot make-addons 
```

## Options

- `--help <boolean>` _Defaults to False._
  - Show this message and exit.

# platform-helper environment

[↩ Parent](#platform-helper)

    Commands affecting environments.

## Usage

```
platform-helper environment (offline|online|generate|generate-terraform) 
```

## Options

- `--help <boolean>` _Defaults to False._
  - Show this message and exit.

## Commands

- [`generate` ↪](#platform-helper-environment-generate)
- [`generate-terraform` ↪](#platform-helper-environment-generate-terraform)
- [`offline` ↪](#platform-helper-environment-offline)
- [`online` ↪](#platform-helper-environment-online)

# platform-helper environment offline

[↩ Parent](#platform-helper-environment)

    Take load-balanced web services offline with a maintenance page.

## Usage

```
platform-helper environment offline --app <application> --env <environment> --svc <service> 
                                    [--template (default|migration|dmas-migration)] 
                                    [--vpc <vpc>] 
```

## Options

- `--app <text>`

- `--env <text>`

- `--svc <text>` _Defaults to ['web']._

- `--template <choice>` _Defaults to default._
  - The maintenance page you wish to put up.
- `--vpc <text>`

- `--help <boolean>` _Defaults to False._
  - Show this message and exit.

# platform-helper environment online

[↩ Parent](#platform-helper-environment)

    Remove a maintenance page from an environment.

## Usage

```
platform-helper environment online --app <application> --env <environment> 
```

## Options

- `--app <text>`

- `--env <text>`

- `--help <boolean>` _Defaults to False._
  - Show this message and exit.

# platform-helper environment generate

[↩ Parent](#platform-helper-environment)

    Gathers various IDs and ARNs from AWS and generates the AWS Copilot
    environment manifest at copilot/environments/<environment>/manifest.yml.

## Usage

```
platform-helper environment generate --name <name> 
```

## Options

- `--name
-n <text>`
  - The name of the environment to generate a copilot manifest for.
- `--help <boolean>` _Defaults to False._
  - Show this message and exit.

# platform-helper environment generate-terraform

[↩ Parent](#platform-helper-environment)

    Generate terraform manifest for the specified environment.

## Usage

```
platform-helper environment generate-terraform --name <name> 
```

## Options

- `--name
-n <text>`
  - The name of the environment to generate a manifest for.
- `--help <boolean>` _Defaults to False._
  - Show this message and exit.

# platform-helper generate

[↩ Parent](#platform-helper)

    Generate deployment pipeline configuration files and generate addons
    CloudFormation template files for each environment.

    Wraps pipeline generate and make-addons.

## Usage

```
platform-helper generate 
```

## Options

- `--help <boolean>` _Defaults to False._
  - Show this message and exit.

# platform-helper internal

[↩ Parent](#platform-helper)

    Internal commands for use within pipelines or by Platform Team.

## Usage

```
<<<<<<< HEAD
platform-helper internal service 
=======
platform-helper internal migrate-service-manifests 
>>>>>>> 77105cea
```

## Options

- `--help <boolean>` _Defaults to False._
  - Show this message and exit.

## Commands

<<<<<<< HEAD
- [`service` ↪](#platform-helper-internal-service)

# platform-helper internal service

[↩ Parent](#platform-helper-internal)

    Subgroup for 'internal service' commands.
=======
- [`migrate-service-manifests` ↪](#platform-helper-internal-migrate-service-manifests)

# platform-helper internal migrate-service-manifests

[↩ Parent](#platform-helper-internal)

    Migrate copilot manifests to service manifests.
>>>>>>> 77105cea

## Usage

```
<<<<<<< HEAD
platform-helper internal service deploy 
=======
platform-helper internal migrate-service-manifests 
>>>>>>> 77105cea
```

## Options

- `--help <boolean>` _Defaults to False._
  - Show this message and exit.

<<<<<<< HEAD
## Commands

- [`deploy` ↪](#platform-helper-internal-service-deploy)

# platform-helper internal service deploy

[↩ Parent](#platform-helper-internal-service)

    Create or update an ECS service.

## Usage

```
platform-helper internal service deploy --name <name> --environment <environment> 
                                        [--image-tag-override <image_tag_override>] 
```

## Options

- `--name <text>`
  - The name of the ECS service to create or update.
- `--environment <text>`
  - The name of the environment to create or update an ECS service to.
- `--image-tag-override <text>`
  - Override the Docker image to be deployed for this service. This flag takes precedence over the $IMAGE_TAG environment variable.
- `--help <boolean>` _Defaults to False._
  - Show this message and exit.

=======
>>>>>>> 77105cea
# platform-helper pipeline

[↩ Parent](#platform-helper)

    Pipeline commands.

## Usage

```
platform-helper pipeline generate 
```

## Options

- `--help <boolean>` _Defaults to False._
  - Show this message and exit.

## Commands

- [`generate` ↪](#platform-helper-pipeline-generate)

# platform-helper pipeline generate

[↩ Parent](#platform-helper-pipeline)

    Given a platform-config.yml file, generate environment and service
    deployment pipelines.

    This command does the following in relation to the environment pipelines:
    - Reads contents of `platform-config.yml/environment_pipelines` configuration.
      The `terraform/environment-pipelines/<aws_account>/main.tf` file is generated using this configuration.
      The `main.tf` file is then used to generate Terraform for creating an environment pipeline resource.

    This command does the following in relation to the codebase pipelines:
    - Reads contents of `platform-config.yml/codebase_pipelines` configuration.
      The `terraform/codebase-pipelines/main.tf.json` file is generated using this configuration.
      The `main.tf.json` file is then used to generate Terraform for creating a codebase pipeline resource.

## Usage

```
platform-helper pipeline generate [--deploy-branch <deploy_branch>] 
```

## Options

- `--deploy-branch <text>`
  - Specify the branch of <application>-deploy used to configure the source stage in the environment-pipeline resource. 
This is generated from the terraform/environments-pipeline/<aws_account>/main.tf file. 
(Default <application>-deploy branch is specified in 
<application>-deploy/platform-config.yml/environment_pipelines/<environment-pipeline>/branch).
- `--help <boolean>` _Defaults to False._
  - Show this message and exit.

# platform-helper secrets

[↩ Parent](#platform-helper)

## Usage

```
platform-helper secrets (copy|list) 
```

## Options

- `--help <boolean>` _Defaults to False._
  - Show this message and exit.

## Commands

- [`copy` ↪](#platform-helper-secrets-copy)
- [`list` ↪](#platform-helper-secrets-list)

# platform-helper secrets copy

[↩ Parent](#platform-helper-secrets)

    Copy secrets from one environment to a new environment.

## Usage

```
platform-helper secrets copy <source_environment> <target_environment> 
                             --project-profile <project_profile> 
```

## Arguments

- `source_environment <text>`
- `target_environment <text>`

## Options

- `--project-profile <text>`
  - AWS account profile name
- `--help <boolean>` _Defaults to False._
  - Show this message and exit.

# platform-helper secrets list

[↩ Parent](#platform-helper-secrets)

    List secret names and values for an environment.

## Usage

```
platform-helper secrets list <application> <environment> 
```

## Arguments

- `app <text>`
- `env <text>`

## Options

- `--help <boolean>` _Defaults to False._
  - Show this message and exit.

# platform-helper service

[↩ Parent](#platform-helper)

    Commands affecting services.

## Usage

```
platform-helper service generate 
```

## Options

- `--help <boolean>` _Defaults to False._
  - Show this message and exit.

## Commands

- [`generate` ↪](#platform-helper-service-generate)

# platform-helper service generate

[↩ Parent](#platform-helper-service)

    Generate terraform manifest for the specified service(s).

## Usage

```
platform-helper service generate --environment <environment> [--name <name>] 
                                 [--image-tag <image_tag>] 
```

## Options

- `--name
-n <text>`
  - The name of the service to generate a manifest for. Multiple values accepted.
- `--environment
-e <text>`
  - The name of the environment to generate service manifests for. Multiple values accepted.
- `--image-tag
-i <text>`
  - Docker image tag to deploy for the service. Overrides the $IMAGE_TAG environment variable.
- `--help <boolean>` _Defaults to False._
  - Show this message and exit.

# platform-helper notify

[↩ Parent](#platform-helper)

    Send Slack notifications

## Usage

```
platform-helper notify (environment-progress|post-message|add-comment) 
```

## Options

- `--help <boolean>` _Defaults to False._
  - Show this message and exit.

## Commands

- [`add-comment` ↪](#platform-helper-notify-add-comment)
- [`environment-progress` ↪](#platform-helper-notify-environment-progress)
- [`post-message` ↪](#platform-helper-notify-post-message)

# platform-helper notify environment-progress

[↩ Parent](#platform-helper-notify)

    Send environment progress notifications. This creates (or updates if --slack-ref is provided) the top level message to the channel.

## Usage

```
platform-helper notify environment-progress <slack_channel_id> <slack_token> 
                                            <message> 
                                            [--build-arn <build_arn>] 
                                            [--repository <repository>] 
                                            [--commit-sha <commit_sha>] 
                                            [--slack-ref <slack_ref>] 
```

## Arguments

- `slack-channel-id <text>`
- `slack-token <text>`
- `message <text>`

## Options

- `--build-arn <text>`

- `--repository <text>`

- `--commit-sha <text>`

- `--slack-ref <text>`
  - Slack message reference of the message to update
- `--help <boolean>` _Defaults to False._
  - Show this message and exit.

# platform-helper notify post-message

[↩ Parent](#platform-helper-notify)

    Send Slack notifications. This creates (or updates if --slack-ref is provided) the top level message to the channel.

## Usage

```
platform-helper notify post-message <slack_channel_id> <slack_token> 
                                    <message> 
                                    [--build-arn <build_arn>] [--repository <repository>] 
                                    [--commit-sha <commit_sha>] 
                                    [--slack-ref <slack_ref>] 
```

## Arguments

- `slack-channel-id <text>`
- `slack-token <text>`
- `message <text>`

## Options

- `--build-arn <text>`

- `--repository <text>`

- `--commit-sha <text>`

- `--slack-ref <text>`
  - Slack message reference of the message to update
- `--help <boolean>` _Defaults to False._
  - Show this message and exit.

# platform-helper notify add-comment

[↩ Parent](#platform-helper-notify)

    Add a comment to an existing Slack message

## Usage

```
platform-helper notify add-comment <slack_channel_id> <slack_token> 
                                   <slack_ref> <message> 
                                   [--title <title>] [--send-to-main-channel <send_to_main_channel>] 
```

## Arguments

- `slack-channel-id <text>`
- `slack-token <text>`
- `slack-ref <text>`
- `message <text>`

## Options

- `--title <text>`
  - Message title
- `--send-to-main-channel <boolean>` _Defaults to False._
  - Send to main channel
- `--help <boolean>` _Defaults to False._
  - Show this message and exit.

# platform-helper database

[↩ Parent](#platform-helper)

    Commands to copy data between databases.

## Usage

```
platform-helper database (dump|load|copy) 
```

## Options

- `--help <boolean>` _Defaults to False._
  - Show this message and exit.

## Commands

- [`copy` ↪](#platform-helper-database-copy)
- [`dump` ↪](#platform-helper-database-dump)
- [`load` ↪](#platform-helper-database-load)

# platform-helper database dump

[↩ Parent](#platform-helper-database)

    Dump a database into an S3 bucket.

## Usage

```
platform-helper database dump --from <from_env> --database <database> 
                              [--app <application>] [--from-vpc <from_vpc>] 
                              [--filename <filename>] 
```

## Options

- `--app <text>`
  - The application name. Required unless you are running the command from your deploy repo
- `--from <text>`
  - The environment you are dumping data from
- `--database <text>`
  - The name of the database you are dumping data from
- `--from-vpc <text>`
  - The vpc the specified environment is running in. Required unless you are running the command from your deploy repo
- `--filename <text>`
  - Specify a name for the database dump file. Recommended if the same dump database is being used for multiple load environments
- `--help <boolean>` _Defaults to False._
  - Show this message and exit.

# platform-helper database load

[↩ Parent](#platform-helper-database)

    Load a database from an S3 bucket.

## Usage

```
platform-helper database load --to <to_env> --database <database> 
                              [--app <application>] [--to-vpc <to_vpc>] 
                              [--filename <filename>] [--auto-approve] 
```

## Options

- `--app <text>`
  - The application name. Required unless you are running the command from your deploy repo
- `--to <text>`
  - The environment you are loading data into
- `--database <text>`
  - The name of the database you are loading data into
- `--to-vpc <text>`
  - The vpc the specified environment is running in. Required unless you are running the command from your deploy repo
- `--auto-approve <boolean>` _Defaults to False._

- `--filename <text>`
  - Specify a name for the database dump file. Recommended if the same dump database is being used for multiple load environments
- `--help <boolean>` _Defaults to False._
  - Show this message and exit.

# platform-helper database copy

[↩ Parent](#platform-helper-database)

    Copy a database between environments.

## Usage

```
platform-helper database copy --from <from_env> --to <to_env> --database <database> 
                              --svc <service> [--app <application>] [--from-vpc <from_vpc>] 
                              [--to-vpc <to_vpc>] [--template (default|migration|dmas-migration)] 
                              [--auto-approve] [--no-maintenance-page] 
```

## Options

- `--app <text>`
  - The application name. Required unless you are running the command from your deploy repo
- `--from <text>`
  - The environment you are copying data from
- `--to <text>`
  - The environment you are copying data into
- `--database <text>`
  - The name of the database you are copying
- `--from-vpc <text>`
  - The vpc the environment you are copying from is running in. Required unless you are running the command from your deploy repo
- `--to-vpc <text>`
  - The vpc the environment you are copying into is running in. Required unless you are running the command from your deploy repo
- `--auto-approve <boolean>` _Defaults to False._

- `--svc <text>` _Defaults to ['web']._

- `--template <choice>` _Defaults to default._
  - The maintenance page you wish to put up.
- `--no-maintenance-page <boolean>` _Defaults to False._

- `--help <boolean>` _Defaults to False._
  - Show this message and exit.

# platform-helper version

[↩ Parent](#platform-helper)

    Contains subcommands for getting version information about the current
    project.

## Usage

```
platform-helper version get-platform-helper-for-project 
```

## Options

- `--help <boolean>` _Defaults to False._
  - Show this message and exit.

## Commands

- [`get-platform-helper-for-project` ↪](#platform-helper-version-get-platform-helper-for-project)

# platform-helper version get-platform-helper-for-project

[↩ Parent](#platform-helper-version)

    Print the version of platform-tools required by the current project

## Usage

```
platform-helper version get-platform-helper-for-project [--pipeline <pipeline>] 
```

## Options

- `--pipeline <text>`
  - Take into account platform-tools version overrides in the specified pipeline
- `--help <boolean>` _Defaults to False._
  - Show this message and exit.<|MERGE_RESOLUTION|>--- conflicted
+++ resolved
@@ -23,12 +23,9 @@
         - [platform-helper environment generate-terraform](#platform-helper-environment-generate-terraform)
     - [platform-helper generate](#platform-helper-generate)
     - [platform-helper internal](#platform-helper-internal)
-<<<<<<< HEAD
+        - [platform-helper internal migrate-service-manifests](#platform-helper-internal-migrate-service-manifests)
         - [platform-helper internal service](#platform-helper-internal-service)
             - [platform-helper internal service deploy](#platform-helper-internal-service-deploy)
-=======
-        - [platform-helper internal migrate-service-manifests](#platform-helper-internal-migrate-service-manifests)
->>>>>>> 77105cea
     - [platform-helper pipeline](#platform-helper-pipeline)
         - [platform-helper pipeline generate](#platform-helper-pipeline-generate)
     - [platform-helper secrets](#platform-helper-secrets)
@@ -559,54 +556,53 @@
 ## Usage
 
 ```
-<<<<<<< HEAD
-platform-helper internal service 
-=======
+platform-helper internal (migrate-service-manifests|service) 
+```
+
+## Options
+
+- `--help <boolean>` _Defaults to False._
+  - Show this message and exit.
+
+## Commands
+
+- [`migrate-service-manifests` ↪](#platform-helper-internal-migrate-service-manifests)
+- [`service` ↪](#platform-helper-internal-service)
+
+# platform-helper internal migrate-service-manifests
+
+[↩ Parent](#platform-helper-internal)
+
+    Migrate copilot manifests to service manifests.
+
+## Usage
+
+```
 platform-helper internal migrate-service-manifests 
->>>>>>> 77105cea
-```
-
-## Options
-
-- `--help <boolean>` _Defaults to False._
-  - Show this message and exit.
-
-## Commands
-
-<<<<<<< HEAD
-- [`service` ↪](#platform-helper-internal-service)
+```
+
+## Options
+
+- `--help <boolean>` _Defaults to False._
+  - Show this message and exit.
 
 # platform-helper internal service
 
 [↩ Parent](#platform-helper-internal)
 
     Subgroup for 'internal service' commands.
-=======
-- [`migrate-service-manifests` ↪](#platform-helper-internal-migrate-service-manifests)
-
-# platform-helper internal migrate-service-manifests
-
-[↩ Parent](#platform-helper-internal)
-
-    Migrate copilot manifests to service manifests.
->>>>>>> 77105cea
-
-## Usage
-
-```
-<<<<<<< HEAD
+
+## Usage
+
+```
 platform-helper internal service deploy 
-=======
-platform-helper internal migrate-service-manifests 
->>>>>>> 77105cea
-```
-
-## Options
-
-- `--help <boolean>` _Defaults to False._
-  - Show this message and exit.
-
-<<<<<<< HEAD
+```
+
+## Options
+
+- `--help <boolean>` _Defaults to False._
+  - Show this message and exit.
+
 ## Commands
 
 - [`deploy` ↪](#platform-helper-internal-service-deploy)
@@ -635,8 +631,6 @@
 - `--help <boolean>` _Defaults to False._
   - Show this message and exit.
 
-=======
->>>>>>> 77105cea
 # platform-helper pipeline
 
 [↩ Parent](#platform-helper)
