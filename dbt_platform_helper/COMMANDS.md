--- conflicted
+++ resolved
@@ -275,11 +275,7 @@
 - `--app <text>`
   - Application name
 - `--env <text>`
-<<<<<<< HEAD
-  - Service environment name
-=======
   - Environment name
->>>>>>> 50c8ca24
 - `--access <choice>` _Defaults to read._
   - Allow read, write or admin access to the database addons.
 - `--help <boolean>` _Defaults to False._
