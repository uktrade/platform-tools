# TODO: DBTP-1888: Move to Config provider
PLATFORM_CONFIG_FILE = "platform-config.yml"
# TODO: DBTP-1950: Can we get rid of this yet?
PLATFORM_HELPER_VERSION_FILE = ".platform-helper-version"
<<<<<<< HEAD
=======
# TODO: DBTP-1949: Move to ???
DEFAULT_TERRAFORM_PLATFORM_MODULES_VERSION = "7"
>>>>>>> 24a8f553
SUPPORTED_TERRAFORM_VERSION = "~> 1.8"
SUPPORTED_AWS_PROVIDER_VERSION = "~> 5"

MERGED_TPM_PLATFORM_HELPER_VERSION = 14

# Keys
CODEBASE_PIPELINES_KEY = "codebase_pipelines"
ENVIRONMENTS_KEY = "environments"
ENVIRONMENT_PIPELINES_KEY = "environment_pipelines"

# Conduit
CONDUIT_ADDON_TYPES = [
    "opensearch",
    "postgres",
    "redis",
]
CONDUIT_DOCKER_IMAGE_LOCATION = "public.ecr.aws/uktrade/tunnel"
HYPHENATED_APPLICATION_NAME = "hyphenated-application-name"
ALPHANUMERIC_ENVIRONMENT_NAME = "alphanumericenvironmentname123"
ALPHANUMERIC_SERVICE_NAME = "alphanumericservicename123"
COPILOT_IDENTIFIER = "c0PIlotiD3ntIF3r"
CLUSTER_NAME_SUFFIX = f"Cluster-{COPILOT_IDENTIFIER}"
SERVICE_NAME_SUFFIX = f"Service-{COPILOT_IDENTIFIER}"
REFRESH_TOKEN_MESSAGE = (
    "To refresh this SSO session run `aws sso login` with the corresponding profile"
)<|MERGE_RESOLUTION|>--- conflicted
+++ resolved
@@ -2,11 +2,6 @@
 PLATFORM_CONFIG_FILE = "platform-config.yml"
 # TODO: DBTP-1950: Can we get rid of this yet?
 PLATFORM_HELPER_VERSION_FILE = ".platform-helper-version"
-<<<<<<< HEAD
-=======
-# TODO: DBTP-1949: Move to ???
-DEFAULT_TERRAFORM_PLATFORM_MODULES_VERSION = "7"
->>>>>>> 24a8f553
 SUPPORTED_TERRAFORM_VERSION = "~> 1.8"
 SUPPORTED_AWS_PROVIDER_VERSION = "~> 5"
 
