# Commands Reference

- [copilot-helper](#copilot-helper)
- [copilot-helper bootstrap](#copilot-helper-bootstrap)
- [copilot-helper bootstrap make-config](#copilot-helper-bootstrap-make-config)
- [copilot-helper bootstrap migrate-secrets](#copilot-helper-bootstrap-migrate-secrets)
- [copilot-helper bootstrap copy-secrets](#copilot-helper-bootstrap-copy-secrets)
- [copilot-helper check-cloudformation](#copilot-helper-check-cloudformation)
- [copilot-helper check-cloudformation lint](#copilot-helper-check-cloudformation-lint)
- [copilot-helper codebuild](#copilot-helper-codebuild)
- [copilot-helper codebuild link-github](#copilot-helper-codebuild-link-github)
- [copilot-helper codebuild create-codedeploy-role](#copilot-helper-codebuild-create-codedeploy-role)
- [copilot-helper codebuild codedeploy](#copilot-helper-codebuild-codedeploy)
- [copilot-helper codebuild buildproject](#copilot-helper-codebuild-buildproject)
- [copilot-helper codebuild delete-project](#copilot-helper-codebuild-delete-project)
- [copilot-helper codebuild slackcreds](#copilot-helper-codebuild-slackcreds)
- [copilot-helper conduit](#copilot-helper-conduit)
- [copilot-helper conduit tunnel](#copilot-helper-conduit-tunnel)
- [copilot-helper copilot](#copilot-helper-copilot)
- [copilot-helper copilot make-addons](#copilot-helper-copilot-make-addons)
- [copilot-helper copilot get-env-secrets](#copilot-helper-copilot-get-env-secrets)
- [copilot-helper domain](#copilot-helper-domain)
- [copilot-helper domain check-domain](#copilot-helper-domain-check-domain)
- [copilot-helper domain assign-domain](#copilot-helper-domain-assign-domain)
- [copilot-helper waf](#copilot-helper-waf)
- [copilot-helper waf attach-waf](#copilot-helper-waf-attach-waf)
- [copilot-helper waf custom-waf](#copilot-helper-waf-custom-waf)

# copilot-helper

## Usage

```
Usage: copilot-helper [OPTIONS] COMMAND [ARGS]...
```

## Options

- `--version <boolean>` _Defaults to False._
  - Show the version and exit.
- `--help <boolean>` _Defaults to False._
  - Show this message and exit.

## Commands

- [`bootstrap` ↪](#copilot-helper-bootstrap)
- [`check-cloudformation` ↪](#copilot-helper-check-cloudformation)
- [`codebuild` ↪](#copilot-helper-codebuild)
- [`conduit` ↪](#copilot-helper-conduit)
- [`copilot` ↪](#copilot-helper-copilot)
- [`domain` ↪](#copilot-helper-domain)
- [`waf` ↪](#copilot-helper-waf)

# copilot-helper bootstrap

[↩ Parent](#copilot-helper)

## Usage

```
Usage: copilot-helper bootstrap [OPTIONS] COMMAND [ARGS]...
```

## Options

- `--help <boolean>` _Defaults to False._
  - Show this message and exit.

## Commands

- [`copy-secrets` ↪](#copilot-helper-bootstrap-copy-secrets)
- [`make-config` ↪](#copilot-helper-bootstrap-make-config)
- [`migrate-secrets` ↪](#copilot-helper-bootstrap-migrate-secrets)

# copilot-helper bootstrap make-config

[↩ Parent](#copilot-helper-bootstrap)

    Generate Copilot boilerplate code.

## Usage

```
Usage: copilot-helper bootstrap make-config [OPTIONS]
```

## Options

- `--help <boolean>` _Defaults to False._
  - Show this message and exit.

# copilot-helper bootstrap migrate-secrets

[↩ Parent](#copilot-helper-bootstrap)

    Migrate secrets from your gov paas application to AWS/copilot.

    You need to be authenticated via cf cli and the AWS cli to use this commmand.

    If you're using AWS profiles, use the AWS_PROFILE env var to indicate the which profile to use, e.g.:

    AWS_PROFILE=myaccount copilot-bootstrap.py ...

## Usage

```
Usage: copilot-helper bootstrap migrate-secrets [OPTIONS]
```

## Options

- `--project-profile <text>`
  - aws account profile name
- `--env <text>`
  - Migrate secrets from a specific environment
- `--svc <text>`
  - Migrate secrets from a specific service
- `--overwrite <boolean>` _Defaults to False._
  - Overwrite existing secrets?
- `--dry-run <boolean>` _Defaults to False._
  - dry run
- `--help <boolean>` _Defaults to False._
  - Show this message and exit.

# copilot-helper bootstrap copy-secrets

[↩ Parent](#copilot-helper-bootstrap)

    Copy secrets from one environment to a new environment.

## Usage

```
Usage: copilot-helper bootstrap copy-secrets [OPTIONS] SOURCE_ENVIRONMENT
                                             TARGET_ENVIRONMENT
```

## Arguments

- `source_environment <text>`
- `target_environment <text>`

## Options

- `--project-profile <text>`
  - AWS account profile name
- `--help <boolean>` _Defaults to False._
  - Show this message and exit.

# copilot-helper check-cloudformation

[↩ Parent](#copilot-helper)

    Runs the checks passed in the command arguments.

    If no argument is passed, it will run all the checks.

## Usage

```
Usage: copilot-helper check-cloudformation [OPTIONS] COMMAND1 [ARGS]...
                                           [COMMAND2 [ARGS]...]...
```

## Options

- `--help <boolean>` _Defaults to False._
  - Show this message and exit.

## Commands

- [`lint` ↪](#copilot-helper-check-cloudformation-lint)

# copilot-helper check-cloudformation lint

[↩ Parent](#copilot-helper-check-cloudformation)

    Runs cfn-lint against the generated CloudFormation templates.

## Usage

```
Usage: copilot-helper check-cloudformation lint [OPTIONS]
```

## Options

- `--help <boolean>` _Defaults to False._
  - Show this message and exit.

# copilot-helper codebuild

[↩ Parent](#copilot-helper)

## Usage

```
Usage: copilot-helper codebuild [OPTIONS] COMMAND [ARGS]...
```

## Options

- `--help <boolean>` _Defaults to False._
  - Show this message and exit.

## Commands

- [`buildproject` ↪](#copilot-helper-codebuild-buildproject)
- [`codedeploy` ↪](#copilot-helper-codebuild-codedeploy)
- [`create-codedeploy-role` ↪](#copilot-helper-codebuild-create-codedeploy-role)
- [`delete-project` ↪](#copilot-helper-codebuild-delete-project)
- [`link-github` ↪](#copilot-helper-codebuild-link-github)
- [`slackcreds` ↪](#copilot-helper-codebuild-slackcreds)

# copilot-helper codebuild link-github

[↩ Parent](#copilot-helper-codebuild)

    Links CodeDeploy to Github via users PAT.

## Usage

```
Usage: copilot-helper codebuild link-github [OPTIONS]
```

## Options

- `--pat <text>`
  - PAT Token
- `--project-profile <text>`
  - aws account profile name
- `--help <boolean>` _Defaults to False._
  - Show this message and exit.

# copilot-helper codebuild create-codedeploy-role

[↩ Parent](#copilot-helper-codebuild)

    Add AWS Role needed for codedeploy.

## Usage

```
Usage: copilot-helper codebuild create-codedeploy-role [OPTIONS]
```

## Options

- `--project-profile <text>`
  - aws account profile name
- `--type <choice>` _Defaults to ci._
  - type of project <ci/custom>
- `--help <boolean>` _Defaults to False._
  - Show this message and exit.

# copilot-helper codebuild codedeploy

[↩ Parent](#copilot-helper-codebuild)

    Builds Code build boilerplate.

## Usage

```
Usage: copilot-helper codebuild codedeploy [OPTIONS]
```

## Options

- `--update <boolean>` _Defaults to False._
  - Update config
- `--name <text>`
  - Name of project
- `--desc <text>` _Defaults to ._
  - Description of project
- `--git <text>`
  - Git url of code
- `--branch <text>`
  - Git branch
- `--buildspec <text>`
  - Location of buildspec file in repo
- `--builderimage <text>` _Defaults to public.ecr.aws/uktrade/ci-image-builder._
  - Builder image
- `--project-profile <text>`
  - aws account profile name
- `--release <boolean>` _Defaults to False._
  - Trigger builds on release tags
- `--help <boolean>` _Defaults to False._
  - Show this message and exit.

# copilot-helper codebuild buildproject

[↩ Parent](#copilot-helper-codebuild)

    Builds Code build for ad hoc projects.

## Usage

```
Usage: copilot-helper codebuild buildproject [OPTIONS]
```

## Options

- `--update <boolean>` _Defaults to False._
  - Update config
- `--name <text>`
  - Name of project
- `--desc <text>` _Defaults to ._
  - Description of project
- `--git <text>`
  - Git url of code
- `--branch <text>`
  - Git branch
- `--buildspec <text>`
  - Location of buildspec file in repo
- `--builderimage <text>` _Defaults to aws/codebuild/amazonlinux2-x86_64-standard:3.0._
  - Builder image
- `--project-profile <text>`
  - aws account profile name
- `--help <boolean>` _Defaults to False._
  - Show this message and exit.

# copilot-helper codebuild delete-project

[↩ Parent](#copilot-helper-codebuild)

    Delete CodeBuild projects.

## Usage

```
Usage: copilot-helper codebuild delete-project [OPTIONS]
```

## Options

- `--name <text>`
  - Name of project
- `--project-profile <text>`
  - aws account profile name
- `--help <boolean>` _Defaults to False._
  - Show this message and exit.

# copilot-helper codebuild slackcreds

[↩ Parent](#copilot-helper-codebuild)

    Add Slack credentials into AWS Parameter Store.

## Usage

```
Usage: copilot-helper codebuild slackcreds [OPTIONS]
```

## Options

- `--workspace <text>`
  - Slack Workspace id
- `--channel <text>`
  - Slack channel id
- `--token <text>`
  - Slack api token
- `--project-profile <text>`
  - aws account profile name
- `--help <boolean>` _Defaults to False._
  - Show this message and exit.

# copilot-helper conduit

[↩ Parent](#copilot-helper)

## Usage

```
Usage: copilot-helper conduit [OPTIONS] COMMAND [ARGS]...
```

## Options

- `--help <boolean>` _Defaults to False._
  - Show this message and exit.

## Commands

- [`tunnel` ↪](#copilot-helper-conduit-tunnel)

# copilot-helper conduit tunnel

[↩ Parent](#copilot-helper-conduit)

## Usage

```
Usage: copilot-helper conduit tunnel [OPTIONS]
```

## Options

- `--project-profile <text>`
  - AWS account profile name
- `--app <text>`
  - AWS application name
- `--env <text>`
  - AWS environment name
<<<<<<< HEAD
- `--addon-type <choice>` _Defaults to postgres._
  - The addon you wish to connect to
=======
- `--db-secret-name <text>` _Defaults to POSTGRES._
  - Database credentials secret name
>>>>>>> d33ef06f
- `--help <boolean>` _Defaults to False._
  - Show this message and exit.

# copilot-helper copilot

[↩ Parent](#copilot-helper)

## Usage

```
Usage: copilot-helper copilot [OPTIONS] COMMAND [ARGS]...
```

## Options

- `--help <boolean>` _Defaults to False._
  - Show this message and exit.

## Commands

- [`get-env-secrets` ↪](#copilot-helper-copilot-get-env-secrets)
- [`make-addons` ↪](#copilot-helper-copilot-make-addons)

# copilot-helper copilot make-addons

[↩ Parent](#copilot-helper-copilot)

    Generate addons CloudFormation for each environment.

## Usage

```
Usage: copilot-helper copilot make-addons [OPTIONS]
```

## Options

- `--help <boolean>` _Defaults to False._
  - Show this message and exit.

# copilot-helper copilot get-env-secrets

[↩ Parent](#copilot-helper-copilot)

    List secret names and values for an environment.

## Usage

```
Usage: copilot-helper copilot get-env-secrets [OPTIONS] APP ENV
```

## Arguments

- `app <text>`
- `env <text>`

## Options

- `--help <boolean>` _Defaults to False._
  - Show this message and exit.

# copilot-helper domain

[↩ Parent](#copilot-helper)

## Usage

```
Usage: copilot-helper domain [OPTIONS] COMMAND [ARGS]...
```

## Options

- `--help <boolean>` _Defaults to False._
  - Show this message and exit.

## Commands

- [`assign-domain` ↪](#copilot-helper-domain-assign-domain)
- [`check-domain` ↪](#copilot-helper-domain-check-domain)

# copilot-helper domain check-domain

[↩ Parent](#copilot-helper-domain)

    Scans to see if Domain exists.

## Usage

```
Usage: copilot-helper domain check-domain [OPTIONS]
```

## Options

- `--domain-profile <text>`
  - aws account profile name for R53 domains account
- `--project-profile <text>`
  - aws account profile name for certificates account
- `--base-domain <text>`
  - root domain
- `--help <boolean>` _Defaults to False._
  - Show this message and exit.

# copilot-helper domain assign-domain

[↩ Parent](#copilot-helper-domain)

    Check R53 domain is pointing to the correct ECS Load Blanacer.

## Usage

```
Usage: copilot-helper domain assign-domain [OPTIONS]
```

## Options

- `--app <text>`
  - Application Name
- `--domain-profile <text>`
  - aws account profile name for R53 domains account
- `--project-profile <text>`
  - aws account profile name for application account
- `--svc <text>`
  - Service Name
- `--env <text>`
  - Environment
- `--help <boolean>` _Defaults to False._
  - Show this message and exit.

# copilot-helper waf

[↩ Parent](#copilot-helper)

## Usage

```
Usage: copilot-helper waf [OPTIONS] COMMAND [ARGS]...
```

## Options

- `--help <boolean>` _Defaults to False._
  - Show this message and exit.

## Commands

- [`attach-waf` ↪](#copilot-helper-waf-attach-waf)
- [`custom-waf` ↪](#copilot-helper-waf-custom-waf)

# copilot-helper waf attach-waf

[↩ Parent](#copilot-helper-waf)

    Attach default WAF rule to ECS Load Balancer.

## Usage

```
Usage: copilot-helper waf attach-waf [OPTIONS]
```

## Options

- `--app <text>`
  - Application Name
- `--project-profile <text>`
  - aws account profile name for application account
- `--svc <text>`
  - Service Name
- `--env <text>`
  - Environment
- `--help <boolean>` _Defaults to False._
  - Show this message and exit.

# copilot-helper waf custom-waf

[↩ Parent](#copilot-helper-waf)

    Attach custom WAF to ECS Load Balancer.

## Usage

```
Usage: copilot-helper waf custom-waf [OPTIONS]
```

## Options

- `--app <text>`
  - Application Name
- `--project-profile <text>`
  - aws account profile name for application account
- `--svc <text>`
  - Service Name
- `--env <text>`
  - Environment
- `--waf-path <text>`
  - path to waf.yml file
- `--help <boolean>` _Defaults to False._
  - Show this message and exit.<|MERGE_RESOLUTION|>--- conflicted
+++ resolved
@@ -405,13 +405,10 @@
   - AWS application name
 - `--env <text>`
   - AWS environment name
-<<<<<<< HEAD
 - `--addon-type <choice>` _Defaults to postgres._
   - The addon you wish to connect to
-=======
 - `--db-secret-name <text>` _Defaults to POSTGRES._
   - Database credentials secret name
->>>>>>> d33ef06f
 - `--help <boolean>` _Defaults to False._
   - Show this message and exit.
 
