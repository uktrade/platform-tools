--- conflicted
+++ resolved
@@ -39,16 +39,11 @@
     """Test that create_task runs the `copilot task run` command with expected
     --app and --env flags."""
 
-<<<<<<< HEAD
-    create_task("dbt-app", "staging", addon_type)
+    create_task("dbt-app", "staging", addon_type, "POSTGRES")
     command = f"copilot task run -n tunnel-{addon_type} --image public.ecr.aws/uktrade/tunnel-{addon_type} --app dbt-app --env staging"
     if addon_type == "postgres":
         expected_arn = mocked_pg_secret["ARN"]
         command += f" --secrets DB_SECRET={expected_arn} --env-vars POSTGRES_PASSWORD=abc123"
-=======
-    expected_arn = mocked_pg_secret["ARN"]
-    create_task("dbt-app", "staging", "POSTGRES")
->>>>>>> d33ef06f
 
     subprocess_call.assert_called_once_with(
         command,
@@ -157,7 +152,7 @@
 
     exec_into_task("dbt-app", "staging", "arn:random", addon_type)
 
-    get_addon_command.assert_called_once_with("dbt-app", "staging", addon_type)
+    get_addon_command.assert_called_once_with("dbt-app", "staging", addon_type, "POSTGRES")
     system.assert_called_once_with("copilot task exec --app dbt-app --env staging --command 'test command'")
 
 
@@ -211,13 +206,8 @@
         tunnel, ["--project-profile", "foo", "--app", "dbt-app", "--env", "staging", "--addon-type", addon_type]
     )
 
-<<<<<<< HEAD
-    create_task.assert_called_once_with("dbt-app", "staging", addon_type)
+    create_task.assert_called_once_with("dbt-app", "staging", addon_type, "POSTGRES")
     exec_into_task.assert_called_once_with("dbt-app", "staging", cluster_arn, addon_type)
-=======
-    create_task.assert_called_once_with("dbt-app", "staging", "POSTGRES")
-    exec_into_task.assert_called_once_with("dbt-app", "staging", cluster_arn)
->>>>>>> d33ef06f
 
 
 @pytest.mark.parametrize("addon_type", ["postgres", "redis"])
@@ -270,8 +260,8 @@
         ],
     )
 
-    create_task.assert_called_once_with("dbt-app", "staging", "custom-db-secret-name")
-    exec_into_task.assert_called_once_with("dbt-app", "staging", cluster_arn)
+    create_task.assert_called_once_with("dbt-app", "staging", "postgres", "custom-db-secret-name")
+    exec_into_task.assert_called_once_with("dbt-app", "staging", cluster_arn, "postgres")
 
 
 @mock_resourcegroupstaggingapi
@@ -286,7 +276,7 @@
 
 def test_update_postgres_command(mocked_pg_secret):
     command = "copilot task run -n tunnel-postgres --image test-location.ecr --app dbt-app --env staging"
-    updated_command = update_postgres_command("dbt-app", "staging", command)
+    updated_command = update_postgres_command("dbt-app", "staging", command, "POSTGRES")
 
     assert (
         updated_command
@@ -320,7 +310,7 @@
 def test_get_addon_command_postgres(mocked_pg_secret):
     expected_command = "psql postgres://postgres:abc123@dbt-app-staging-addons-postgresdbinstance-blah.whatever.eu-west-2.rds.amazonaws.com:5432/main"
 
-    assert get_addon_command("dbt-app", "staging", "postgres") == expected_command
+    assert get_addon_command("dbt-app", "staging", "postgres", "POSTGRES") == expected_command
 
 
 @patch(
