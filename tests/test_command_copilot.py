--- conflicted
+++ resolved
@@ -70,18 +70,18 @@
         [
             (
                 "s3_addons.yml",
-<<<<<<< HEAD
-                ["my-s3-bucket.yml", "addons.parameters.yml", "vpc.yml"],
-                ["appconfig-ipfilter.yml", "my-s3-bucket.yml", "my-s3-bucket-bucket-access.yml"],
-=======
-                ["my-s3-bucket.yml", "my-s3-bucket-with-an-object.yml"],
+                [
+                    "my-s3-bucket.yml",
+                    "my-s3-bucket-with-an-object.yml",
+                    "addons.parameters.yml",
+                    "vpc.yml",
+                ],
                 [
                     "appconfig-ipfilter.yml",
                     "my-s3-bucket.yml",
                     "my-s3-bucket-with-an-object.yml",
                     "my-s3-bucket-bucket-access.yml",
                 ],
->>>>>>> e4008cf4
                 False,
             ),
             (
@@ -330,30 +330,9 @@
 
         assert result.exit_code == 0
         validate_version.assert_called_once()
-<<<<<<< HEAD
-
-        assert (
-            "File copilot/environments/addons/addons.parameters.yml overwritten" in result.output
-        ), f"addons.parameters.yml should be included for {addon_type}"
-=======
         assert (
             "File copilot/environments/addons/addons.parameters.yml created" in result.output
         ), f"addons.parameters.yml should be included for {addon_type}"
-
-    @patch("dbt_copilot_helper.jinja2_tags.version", new=Mock(return_value="v0.1-TEST"))
-    def test_env_addons_parameters_file_should_not_be_included_for_s3(
-        self, fakefs, validate_version
-    ):
-        create_test_manifests(S3_STORAGE_CONTENTS, fakefs)
-
-        result = CliRunner().invoke(copilot, ["make-addons"])
-
-        assert result.exit_code == 0
-        validate_version.assert_called_once()
-        assert (
-            "File copilot/environments/addons/addons.parameters.yml" not in result.output
-        ), "addons.parameters.yml should not be included for s3"
->>>>>>> e4008cf4
 
     @pytest.mark.parametrize(
         "addon_file_contents, addon_type, secret_name",
