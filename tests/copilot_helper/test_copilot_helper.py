import re

from click.testing import CliRunner


class TestCopilotHelperCli:
    def test_check_version(self):
        from copilot_helper import copilot_helper

        result = CliRunner().invoke(copilot_helper, ["--version"])

        name, version = result.output.split()

        assert result.exit_code == 0
        assert name == "dbt-copilot-tools"
        assert (re.compile(r"^\d+(\.\d+){2,}$")).match(version)

    def test_sub_commands(self):
        from copilot_helper import copilot_helper

        assert list(copilot_helper.commands.keys()) == [
            "bootstrap",
            "check-cloudformation",
            "codebase",
            "conduit",
            "config",
            "copilot",
            "domain",
            "cdn",
            "environment",
            "pipeline",
<<<<<<< HEAD
=======
            "waf",
            "application"
>>>>>>> 6166cb67
        ]<|MERGE_RESOLUTION|>--- conflicted
+++ resolved
@@ -29,9 +29,5 @@
             "cdn",
             "environment",
             "pipeline",
-<<<<<<< HEAD
-=======
-            "waf",
             "application"
->>>>>>> 6166cb67
         ]