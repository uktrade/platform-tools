--- conflicted
+++ resolved
@@ -6,16 +6,10 @@
 
   environments:
     default:
-<<<<<<< HEAD
-      plan: small-ha
-      snapshot_id: test-snapshot-id
-  services:
-    - web
-=======
       plan: small
       snapshot_id: test-snapshot-id
-
     production:
       plan: large-ha
       snapshot_id: ""
->>>>>>> 52673499
+  services:
+    - web