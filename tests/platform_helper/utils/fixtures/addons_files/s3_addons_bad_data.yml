my-s3-bucket-readonly-should-be-bool:
  type: s3
  readonly: 27 # Should be bool

my-s3-bucket-services-should-be-list:
  type: s3
  services: 33 # Should be a list

my-s3-bucket-service-should-be-string:
  type: s3
  services:
    - True

my-s3-bucket-bad-name-suffix:
  type: s3
  environments:
    dev:
      bucket_name: banana-s3alias # Can't end with -s3alias

my-s3-bucket-bad-deletion-policy:
  type: s3
  environments:
    dev:
      bucket_name: charles
      deletion_policy: False # Should be a valid policy name.

my-s3-bucket-objects-should-be-list:
  type: s3
  objects: should be a list

my-s3-bucket-keys-should-be-string:
  type: s3
  objects:
    - key: 777 # Should be a string

my-s3-bucket-missing-key:
  type: s3
  objects: # key is mandatory
    - body: HEALTHCHECK WORKS!

my-s3-bucket-body-should-be-string:
  type: s3
  objects:
    - key: healthcheck.txt
      body: False # Should be a string

my-s3-bucket-invalid-param:
  type: s3
  unknown1: key

my-s3-bucket-invalid-object-param:
  type: s3
  objects:
  - key: test
    unknown2: key

my-s3-bucket-invalid-env-param:
  type: s3
  environments:
    dev:
      bucket_name: mandatory
      unknown3: key

my-s3-bucket-retention-should-be-dict:
  type: s3
  environments:
    dev:
      bucket_name: mandatory
      retention_policy: bad-policy

my-s3-bucket-invalid-retention-mode:
  type: s3
  environments:
    dev:
      bucket_name: mandatory
      retention_policy:
        mode: BAD_MODE
        days: 1

my-s3-bucket-invalid-param-combo:
  type: s3
  environments:
    dev:
      bucket_name: mandatory
      retention_policy:
        mode: COMPLIANCE
        days: 1
        years: 1

my-s3-bucket-days-should-be-int:
  type: s3
  environments:
    dev:
      bucket_name: mandatory
      retention_policy:
        mode: COMPLIANCE
        days: three

my-s3-bucket-years-should-be-int:
  type: s3
  environments:
    dev:
      bucket_name: mandatory
      retention_policy:
        mode: COMPLIANCE
        years: one

my-s3-bucket-versioning-should-be-bool:
  type: s3
  environments:
    dev:
      bucket_name: mandatory
      versioning: "OK"

my-s3-bucket-lifecycle-enabled-should-be-bool:
  type: s3
  environments:
    dev:
      bucket_name: mandatory
      lifecycle_rules:
        - expiration_days: 100
          enabled: "yes"

my-s3-bucket-data-migration-source-bucket-invalid-arn:
  type: s3
  environments:
    dev:
      bucket_name: mandatory
      data_migration:
        import:
          source_bucket_arn: 1234abc
          source_kms_key_arn: arn:aws:kms::123456789012:key/test-key
          worker_role_arn: arn:aws:iam::123456789012:role/test-role 

my-s3-bucket-data-migration-source-kms-key-invalid-arn:
  type: s3
  environments:
    dev:
      bucket_name: mandatory
      data_migration:
        import:
          source_bucket_arn: arn:aws:s3:::test-app
          source_kms_key_arn: 1234abc
          worker_role_arn: arn:aws:iam::123456789012:role/test-role 

my-s3-bucket-data-migration-worker-role-invalid-arn:
  type: s3
  environments:
    dev:
      bucket_name: mandatory
      data_migration:
        import:
          source_bucket_arn: arn:aws:s3:::test-app
          source_kms_key_arn: arn:aws:kms::123456789012:key/test-key
          worker_role_arn: 1234abc

my-s3-external-access-bucket-invalid-arn:
  type: s3
  environments:
    dev:
      bucket_name: mandatory
      external_role_access:
        some-reason-for-access:
          role_arn: 1234abc
          write: True
          read: True
          cyber_sign_off_by: somebody@businessandtrade.gov.uk

my-s3-external-access-bucket-invalid-email:
  type: s3
  environments:
    dev:
      bucket_name: mandatory
      external_role_access:
        some-reason-for-access:
          role_arn: arn:aws:iam::123456789012:role/test-role
          write: True
          read: True
<<<<<<< HEAD
          cyber_sign_off_by: somebody@dodgy-domain.com

my-s3-cross-environment-service-access-bucket-invalid-environment:
  type: s3
  environments:
    dev:
      bucket_name: mandatory
      cross_environment_service_access:
        demodjango-hotfix:
          application: test-app
          environment: hyphen-not-allowed-in-environment
          account: test-account
          service: web
          write: True
          read: True
          cyber_sign_off_by: somebody@businessandtrade.gov.uk

my-s3-cross-environment-service-access-bucket-invalid-email:
  type: s3
  environments:
    dev:
      bucket_name: mandatory
      cross_environment_service_access:
        demodjango-hotfix:
          application: test-app
          environment: anotherenvironment
          account: test-account
          service: web
          write: True
          read: True
          cyber_sign_off_by: noone-signed-this-off

my-s3-cross-environment-service-access-bucket-missing-application:
  type: s3
  environments:
    dev:
      bucket_name: mandatory
      cross_environment_service_access:
        demodjango-hotfix:
          environment: anotherenvironment
          account: test-account
          service: web
          write: True
          read: True
          cyber_sign_off_by: somebody@businessandtrade.gov.uk

my-s3-cross-environment-service-access-bucket-missing-environment:
  type: s3
  environments:
    dev:
      bucket_name: mandatory
      cross_environment_service_access:
        demodjango-hotfix:
          application: test-app
          account: test-account
          service: web
          write: True
          read: True
          cyber_sign_off_by: somebody@businessandtrade.gov.uk

my-s3-cross-environment-service-access-bucket-missing-account:
  type: s3
  environments:
    dev:
      bucket_name: mandatory
      cross_environment_service_access:
        demodjango-hotfix:
          application: test-app
          environment: anotherenvironment
          service: web
          write: True
          read: True
          cyber_sign_off_by: somebody@businessandtrade.gov.uk

my-s3-cross-environment-service-access-bucket-missing-service:
  type: s3
  environments:
    dev:
      bucket_name: mandatory
      cross_environment_service_access:
        demodjango-hotfix:
          application: test-app
          environment: anotherenvironment
          account: test-account
          write: True
          read: True
          cyber_sign_off_by: somebody@businessandtrade.gov.uk

my-s3-cross-environment-service-access-bucket-invalid-write:
  type: s3
  environments:
    dev:
      bucket_name: mandatory
      cross_environment_service_access:
        demodjango-hotfix:
          application: test-app
          environment: anotherenvironment
          account: test-account
          service: web
          write: WRITE
          read: True
          cyber_sign_off_by: somebody@businessandtrade.gov.uk

my-s3-cross-environment-service-access-bucket-invalid-read:
  type: s3
  environments:
    dev:
      bucket_name: mandatory
      cross_environment_service_access:
        demodjango-hotfix:
          application: test-app
          environment: anotherenvironment
          account: test-account
          service: web
          write: True
          read: READ
          cyber_sign_off_by: somebody@businessandtrade.gov.uk

my-s3-cross-environment-service-access-bucket-missing-cyber-sign-off:
  type: s3
  environments:
    dev:
      bucket_name: mandatory
      cross_environment_service_access:
        demodjango-hotfix:
          application: test-app
          environment: anotherenvironment
          account: test-account
          service: web
          write: True
          read: True
=======
          cyber_sign_off_by: somebody@dodgy-domain.com
>>>>>>> cdd8aecf
<|MERGE_RESOLUTION|>--- conflicted
+++ resolved
@@ -176,7 +176,6 @@
           role_arn: arn:aws:iam::123456789012:role/test-role
           write: True
           read: True
-<<<<<<< HEAD
           cyber_sign_off_by: somebody@dodgy-domain.com
 
 my-s3-cross-environment-service-access-bucket-invalid-environment:
@@ -308,6 +307,3 @@
           service: web
           write: True
           read: True
-=======
-          cyber_sign_off_by: somebody@dodgy-domain.com
->>>>>>> cdd8aecf
