import os
from pathlib import Path
from typing import Tuple
from typing import Type
from unittest.mock import Mock
from unittest.mock import patch

import pytest

from dbt_platform_helper.exceptions import IncompatibleMajorVersion
from dbt_platform_helper.exceptions import IncompatibleMinorVersion
from dbt_platform_helper.exceptions import ValidationException
from dbt_platform_helper.utils.versioning import check_platform_helper_version_mismatch
from dbt_platform_helper.utils.versioning import (
    check_platform_helper_version_needs_update,
)
from dbt_platform_helper.utils.versioning import get_github_released_version
from dbt_platform_helper.utils.versioning import parse_version
from dbt_platform_helper.utils.versioning import string_version
from dbt_platform_helper.utils.versioning import validate_platform_helper_file_version
from dbt_platform_helper.utils.versioning import validate_template_version
from dbt_platform_helper.utils.versioning import validate_version_compatibility
from tests.platform_helper.conftest import FIXTURES_DIR


@pytest.mark.parametrize(
    "suite",
    [
        ("v1.2.3", (1, 2, 3)),
        ("1.2.3", (1, 2, 3)),
        ("v0.1-TEST", (0, 1, -1)),
        ("TEST-0.2", (-1, 0, 2)),
        ("unknown", None),
        (None, None),
    ],
)
def test_parsing_version_numbers(suite):
    input_version, expected_version = suite
    assert parse_version(input_version) == expected_version


@pytest.mark.parametrize(
    "suite",
    [
        ((1, 2, 3), "1.2.3"),
        ((0, 1, -1), "0.1.-1"),
        ((-1, 0, 2), "-1.0.2"),
        (None, "unknown"),
    ],
)
def test_stringify_version_numbers(suite):
    input_version, expected_version = suite
    assert string_version(input_version) == expected_version


class MockGithubReleaseResponse:
    @staticmethod
    def json():
        return {"tag_name": "1.1.1"}


@patch("requests.get", return_value=MockGithubReleaseResponse())
def test_get_github_version_from_releases(request_get):
    assert get_github_released_version("test/repo") == (1, 1, 1)
    request_get.assert_called_once_with("https://api.github.com/repos/test/repo/releases/latest")


class MockGithubTagResponse:
    @staticmethod
    def json():
        return [{"name": "1.1.1"}, {"name": "1.2.3"}]


@patch("requests.get", return_value=MockGithubTagResponse())
def test_get_github_version_from_tags(request_get):
    assert get_github_released_version("test/repo", True) == (1, 2, 3)
    request_get.assert_called_once_with("https://api.github.com/repos/test/repo/tags")


@pytest.mark.parametrize(
    "version_check",
    [
        ((1, 40, 0), (1, 30, 0), IncompatibleMinorVersion),
        ((1, 40, 0), (2, 1, 0), IncompatibleMajorVersion),
        ((0, 2, 40), (0, 1, 30), IncompatibleMajorVersion),
        ((0, 1, 40), (0, 1, 30), IncompatibleMajorVersion),
    ],
)
def test_validate_version_compatability(
    version_check: Tuple[
        Tuple[int, int, int],
        Tuple[int, int, int],
        Type[BaseException],
    ]
):
    app_version, check_version, raises = version_check

    with pytest.raises(raises):
        validate_version_compatibility(app_version, check_version)


@pytest.mark.parametrize(
    "template_check",
    [
        ("addon_newer_major_version.yml", IncompatibleMajorVersion, ""),
        ("addon_newer_minor_version.yml", IncompatibleMinorVersion, ""),
        ("addon_older_major_version.yml", IncompatibleMajorVersion, ""),
        ("addon_older_minor_version.yml", IncompatibleMinorVersion, ""),
        ("addon_no_version.yml", ValidationException, "Template %s has no version information"),
    ],
)
def test_validate_template_version(template_check: Tuple[str, Type[BaseException], str]):
    template_name, raises, message = template_check

    with pytest.raises(raises) as exception:
        template_path = str(Path(f"{FIXTURES_DIR}/version_validation/{template_name}").resolve())
        validate_template_version((10, 10, 10), template_path)

    if message:
        assert (message % template_path) == str(exception.value)


@pytest.mark.parametrize(
    "template_check",
    [
        ("addon_different_version.yml", IncompatibleMajorVersion, ""),
        ("addon_no_version.yml", ValidationException, "Template %s has no version information"),
    ],
)
@patch("dbt_platform_helper.utils.versioning.get_file_app_versions")
def test_validate_platform_helper_file_version(
    get_file_app_versions, template_check: Tuple[str, Type[BaseException], str]
):
    get_file_app_versions.return_value = (1, 0, 0), (1, 0, 0)
    template_name, raises, message = template_check

    template_path = str(Path(f"{FIXTURES_DIR}/version_validation/{template_name}").resolve())

    with pytest.raises(raises) as exception:
        validate_platform_helper_file_version(template_path)

    if message:
        assert (message % template_path) == str(exception.value)


@pytest.mark.parametrize(
    "expected_exception",
    [
        IncompatibleMajorVersion,
        IncompatibleMinorVersion,
        IncompatibleMinorVersion,
    ],
)
@patch("click.secho")
@patch("click.confirm")
@patch("dbt_platform_helper.utils.versioning.get_app_versions")
@patch(
    "dbt_platform_helper.utils.versioning.running_as_installed_package", new=Mock(return_value=True)
)
@patch("dbt_platform_helper.utils.versioning.validate_version_compatibility")
def test_check_platform_helper_version_needs_update(
    version_compatibility, get_app_versions, confirm, secho, expected_exception
):
    get_app_versions.return_value = (1, 0, 0), (1, 0, 0)
    version_compatibility.side_effect = expected_exception((1, 0, 0), (1, 0, 0))

    check_platform_helper_version_needs_update()

    if expected_exception == IncompatibleMajorVersion:
        secho.assert_called_with(
            "You are running platform-helper v1.0.0, upgrade to v1.0.0 by running run `pip install "
            "--upgrade dbt-platform-tools`.",
            fg="red",
        )

    if expected_exception == IncompatibleMinorVersion:
        secho.assert_called_with(
            "You are running platform-helper v1.0.0, upgrade to v1.0.0 by running run `pip install "
            "--upgrade dbt-platform-tools`.",
            fg="yellow",
        )


@patch(
    "dbt_platform_helper.utils.versioning.running_as_installed_package",
    new=Mock(return_value=False),
)
@patch("dbt_platform_helper.utils.versioning.validate_version_compatibility")
def test_check_platform_helper_version_skips_when_running_local_version(version_compatibility):
    check_platform_helper_version_needs_update()

    version_compatibility.assert_not_called()


<<<<<<< HEAD
@patch("click.secho")
@patch("dbt_platform_helper.utils.versioning.get_file_app_versions")
@patch(
    "dbt_platform_helper.utils.versioning.running_as_installed_package", new=Mock(return_value=True)
)
def test_check_platform_helper_version_shows_warning_when_different_than_file_spec(
    get_file_app_versions, secho
):
    get_file_app_versions.return_value = (1, 0, 1), (1, 0, 0)

    check_platform_helper_version_mismatch()

    secho.assert_called_with(
        f"WARNING: You are running platform-helper v1.0.1 against v1.0.0 specified by .platform-helper-version.",
        fg="red",
    )
=======
@patch(
    "dbt_platform_helper.utils.versioning.running_as_installed_package",
    new=Mock(return_value=True),
)
@patch("dbt_platform_helper.utils.versioning.validate_version_compatibility")
def test_check_platform_helper_version_skips_when_skip_environment_variable_is_set(
    version_compatibility,
):
    os.environ["PLATFORM_TOOLS_SKIP_VERSION_CHECK"] = "true"

    check_platform_helper_version_needs_update()

    version_compatibility.assert_not_called()
>>>>>>> 5ad9b0d2
<|MERGE_RESOLUTION|>--- conflicted
+++ resolved
@@ -192,7 +192,6 @@
     version_compatibility.assert_not_called()
 
 
-<<<<<<< HEAD
 @patch("click.secho")
 @patch("dbt_platform_helper.utils.versioning.get_file_app_versions")
 @patch(
@@ -209,7 +208,8 @@
         f"WARNING: You are running platform-helper v1.0.1 against v1.0.0 specified by .platform-helper-version.",
         fg="red",
     )
-=======
+
+
 @patch(
     "dbt_platform_helper.utils.versioning.running_as_installed_package",
     new=Mock(return_value=True),
@@ -222,5 +222,4 @@
 
     check_platform_helper_version_needs_update()
 
-    version_compatibility.assert_not_called()
->>>>>>> 5ad9b0d2
+    version_compatibility.assert_not_called()