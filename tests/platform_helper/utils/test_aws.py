--- conflicted
+++ resolved
@@ -28,10 +28,6 @@
 from dbt_platform_helper.utils.aws import get_profile_name_from_account_id
 from dbt_platform_helper.utils.aws import get_public_repository_arn
 from dbt_platform_helper.utils.aws import get_ssm_secrets
-<<<<<<< HEAD
-=======
-from dbt_platform_helper.utils.aws import get_supported_opensearch_versions
->>>>>>> 38f04b85
 from dbt_platform_helper.utils.aws import get_vpc_info_by_name
 from dbt_platform_helper.utils.aws import set_ssm_param
 from dbt_platform_helper.utils.aws import wait_for_log_group_to_exist
@@ -689,36 +685,7 @@
         "port": 5432,
     }
 
-
-<<<<<<< HEAD
-=======
-# TODO - patching used here as a stop gap until this method is moved into its own provider, to be replaced with dependancy injection.
-@patch("dbt_platform_helper.utils.aws.CacheProvider")
-@patch("dbt_platform_helper.utils.aws.get_aws_session_or_abort")
-def test_get_supported_opensearch_versions_when_cache_refresh_required(
-    mock_get_aws_session_or_abort, mock_cache_provider
-):
-
-    mock_cache_provider_instance = mock_cache_provider.return_value
-    mock_cache_provider_instance.cache_refresh_required.return_value = True
-
-    client = mock_aws_client(mock_get_aws_session_or_abort)
-    client.list_versions.return_value = {
-        "Versions": [
-            "OpenSearch_2.15",
-            "OpenSearch_2.13",
-            "OpenSearch_2.11",
-            "OpenSearch_2.9",
-            "Elasticsearch_7.10",
-            "Elasticsearch_7.9",
-        ]
-    }
-
-    supported_opensearch_versions_response = get_supported_opensearch_versions()
-    assert supported_opensearch_versions_response == ["2.15", "2.13", "2.11", "2.9"]
-
-
->>>>>>> 38f04b85
+    
 @mock_aws
 def test_get_connection_string():
     db_identifier = f"my_app-my_env-my_postgres"
