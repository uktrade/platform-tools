import json
from unittest.mock import MagicMock
from unittest.mock import Mock
from unittest.mock import mock_open
from unittest.mock import patch

import boto3
import botocore
import pytest
from moto import mock_aws

<<<<<<< HEAD
from botocore.stub import Stubber

=======
from dbt_platform_helper.exceptions import AWSException
>>>>>>> d7fdbf5f
from dbt_platform_helper.exceptions import ValidationException
from dbt_platform_helper.utils.aws import NoProfileForAccountIdError
from dbt_platform_helper.utils.aws import Vpc
from dbt_platform_helper.utils.aws import get_account_details
from dbt_platform_helper.utils.aws import get_aws_session_or_abort
from dbt_platform_helper.utils.aws import get_codestar_connection_arn
from dbt_platform_helper.utils.aws import get_connection_string
from dbt_platform_helper.utils.aws import get_load_balancer_domain_and_configuration
from dbt_platform_helper.utils.aws import (
    get_postgres_connection_data_updated_with_master_secret,
)
from dbt_platform_helper.utils.aws import get_profile_name_from_account_id
from dbt_platform_helper.utils.aws import get_public_repository_arn
from dbt_platform_helper.utils.aws import get_ssm_secrets
from dbt_platform_helper.utils.aws import get_vpc_info_by_name
from dbt_platform_helper.utils.aws import set_ssm_param
<<<<<<< HEAD
from dbt_platform_helper.utils.aws import update_postgres_parameter_with_master_secret
from dbt_platform_helper.utils.aws import get_opensearch_supported_versions, get_redis_supported_versions
=======
>>>>>>> d7fdbf5f
from tests.platform_helper.conftest import mock_aws_client
from tests.platform_helper.conftest import mock_codestar_connections_boto_client
from tests.platform_helper.conftest import mock_ecr_public_repositories_boto_client
from tests.platform_helper.conftest import mock_get_caller_identity

HYPHENATED_APPLICATION_NAME = "hyphenated-application-name"
ALPHANUMERIC_ENVIRONMENT_NAME = "alphanumericenvironmentname123"
ALPHANUMERIC_SERVICE_NAME = "alphanumericservicename123"
COPILOT_IDENTIFIER = "c0PIlotiD3ntIF3r"
CLUSTER_NAME_SUFFIX = f"Cluster-{COPILOT_IDENTIFIER}"
SERVICE_NAME_SUFFIX = f"Service-{COPILOT_IDENTIFIER}"


def test_get_aws_session_or_abort_profile_not_configured(clear_session_cache, capsys):
    with pytest.raises(SystemExit):
        get_aws_session_or_abort("foo")

    captured = capsys.readouterr()

    assert """AWS profile "foo" is not configured.""" in captured.out


def get_mock_session(name):
    session = Mock(name=name)
    client = Mock(name=f"client-mock-for-{name}")
    session.client.return_value = client
    client.get_caller_identity.return_value = {"Account": "account", "UserId": "user"}
    client.list_account_aliases.return_value = {"AccountAliases": "account", "UserId": "user"}

    return session


@patch("boto3.session.Session")
def test_get_aws_session_caches_sessions_per_profile(mock_session):
    mock_session.side_effect = (get_mock_session("one"), get_mock_session("two"))
    session1 = get_aws_session_or_abort()
    session2 = get_aws_session_or_abort()

    session3 = get_aws_session_or_abort("my-profile")
    session4 = get_aws_session_or_abort("my-profile")

    assert session1 is session2
    assert session3 is session4
    assert session1 is not session4


@patch("dbt_platform_helper.utils.aws.get_aws_session_or_abort")
def test_get_ssm_secrets(mock_get_aws_session_or_abort):
    client = mock_aws_client(mock_get_aws_session_or_abort)
    client.get_parameters_by_path.return_value = {
        "Parameters": [
            {
                "Name": "/copilot/test-application/development/secrets/TEST_SECRET",
                "Description": "A test parameter",
                "Value": "test value",
                "Type": "SecureString",
            }
        ]
    }

    result = get_ssm_secrets("test-application", "development")

    assert result == [("/copilot/test-application/development/secrets/TEST_SECRET", "test value")]


@patch("dbt_platform_helper.utils.aws.get_account_details")
@patch("boto3.session.Session")
@patch("click.secho")
def test_get_aws_session_or_abort_with_invalid_credentials(
    mock_secho, mock_session, mock_get_account_details
):
    aws_profile = "existing_profile"
    expected_error_message = (
        "The SSO session associated with this profile has expired or is otherwise invalid."
        + "To refresh this SSO session run `aws sso login` with the corresponding profile"
    )
    mock_get_account_details.side_effect = botocore.exceptions.SSOTokenLoadError(
        error_msg=expected_error_message
    )

    with pytest.raises(SystemExit) as exc_info:
        get_aws_session_or_abort(aws_profile=aws_profile)

    assert exc_info.value.code == 1
    assert mock_secho.call_count > 0
    assert mock_secho.call_args[0][0] == expected_error_message


@patch("boto3.session.Session")
@patch("click.secho")
def test_get_aws_session_or_abort_with_misconfigured_profile(mock_secho, mock_session):
    misconfigured_profile = "nonexistent_profile"
    expected_error_message = f"""AWS profile "{misconfigured_profile}" is not configured."""
    mock_session.side_effect = botocore.exceptions.ProfileNotFound(profile=misconfigured_profile)

    with pytest.raises(SystemExit) as exc_info:
        get_aws_session_or_abort(aws_profile=misconfigured_profile)

    assert exc_info.value.code == 1
    assert mock_secho.call_count > 0
    assert mock_secho.call_args[0][0] == expected_error_message


@pytest.mark.parametrize(
    "overwrite, exists",
    [(False, False), (False, True)],
)
@mock_aws
@patch("dbt_platform_helper.utils.aws.get_aws_session_or_abort")
def test_set_ssm_param(mock_get_aws_session_or_abort, overwrite, exists):
    mocked_ssm = boto3.client("ssm")
    mock_aws_client(mock_get_aws_session_or_abort, mocked_ssm)

    set_ssm_param(
        "test-application",
        "development",
        "/copilot/test-application/development/secrets/TEST_SECRET",
        "random value",
        overwrite,
        exists,
        "Created for testing purposes.",
    )

    params = dict(
        Path="/copilot/test-application/development/secrets/",
        Recursive=False,
        WithDecryption=True,
        MaxResults=10,
    )

    result = mocked_ssm.get_parameters_by_path(**params)["Parameters"][0]

    expected_response = {
        "ARN": "arn:aws:ssm:eu-west-2:123456789012:parameter/copilot/test-application/development/secrets/TEST_SECRET",
        "Name": "/copilot/test-application/development/secrets/TEST_SECRET",
        "Type": "SecureString",
        "Value": "random value",
    }

    # assert result is a superset of expected_response
    assert result.items() >= expected_response.items()


@mock_aws
@patch("dbt_platform_helper.utils.aws.get_aws_session_or_abort")
def test_set_ssm_param_with_existing_secret(mock_get_aws_session_or_abort):
    mocked_ssm = boto3.client("ssm")
    mock_aws_client(mock_get_aws_session_or_abort, mocked_ssm)

    mocked_ssm.put_parameter(
        Name="/copilot/test-application/development/secrets/TEST_SECRET",
        Description="A test parameter",
        Value="test value",
        Type="SecureString",
    )

    params = dict(
        Path="/copilot/test-application/development/secrets/",
        Recursive=False,
        WithDecryption=True,
        MaxResults=10,
    )

    assert mocked_ssm.get_parameters_by_path(**params)["Parameters"][0]["Value"] == "test value"

    set_ssm_param(
        "test-application",
        "development",
        "/copilot/test-application/development/secrets/TEST_SECRET",
        "overwritten value",
        True,
        True,
        "Created for testing purposes.",
    )

    result = mocked_ssm.get_parameters_by_path(**params)["Parameters"][0]["Value"]

    assert result != "test value"
    assert result == "overwritten value"


@mock_aws
@patch("dbt_platform_helper.utils.aws.get_aws_session_or_abort")
def test_set_ssm_param_with_overwrite_but_not_exists(mock_get_aws_session_or_abort):
    mocked_ssm = boto3.client("ssm")
    mock_aws_client(mock_get_aws_session_or_abort, mocked_ssm)

    mocked_ssm.put_parameter(
        Name="/copilot/test-application/development/secrets/TEST_SECRET",
        Description="A test parameter",
        Value="test value",
        Type="SecureString",
    )

    params = dict(
        Path="/copilot/test-application/development/secrets/",
        Recursive=False,
        WithDecryption=True,
        MaxResults=10,
    )

    assert mocked_ssm.get_parameters_by_path(**params)["Parameters"][0]["Value"] == "test value"

    with pytest.raises(ValidationException) as exception:
        set_ssm_param(
            "test-application",
            "development",
            "/copilot/test-application/development/secrets/TEST_SECRET",
            "overwritten value",
            True,
            False,
            "Created for testing purposes.",
        )

    assert (
        """Arguments "overwrite" is set to True, but "exists" is set to False."""
        == exception.value.args[0]
    )


@mock_aws
@patch("dbt_platform_helper.utils.aws.get_aws_session_or_abort")
def test_set_ssm_param_tags(mock_get_aws_session_or_abort):
    mocked_ssm = boto3.client("ssm")
    mock_aws_client(mock_get_aws_session_or_abort, mocked_ssm)

    set_ssm_param(
        "test-application",
        "development",
        "/copilot/test-application/development/secrets/TEST_SECRET",
        "random value",
        False,
        False,
        "Created for testing purposes.",
    )

    parameters = mocked_ssm.describe_parameters(
        ParameterFilters=[
            {"Key": "tag:copilot-application", "Values": ["test-application"]},
            {"Key": "tag:copilot-environment", "Values": ["development"]},
        ]
    )["Parameters"]

    assert len(parameters) == 1
    assert parameters[0]["Name"] == "/copilot/test-application/development/secrets/TEST_SECRET"

    response = mocked_ssm.describe_parameters(ParameterFilters=[{"Key": "tag:copilot-application"}])

    assert len(response["Parameters"]) == 1
    assert {parameter["Name"] for parameter in response["Parameters"]} == {
        "/copilot/test-application/development/secrets/TEST_SECRET"
    }


@mock_aws
@patch("dbt_platform_helper.utils.aws.get_aws_session_or_abort")
def test_set_ssm_param_tags_with_existing_secret(mock_get_aws_session_or_abort):
    mocked_ssm = boto3.client("ssm")
    mock_aws_client(mock_get_aws_session_or_abort, mocked_ssm)

    secret_name = "/copilot/test-application/development/secrets/TEST_SECRET"
    tags = [
        {"Key": "copilot-application", "Value": "test-application"},
        {"Key": "copilot-environment", "Value": "development"},
    ]

    mocked_ssm.put_parameter(
        Name=secret_name,
        Description="A test parameter",
        Value="test value",
        Type="SecureString",
        Tags=tags,
    )

    assert (
        tags
        == mocked_ssm.list_tags_for_resource(ResourceType="Parameter", ResourceId=secret_name)[
            "TagList"
        ]
    )

    set_ssm_param(
        "test-application",
        "development",
        secret_name,
        "random value",
        True,
        True,
        "Created for testing purposes.",
    )

    assert (
        tags
        == mocked_ssm.list_tags_for_resource(ResourceType="Parameter", ResourceId=secret_name)[
            "TagList"
        ]
    )


@patch("dbt_platform_helper.utils.aws.get_aws_session_or_abort")
@pytest.mark.parametrize(
    "connection_names, app_name, expected_arn",
    [
        [
            [
                "test-app-name",
            ],
            "test-app-name",
            f"arn:aws:codestar-connections:eu-west-2:1234567:connection/test-app-name",
        ],
        [
            [
                "test-app-name-1",
                "test-app-name-2",
                "test-app-name-3",
            ],
            "test-app-name-2",
            f"arn:aws:codestar-connections:eu-west-2:1234567:connection/test-app-name-2",
        ],
        [
            [
                "test-app-name",
            ],
            "test-app-name-2",
            None,
        ],
    ],
)
def test_get_codestar_connection_arn(
    mock_get_aws_session_or_abort, connection_names, app_name, expected_arn
):
    mock_codestar_connections_boto_client(mock_get_aws_session_or_abort, connection_names)

    result = get_codestar_connection_arn(app_name)

    assert result == expected_arn


@patch("dbt_platform_helper.utils.aws.get_aws_session_or_abort")
@pytest.mark.parametrize(
    "repository_uri, expected_arn",
    [
        ("public.ecr.aws/abc123/my/app", "arn:aws:ecr-public::000000000000:repository/my/app"),
        ("public.ecr.aws/abc123/my/app2", "arn:aws:ecr-public::000000000000:repository/my/app2"),
        ("public.ecr.aws/abc123/does-not/exist", None),
    ],
)
def test_get_public_repository_arn(mock_get_aws_session_or_abort, repository_uri, expected_arn):
    mock_ecr_public_repositories_boto_client(mock_get_aws_session_or_abort)

    result = get_public_repository_arn(repository_uri)

    assert result == expected_arn


@patch("dbt_platform_helper.utils.aws.get_aws_session_or_abort")
def test_get_account_id(mock_get_aws_session_or_abort):
    mock_get_caller_identity(mock_get_aws_session_or_abort)

    account_id, user_id = get_account_details()

    assert account_id == "000000000000"
    assert user_id == "abc123"


def test_get_account_id_passing_in_client():
    mock_client = MagicMock()
    mock_client.get_caller_identity.return_value = {"Account": "000000000001", "UserId": "abc456"}

    account_id, user_id = get_account_details(mock_client)

    assert account_id == "000000000001"
    assert user_id == "abc456"


def test_get_profile_name_from_account_id(fakefs):
    assert get_profile_name_from_account_id("000000000") == "development"
    assert get_profile_name_from_account_id("111111111") == "staging"
    assert get_profile_name_from_account_id("222222222") == "production"


def test_get_profile_name_from_account_id_with_no_matching_account(fakefs):
    with pytest.raises(NoProfileForAccountIdError) as error:
        get_profile_name_from_account_id("999999999")

    assert str(error.value) == "No profile found for account 999999999"


@mock_aws
def test_get_load_balancer_domain_and_configuration_no_clusters(capfd):
    with pytest.raises(SystemExit):
        get_load_balancer_domain_and_configuration(
            boto3.Session(),
            HYPHENATED_APPLICATION_NAME,
            ALPHANUMERIC_ENVIRONMENT_NAME,
            ALPHANUMERIC_SERVICE_NAME,
        )

    out, _ = capfd.readouterr()

    assert (
        out == f"There are no clusters for environment {ALPHANUMERIC_ENVIRONMENT_NAME} of "
        f"application {HYPHENATED_APPLICATION_NAME} in AWS account default\n"
    )


@mock_aws
def test_get_load_balancer_domain_and_configuration_no_services(capfd):
    boto3.Session().client("ecs").create_cluster(
        clusterName=f"{HYPHENATED_APPLICATION_NAME}-{ALPHANUMERIC_ENVIRONMENT_NAME}-{CLUSTER_NAME_SUFFIX}"
    )
    with pytest.raises(SystemExit):
        get_load_balancer_domain_and_configuration(
            boto3.Session(),
            HYPHENATED_APPLICATION_NAME,
            ALPHANUMERIC_ENVIRONMENT_NAME,
            ALPHANUMERIC_SERVICE_NAME,
        )

    out, _ = capfd.readouterr()

    assert (
        out == f"There are no services called {ALPHANUMERIC_SERVICE_NAME} for environment "
        f"{ALPHANUMERIC_ENVIRONMENT_NAME} of application {HYPHENATED_APPLICATION_NAME} "
        f"in AWS account default\n"
    )


@mock_aws
@pytest.mark.parametrize(
    "svc_name",
    [
        ALPHANUMERIC_SERVICE_NAME,
        "test",
        "test-service",
        "test-service-name",
    ],
)
def test_get_load_balancer_domain_and_configuration(tmp_path, svc_name):
    cluster_name = (
        f"{HYPHENATED_APPLICATION_NAME}-{ALPHANUMERIC_ENVIRONMENT_NAME}-{CLUSTER_NAME_SUFFIX}"
    )
    service_name = f"{HYPHENATED_APPLICATION_NAME}-{ALPHANUMERIC_ENVIRONMENT_NAME}-{svc_name}-{SERVICE_NAME_SUFFIX}"
    session = boto3.Session()
    mocked_vpc_id = session.client("ec2").create_vpc(CidrBlock="10.0.0.0/16")["Vpc"]["VpcId"]
    mocked_subnet_id = session.client("ec2").create_subnet(
        VpcId=mocked_vpc_id, CidrBlock="10.0.0.0/16"
    )["Subnet"]["SubnetId"]
    mocked_elbv2_client = session.client("elbv2")
    mocked_load_balancer_arn = mocked_elbv2_client.create_load_balancer(
        Name="foo", Subnets=[mocked_subnet_id]
    )["LoadBalancers"][0]["LoadBalancerArn"]
    target_group = mocked_elbv2_client.create_target_group(
        Name="foo", Protocol="HTTPS", Port=80, VpcId=mocked_vpc_id
    )
    target_group_arn = target_group["TargetGroups"][0]["TargetGroupArn"]
    mocked_elbv2_client.create_listener(
        LoadBalancerArn=mocked_load_balancer_arn,
        DefaultActions=[{"Type": "forward", "TargetGroupArn": target_group_arn}],
    )
    mocked_ecs_client = session.client("ecs")
    mocked_ecs_client.create_cluster(clusterName=cluster_name)
    mocked_ecs_client.create_service(
        cluster=cluster_name,
        serviceName=service_name,
        loadBalancers=[{"loadBalancerName": "foo", "targetGroupArn": target_group_arn}],
    )
    mocked_service_manifest_contents = {
        "environments": {ALPHANUMERIC_ENVIRONMENT_NAME: {"http": {"alias": "somedomain.tld"}}}
    }
    open_mock = mock_open(read_data=json.dumps(mocked_service_manifest_contents))

    with patch("dbt_platform_helper.utils.aws.open", open_mock):
        domain_name, load_balancer_configuration = get_load_balancer_domain_and_configuration(
            boto3.Session(), HYPHENATED_APPLICATION_NAME, ALPHANUMERIC_ENVIRONMENT_NAME, svc_name
        )

    open_mock.assert_called_once_with(f"./copilot/{svc_name}/manifest.yml", "r")
    assert domain_name == "somedomain.tld"
    assert load_balancer_configuration["LoadBalancerArn"] == mocked_load_balancer_arn
    assert load_balancer_configuration["LoadBalancerName"] == "foo"
    assert load_balancer_configuration["VpcId"] == mocked_vpc_id
    assert load_balancer_configuration["AvailabilityZones"][0]["SubnetId"] == mocked_subnet_id


@pytest.mark.parametrize(
    "svc_name, content, exp_error",
    [
        ("testsvc1", """environments: {test: {http: {alias: }}}""", "No domains found"),
        ("testsvc2", """environments: {test: {http: }}""", "No domains found"),
        (
            "testsvc3",
            """environments: {not_test: {http: {alias: test.com}}}""",
            "Environment test not found",
        ),
    ],
)
@patch("dbt_platform_helper.utils.aws.get_load_balancer_configuration", return_value="test.com")
def test_get_load_balancer_domain_and_configuration_no_domain(
    get_load_balancer_configuration, fakefs, capsys, svc_name, content, exp_error
):
    fakefs.create_file(
        f"copilot/{svc_name}/manifest.yml",
        contents=content,
    )
    with pytest.raises(SystemExit):
        get_load_balancer_domain_and_configuration("test", "testapp", "test", svc_name)
    assert (
        capsys.readouterr().out
        == f"{exp_error}, please check the ./copilot/{svc_name}/manifest.yml file\n"
    )


@mock_aws
def test_update_postgres_parameter_with_master_secret():
    session = boto3.session.Session()
    parameter_name = "test-parameter"
    session.client("ssm").put_parameter(
        Name=parameter_name,
        Value='{"username": "read-only-user", "password": ">G12345", "host": "test.com", "port": 5432}',
        Type="String",
    )
    secret_arn = session.client("secretsmanager").create_secret(
        Name="master-secret", SecretString='{"username": "postgres", "password": ">G6789"}'
    )["ARN"]

    updated_parameter_value = get_postgres_connection_data_updated_with_master_secret(
        session, parameter_name, secret_arn
    )

    assert updated_parameter_value == {
        "username": "postgres",
        "password": "%3EG6789",
        "host": "test.com",
        "port": 5432,
    }


<<<<<<< HEAD
def test_get_redis_supported_versions_when_cache_refresh_required():

    list_redis_versions_response = [
        {'Engine': 'redis', 'EngineVersion': '4.0.10', 'CacheParameterGroupFamily': 'redis4.0', 'CacheEngineDescription': 'Redis', 'CacheEngineVersionDescription': 'redis version 4.0.10'}, 
        {'Engine': 'redis', 'EngineVersion': '5.0.6', 'CacheParameterGroupFamily': 'redis5.0', 'CacheEngineDescription': 'Redis', 'CacheEngineVersionDescription': 'redis version 5.0.6'}, 
        {'Engine': 'redis', 'EngineVersion': '6.0', 'CacheParameterGroupFamily': 'redis6.x', 'CacheEngineDescription': 'Redis', 'CacheEngineVersionDescription': 'redis version 6.0.5'}, 
        {'Engine': 'redis', 'EngineVersion': '6.2', 'CacheParameterGroupFamily': 'redis6.x', 'CacheEngineDescription': 'Redis', 'CacheEngineVersionDescription': 'redis version 6.2.6'}, 
        {'Engine': 'redis', 'EngineVersion': '7.0', 'CacheParameterGroupFamily': 'redis7', 'CacheEngineDescription': 'Redis', 'CacheEngineVersionDescription': 'redis version 7.0.7'}, 
        {'Engine': 'redis', 'EngineVersion': '7.1', 'CacheParameterGroupFamily': 'redis7', 'CacheEngineDescription': 'Redis', 'CacheEngineVersionDescription': 'redis version 7.1.0'}
        ]

    mock_elasticache_client = boto3.client('elasticache')
    elasticache_stubber = Stubber(mock_elasticache_client)
    elasticache_stubber.add_response(
        'describe_cache_engine_versions',
        {
            'CacheEngineVersions': list_redis_versions_response
        }
    )
    elasticache_stubber.activate()

    try:
        supported_redis_versions_response = get_redis_supported_versions(mock_elasticache_client)
        assert supported_redis_versions_response == ['4.0.10', '5.0.6', '6.0', '6.2', '7.0', '7.1']
        elasticache_stubber.assert_no_pending_responses()

    finally:
        elasticache_stubber.deactivate()


def test_get_opensearch_supported_versions_when_cache_refresh_required():

    list_opensearch_supported_versions = [
        'OpenSearch_2.15', 'OpenSearch_2.13', 'OpenSearch_2.11', 'OpenSearch_2.9', 'OpenSearch_2.7', 'OpenSearch_2.5', 'OpenSearch_2.3', 'OpenSearch_1.3', 'OpenSearch_1.2', 'OpenSearch_1.1', 'OpenSearch_1.0', 'Elasticsearch_7.10', 'Elasticsearch_7.9', 'Elasticsearch_7.8', 'Elasticsearch_7.7', 'Elasticsearch_7.4', 'Elasticsearch_7.1', 'Elasticsearch_6.8', 'Elasticsearch_6.7', 'Elasticsearch_6.5', 'Elasticsearch_6.4', 'Elasticsearch_6.3', 'Elasticsearch_6.2', 'Elasticsearch_6.0', 'Elasticsearch_5.6', 'Elasticsearch_5.5', 'Elasticsearch_5.3', 'Elasticsearch_5.1', 'Elasticsearch_2.3', 'Elasticsearch_1.5'
    ]

    mock_opensearch_client = boto3.client('opensearch')
    opensearch_stubber = Stubber(mock_opensearch_client)
    opensearch_stubber.add_response(
        'list_versions',
        {
            'Versions': list_opensearch_supported_versions
        }
    )
    opensearch_stubber.activate()

    try:
        supported_opensearch_versions_response = get_opensearch_supported_versions(mock_opensearch_client)
        assert supported_opensearch_versions_response == ['2.15', '2.13', '2.11', '2.9', '2.7', '2.5', '2.3', '1.3', '1.2', '1.1', '1.0']
        opensearch_stubber.assert_no_pending_responses()

    finally:
        opensearch_stubber.deactivate()
=======
@mock_aws
def test_get_connection_string():
    db_identifier = f"my_app-my_env-my_postgres"
    session = boto3.session.Session()
    master_secret_arn = "arn://the-rds-master-arn"
    master_secret_arn_param = "/copilot/my_app/my_env/secrets/MY_POSTGRES_RDS_MASTER_ARN"
    session.client("ssm").put_parameter(
        Name=master_secret_arn_param,
        Value=master_secret_arn,
        Type="String",
    )
    mock_connection_data = Mock(
        return_value={
            "username": "master_user",
            "password": "master_password",
            "host": "hostname",
            "port": "1234",
            "dbname": "main",
        }
    )

    connection_string = get_connection_string(
        session, "my_app", "my_env", db_identifier, connection_data_fn=mock_connection_data
    )

    mock_connection_data.assert_called_once_with(
        session, f"/copilot/my_app/my_env/secrets/MY_POSTGRES_READ_ONLY_USER", master_secret_arn
    )
    assert connection_string == "postgres://master_user:master_password@hostname:1234/main"


class ObjectWithId:
    def __init__(self, id, tags=None):
        self.id = id
        self.tags = tags


def mock_vpc_info_session():
    mock_session = Mock()
    mock_client = Mock()
    mock_session.client.return_value = mock_client
    vpc_data = {"Vpcs": [{"VpcId": "vpc-123456"}]}
    mock_client.describe_vpcs.return_value = vpc_data

    mock_resource = Mock()
    mock_session.resource.return_value = mock_resource
    mock_vpc = Mock()
    mock_resource.Vpc.return_value = mock_vpc

    mock_client.describe_route_tables.return_value = {
        "RouteTables": [
            {
                "Associations": [
                    {
                        "Main": False,
                        "RouteTableId": "rtb-09613a6769688def8",
                        "SubnetId": "subnet-private-1",
                    }
                ],
                "Routes": [
                    {
                        "DestinationCidrBlock": "10.151.0.0/16",
                        "GatewayId": "local",
                        "Origin": "CreateRouteTable",
                        "State": "active",
                    },
                    {
                        "DestinationCidrBlock": "0.0.0.0/0",
                        "NatGatewayId": "nat-05c4f248a6db4d724",
                        "Origin": "CreateRoute",
                        "State": "active",
                    },
                ],
                "VpcId": "vpc-010327b71b948b4bc",
                "OwnerId": "891377058512",
            },
            {
                "Associations": [
                    {
                        "Main": True,
                        "RouteTableId": "rtb-00cbf3c8d611a46b8",
                    }
                ],
                "Routes": [
                    {
                        "DestinationCidrBlock": "10.151.0.0/16",
                        "GatewayId": "local",
                        "Origin": "CreateRouteTable",
                        "State": "active",
                    }
                ],
                "VpcId": "vpc-010327b71b948b4bc",
                "OwnerId": "891377058512",
            },
            {
                "Associations": [
                    {
                        "Main": False,
                        "RouteTableId": "rtb-01caa2856120956c3",
                        "SubnetId": "subnet-public-1",
                    },
                    {
                        "Main": False,
                        "RouteTableId": "rtb-01caa2856120956c3",
                        "SubnetId": "subnet-public-2",
                    },
                ],
                "Routes": [
                    {
                        "DestinationCidrBlock": "10.151.0.0/16",
                        "GatewayId": "local",
                        "Origin": "CreateRouteTable",
                        "State": "active",
                    },
                    {
                        "DestinationCidrBlock": "0.0.0.0/0",
                        "GatewayId": "igw-0b2cbfdbb1cbd8a6b",
                        "Origin": "CreateRoute",
                        "State": "active",
                    },
                ],
                "OwnerId": "891377058512",
            },
            {
                "Associations": [
                    {
                        "Main": False,
                        "RouteTableId": "rtb-054dcff33741f4fe8",
                        "SubnetId": "subnet-private-2",
                    }
                ],
                "Routes": [
                    {
                        "DestinationCidrBlock": "10.151.0.0/16",
                        "GatewayId": "local",
                        "Origin": "CreateRouteTable",
                        "State": "active",
                    },
                    {
                        "DestinationCidrBlock": "0.0.0.0/0",
                        "NatGatewayId": "nat-08ead90aee75d601e",
                        "Origin": "CreateRoute",
                        "State": "active",
                    },
                ],
                "OwnerId": "891377058512",
            },
        ]
    }

    sec_groups = Mock()
    mock_vpc.security_groups = sec_groups
    sec_groups.all.return_value = [
        ObjectWithId("sg-abc345", tags=[]),
        ObjectWithId("sg-abc567", tags=[{"Key": "Name", "Value": "copilot-other_app-my_env-env"}]),
        ObjectWithId(
            "sg-abc123", tags=[{"Key": "Name", "Value": "copilot-my_app-my_env-env"}]
        ),  # this is the correct one.
        ObjectWithId("sg-abc456"),
        ObjectWithId("sg-abc678", tags=[{"Key": "Name", "Value": "copilot-my_app-other_env-env"}]),
    ]

    return mock_session, mock_client, mock_vpc


def test_get_vpc_info_by_name_success():
    mock_session, mock_client, _ = mock_vpc_info_session()

    result = get_vpc_info_by_name(mock_session, "my_app", "my_env", "my_vpc")

    expected_vpc = Vpc(
        subnets=["subnet-private-1", "subnet-private-2"], security_groups=["sg-abc123"]
    )

    mock_client.describe_vpcs.assert_called_once_with(
        Filters=[{"Name": "tag:Name", "Values": ["my_vpc"]}]
    )

    assert result.subnets == expected_vpc.subnets
    assert result.security_groups == expected_vpc.security_groups


def test_get_vpc_info_by_name_failure_no_matching_vpc():
    mock_session, mock_client, _ = mock_vpc_info_session()

    vpc_data = {"Vpcs": []}
    mock_client.describe_vpcs.return_value = vpc_data

    with pytest.raises(AWSException) as ex:
        get_vpc_info_by_name(mock_session, "my_app", "my_env", "my_vpc")

    assert "VPC not found for name 'my_vpc'" in str(ex)


def test_get_vpc_info_by_name_failure_no_vpc_id_in_response():
    mock_session, mock_client, _ = mock_vpc_info_session()

    vpc_data = {"Vpcs": [{"Id": "abc123"}]}
    mock_client.describe_vpcs.return_value = vpc_data

    with pytest.raises(AWSException) as ex:
        get_vpc_info_by_name(mock_session, "my_app", "my_env", "my_vpc")

    assert "VPC id not present in vpc 'my_vpc'" in str(ex)


def test_get_vpc_info_by_name_failure_no_private_subnets_in_vpc():
    mock_session, mock_client, mock_vpc = mock_vpc_info_session()

    mock_client.describe_route_tables.return_value = {
        "RouteTables": [
            {
                "Associations": [
                    {
                        "Main": True,
                        "RouteTableId": "rtb-00cbf3c8d611a46b8",
                    }
                ],
                "Routes": [
                    {
                        "DestinationCidrBlock": "10.151.0.0/16",
                        "GatewayId": "local",
                        "Origin": "CreateRouteTable",
                        "State": "active",
                    }
                ],
                "VpcId": "vpc-010327b71b948b4bc",
                "OwnerId": "891377058512",
            }
        ]
    }

    with pytest.raises(AWSException) as ex:
        get_vpc_info_by_name(mock_session, "my_app", "my_env", "my_vpc")

    assert "No private subnets found in vpc 'my_vpc'" in str(ex)


def test_get_vpc_info_by_name_failure_no_matching_security_groups():
    mock_session, mock_client, mock_vpc = mock_vpc_info_session()

    mock_vpc.security_groups.all.return_value = [
        ObjectWithId("sg-abc345", tags=[]),
        ObjectWithId("sg-abc567", tags=[{"Key": "Name", "Value": "copilot-other_app-my_env-env"}]),
        ObjectWithId("sg-abc456"),
        ObjectWithId("sg-abc678", tags=[{"Key": "Name", "Value": "copilot-my_app-other_env-env"}]),
    ]

    with pytest.raises(AWSException) as ex:
        get_vpc_info_by_name(mock_session, "my_app", "my_env", "my_vpc")

    assert "No matching security groups found in vpc 'my_vpc'" in str(ex)
>>>>>>> d7fdbf5f
<|MERGE_RESOLUTION|>--- conflicted
+++ resolved
@@ -9,12 +9,8 @@
 import pytest
 from moto import mock_aws
 
-<<<<<<< HEAD
 from botocore.stub import Stubber
-
-=======
 from dbt_platform_helper.exceptions import AWSException
->>>>>>> d7fdbf5f
 from dbt_platform_helper.exceptions import ValidationException
 from dbt_platform_helper.utils.aws import NoProfileForAccountIdError
 from dbt_platform_helper.utils.aws import Vpc
@@ -31,11 +27,8 @@
 from dbt_platform_helper.utils.aws import get_ssm_secrets
 from dbt_platform_helper.utils.aws import get_vpc_info_by_name
 from dbt_platform_helper.utils.aws import set_ssm_param
-<<<<<<< HEAD
 from dbt_platform_helper.utils.aws import update_postgres_parameter_with_master_secret
 from dbt_platform_helper.utils.aws import get_opensearch_supported_versions, get_redis_supported_versions
-=======
->>>>>>> d7fdbf5f
 from tests.platform_helper.conftest import mock_aws_client
 from tests.platform_helper.conftest import mock_codestar_connections_boto_client
 from tests.platform_helper.conftest import mock_ecr_public_repositories_boto_client
@@ -573,8 +566,6 @@
         "port": 5432,
     }
 
-
-<<<<<<< HEAD
 def test_get_redis_supported_versions_when_cache_refresh_required():
 
     list_redis_versions_response = [
@@ -628,7 +619,7 @@
 
     finally:
         opensearch_stubber.deactivate()
-=======
+
 @mock_aws
 def test_get_connection_string():
     db_identifier = f"my_app-my_env-my_postgres"
@@ -881,4 +872,4 @@
         get_vpc_info_by_name(mock_session, "my_app", "my_env", "my_vpc")
 
     assert "No matching security groups found in vpc 'my_vpc'" in str(ex)
->>>>>>> d7fdbf5f
+    