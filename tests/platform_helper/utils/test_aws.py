from pathlib import Path
from unittest.mock import MagicMock
from unittest.mock import Mock
from unittest.mock import patch

import boto3
import botocore
import pytest
from botocore.exceptions import ClientError
from moto import mock_aws

from dbt_platform_helper.constants import REFRESH_TOKEN_MESSAGE
from dbt_platform_helper.providers.aws.exceptions import LogGroupNotFoundException
from dbt_platform_helper.providers.validation import ValidationException
from dbt_platform_helper.utils.aws import NoProfileForAccountIdException
from dbt_platform_helper.utils.aws import get_account_details
from dbt_platform_helper.utils.aws import get_aws_session_or_abort
from dbt_platform_helper.utils.aws import get_build_url_from_pipeline_execution_id
from dbt_platform_helper.utils.aws import get_codestar_connection_arn
from dbt_platform_helper.utils.aws import get_connection_string
from dbt_platform_helper.utils.aws import get_image_build_project
from dbt_platform_helper.utils.aws import get_manual_release_pipeline
from dbt_platform_helper.utils.aws import (
    get_postgres_connection_data_updated_with_master_secret,
)
from dbt_platform_helper.utils.aws import get_profile_name_from_account_id
from dbt_platform_helper.utils.aws import get_ssm_secrets
from dbt_platform_helper.utils.aws import set_ssm_param
from dbt_platform_helper.utils.aws import wait_for_log_group_to_exist
from tests.platform_helper.conftest import mock_aws_client
from tests.platform_helper.conftest import mock_codestar_connections_boto_client
from tests.platform_helper.conftest import mock_get_caller_identity


def test_get_aws_session_or_abort_profile_not_configured(clear_session_cache, capsys):
    with pytest.raises(SystemExit):
        get_aws_session_or_abort("foo")

    captured = capsys.readouterr()

    assert """AWS profile "foo" is not configured.""" in captured.out


def get_mock_session(name):
    session = Mock(name=name)
    client = Mock(name=f"client-mock-for-{name}")
    session.client.return_value = client
    client.get_caller_identity.return_value = {"Account": "account", "UserId": "user"}
    client.list_account_aliases.return_value = {"AccountAliases": "account", "UserId": "user"}

    return session


@patch("boto3.session.Session")
def test_get_aws_session_caches_sessions_per_profile(mock_session):
    mock_session.side_effect = (get_mock_session("one"), get_mock_session("two"))
    session1 = get_aws_session_or_abort()
    session2 = get_aws_session_or_abort()

    session3 = get_aws_session_or_abort("my-profile")
    session4 = get_aws_session_or_abort("my-profile")

    assert session1 is session2
    assert session3 is session4
    assert session1 is not session4


@patch("dbt_platform_helper.utils.aws.get_aws_session_or_abort")
def test_get_ssm_secrets(mock_get_aws_session_or_abort):
    client = mock_aws_client(mock_get_aws_session_or_abort)
    client.get_parameters_by_path.return_value = {
        "Parameters": [
            {
                "Name": "/copilot/test-application/development/secrets/TEST_SECRET",
                "Description": "A test parameter",
                "Value": "test value",
                "Type": "SecureString",
            }
        ]
    }

    result = get_ssm_secrets("test-application", "development")

    assert result == [("/copilot/test-application/development/secrets/TEST_SECRET", "test value")]


@pytest.mark.parametrize(
    "aws_profile, side_effect, expected_error_message",
    [
        (
            "existing_profile",
            botocore.exceptions.NoCredentialsError(
                error_msg="There are no credentials set for this session."
            ),
            f"There are no credentials set for this session. {REFRESH_TOKEN_MESSAGE}",
        ),
        (
            "existing_profile",
            botocore.exceptions.UnauthorizedSSOTokenError(
                error_msg="The SSO Token used for this session is unauthorised."
            ),
            f"The SSO Token used for this session is unauthorised. {REFRESH_TOKEN_MESSAGE}",
        ),
        (
            "existing_profile",
            botocore.exceptions.TokenRetrievalError(
                error_msg="Unable to retrieve the Token for this session.", provider="sso"
            ),
            f"Unable to retrieve the Token for this session. {REFRESH_TOKEN_MESSAGE}",
        ),
        (
            "existing_profile",
            botocore.exceptions.SSOTokenLoadError(
                error_msg="The SSO session associated with this profile has expired, is not set or is otherwise invalid."
            ),
            f"The SSO session associated with this profile has expired, is not set or is otherwise invalid. {REFRESH_TOKEN_MESSAGE}",
        ),
    ],
)
@patch("dbt_platform_helper.utils.aws.get_account_details")
@patch("boto3.session.Session")
@patch("click.secho")
def test_get_aws_session_or_abort_errors(
    mock_secho,
    mock_session,
    mock_get_account_details,
    aws_profile,
    side_effect,
    expected_error_message,
):
    if isinstance(side_effect, botocore.exceptions.ProfileNotFound):
        mock_session.side_effect = side_effect
    else:
        mock_get_account_details.side_effect = side_effect

    with pytest.raises(SystemExit) as exc_info:
        get_aws_session_or_abort(aws_profile=aws_profile)

    assert exc_info.value.code == 1
    assert mock_secho.call_count > 0
    assert mock_secho.call_args[0][0] == expected_error_message


@patch("boto3.session.Session")
@patch("click.secho")
def test_get_aws_session_or_abort_with_misconfigured_profile(mock_secho, mock_session):
    misconfigured_profile = "nonexistent_profile"
    expected_error_message = f"""AWS profile "{misconfigured_profile}" is not configured."""
    mock_session.side_effect = botocore.exceptions.ProfileNotFound(profile=misconfigured_profile)

    with pytest.raises(SystemExit) as exc_info:
        get_aws_session_or_abort(aws_profile=misconfigured_profile)

    assert exc_info.value.code == 1
    assert mock_secho.call_count > 0
    assert mock_secho.call_args[0][0] == expected_error_message


@pytest.mark.parametrize(
    "overwrite, exists",
    [(False, False), (False, True)],
)
@mock_aws
@patch("dbt_platform_helper.utils.aws.get_aws_session_or_abort")
def test_set_ssm_param(mock_get_aws_session_or_abort, overwrite, exists):
    mocked_ssm = boto3.client("ssm")
    mock_aws_client(mock_get_aws_session_or_abort, mocked_ssm)

    set_ssm_param(
        "test-application",
        "development",
        "/copilot/test-application/development/secrets/TEST_SECRET",
        "random value",
        overwrite,
        exists,
        "Created for testing purposes.",
    )

    params = dict(
        Path="/copilot/test-application/development/secrets/",
        Recursive=False,
        WithDecryption=True,
        MaxResults=10,
    )

    result = mocked_ssm.get_parameters_by_path(**params)["Parameters"][0]

    expected_response = {
        "ARN": "arn:aws:ssm:eu-west-2:123456789012:parameter/copilot/test-application/development/secrets/TEST_SECRET",
        "Name": "/copilot/test-application/development/secrets/TEST_SECRET",
        "Type": "SecureString",
        "Value": "random value",
    }

    # assert result is a superset of expected_response
    assert result.items() >= expected_response.items()


@mock_aws
@patch("dbt_platform_helper.utils.aws.get_aws_session_or_abort")
def test_set_ssm_param_with_existing_secret(mock_get_aws_session_or_abort):
    mocked_ssm = boto3.client("ssm")
    mock_aws_client(mock_get_aws_session_or_abort, mocked_ssm)

    mocked_ssm.put_parameter(
        Name="/copilot/test-application/development/secrets/TEST_SECRET",
        Description="A test parameter",
        Value="test value",
        Type="SecureString",
    )

    params = dict(
        Path="/copilot/test-application/development/secrets/",
        Recursive=False,
        WithDecryption=True,
        MaxResults=10,
    )

    assert mocked_ssm.get_parameters_by_path(**params)["Parameters"][0]["Value"] == "test value"

    set_ssm_param(
        "test-application",
        "development",
        "/copilot/test-application/development/secrets/TEST_SECRET",
        "overwritten value",
        True,
        True,
        "Created for testing purposes.",
    )

    result = mocked_ssm.get_parameters_by_path(**params)["Parameters"][0]["Value"]

    assert result != "test value"
    assert result == "overwritten value"


@mock_aws
@patch("dbt_platform_helper.utils.aws.get_aws_session_or_abort")
def test_set_ssm_param_with_overwrite_but_not_exists(mock_get_aws_session_or_abort):
    mocked_ssm = boto3.client("ssm")
    mock_aws_client(mock_get_aws_session_or_abort, mocked_ssm)

    mocked_ssm.put_parameter(
        Name="/copilot/test-application/development/secrets/TEST_SECRET",
        Description="A test parameter",
        Value="test value",
        Type="SecureString",
    )

    params = dict(
        Path="/copilot/test-application/development/secrets/",
        Recursive=False,
        WithDecryption=True,
        MaxResults=10,
    )

    assert mocked_ssm.get_parameters_by_path(**params)["Parameters"][0]["Value"] == "test value"

    with pytest.raises(ValidationException) as exception:
        set_ssm_param(
            "test-application",
            "development",
            "/copilot/test-application/development/secrets/TEST_SECRET",
            "overwritten value",
            True,
            False,
            "Created for testing purposes.",
        )

    assert (
        """Arguments "overwrite" is set to True, but "exists" is set to False."""
        == exception.value.args[0]
    )


@mock_aws
@patch("dbt_platform_helper.utils.aws.get_aws_session_or_abort")
def test_set_ssm_param_tags(mock_get_aws_session_or_abort):
    mocked_ssm = boto3.client("ssm")
    mock_aws_client(mock_get_aws_session_or_abort, mocked_ssm)

    set_ssm_param(
        "test-application",
        "development",
        "/copilot/test-application/development/secrets/TEST_SECRET",
        "random value",
        False,
        False,
        "Created for testing purposes.",
    )

    parameters = mocked_ssm.describe_parameters(
        ParameterFilters=[
            {"Key": "tag:copilot-application", "Values": ["test-application"]},
            {"Key": "tag:copilot-environment", "Values": ["development"]},
        ]
    )["Parameters"]

    assert len(parameters) == 1
    assert parameters[0]["Name"] == "/copilot/test-application/development/secrets/TEST_SECRET"

    response = mocked_ssm.describe_parameters(ParameterFilters=[{"Key": "tag:copilot-application"}])

    assert len(response["Parameters"]) == 1
    assert {parameter["Name"] for parameter in response["Parameters"]} == {
        "/copilot/test-application/development/secrets/TEST_SECRET"
    }


@mock_aws
@patch("dbt_platform_helper.utils.aws.get_aws_session_or_abort")
def test_set_ssm_param_tags_with_existing_secret(mock_get_aws_session_or_abort):
    mocked_ssm = boto3.client("ssm")
    mock_aws_client(mock_get_aws_session_or_abort, mocked_ssm)

    secret_name = "/copilot/test-application/development/secrets/TEST_SECRET"
    tags = [
        {"Key": "copilot-application", "Value": "test-application"},
        {"Key": "copilot-environment", "Value": "development"},
    ]

    mocked_ssm.put_parameter(
        Name=secret_name,
        Description="A test parameter",
        Value="test value",
        Type="SecureString",
        Tags=tags,
    )

    assert (
        tags
        == mocked_ssm.list_tags_for_resource(ResourceType="Parameter", ResourceId=secret_name)[
            "TagList"
        ]
    )

    set_ssm_param(
        "test-application",
        "development",
        secret_name,
        "random value",
        True,
        True,
        "Created for testing purposes.",
    )

    assert (
        tags
        == mocked_ssm.list_tags_for_resource(ResourceType="Parameter", ResourceId=secret_name)[
            "TagList"
        ]
    )


@patch("dbt_platform_helper.utils.aws.get_aws_session_or_abort")
@pytest.mark.parametrize(
    "connection_names, app_name, expected_arn",
    [
        [
            [
                "test-app-name",
            ],
            "test-app-name",
            f"arn:aws:codestar-connections:eu-west-2:1234567:connection/test-app-name",
        ],
        [
            [
                "test-app-name-1",
                "test-app-name-2",
                "test-app-name-3",
            ],
            "test-app-name-2",
            f"arn:aws:codestar-connections:eu-west-2:1234567:connection/test-app-name-2",
        ],
        [
            [
                "test-app-name",
            ],
            "test-app-name-2",
            None,
        ],
    ],
)
def test_get_codestar_connection_arn(
    mock_get_aws_session_or_abort, connection_names, app_name, expected_arn
):
    mock_codestar_connections_boto_client(mock_get_aws_session_or_abort, connection_names)

    result = get_codestar_connection_arn(app_name)

    assert result == expected_arn


@patch("dbt_platform_helper.utils.aws.get_aws_session_or_abort")
def test_get_account_id(mock_get_aws_session_or_abort):
    mock_get_caller_identity(mock_get_aws_session_or_abort)

    account_id, user_id = get_account_details()

    assert account_id == "000000000000"
    assert user_id == "abc123"


def test_get_account_id_passing_in_client():
    mock_client = MagicMock()
    mock_client.get_caller_identity.return_value = {"Account": "000000000001", "UserId": "abc456"}

    account_id, user_id = get_account_details(mock_client)

    assert account_id == "000000000001"
    assert user_id == "abc456"


def test_get_profile_name_from_account_id(fakefs):
    assert get_profile_name_from_account_id("000000000") == "development"
    assert get_profile_name_from_account_id("111111111") == "staging"
    assert get_profile_name_from_account_id("222222222") == "production"


def test_get_profile_name_from_account_id_when_not_using_sso(fs):
    fs.create_file(
        Path.home().joinpath(".aws/config"),
        contents="""
[profile development]
region = eu-west-2
output = json
profile_account_id = 123456789

[profile staging]
region = eu-west-2
output = json
profile_account_id = 987654321
""",
    )
    assert get_profile_name_from_account_id("123456789") == "development"
    assert get_profile_name_from_account_id("987654321") == "staging"


def test_get_profile_name_from_account_id_with_no_matching_account(fakefs):
    with pytest.raises(NoProfileForAccountIdException) as error:
        get_profile_name_from_account_id("999999999")

    assert str(error.value) == "No profile found for account 999999999"


@mock_aws
<<<<<<< HEAD
def test_get_load_balancer_domain_and_configuration_no_clusters(capfd):
    with pytest.raises(SystemExit):
        get_load_balancer_domain_and_configuration(
            boto3.Session(),
            HYPHENATED_APPLICATION_NAME,
            ALPHANUMERIC_ENVIRONMENT_NAME,
            ALPHANUMERIC_SERVICE_NAME,
        )

    out, _ = capfd.readouterr()

    assert (
        out == f"There are no clusters for environment {ALPHANUMERIC_ENVIRONMENT_NAME} of "
        f"application {HYPHENATED_APPLICATION_NAME} in AWS account default\n"
    )


@mock_aws
def test_get_load_balancer_domain_and_configuration_no_services(capfd):
    boto3.Session().client("ecs").create_cluster(
        clusterName=f"{HYPHENATED_APPLICATION_NAME}-{ALPHANUMERIC_ENVIRONMENT_NAME}-{CLUSTER_NAME_SUFFIX}"
    )
    with pytest.raises(SystemExit):
        get_load_balancer_domain_and_configuration(
            boto3.Session(),
            HYPHENATED_APPLICATION_NAME,
            ALPHANUMERIC_ENVIRONMENT_NAME,
            ALPHANUMERIC_SERVICE_NAME,
        )

    out, _ = capfd.readouterr()

    assert (
        out == f"There are no services called {ALPHANUMERIC_SERVICE_NAME} for environment "
        f"{ALPHANUMERIC_ENVIRONMENT_NAME} of application {HYPHENATED_APPLICATION_NAME} "
        f"in AWS account default\n"
    )


@mock_aws
@pytest.mark.parametrize(
    "svc_name",
    [
        ALPHANUMERIC_SERVICE_NAME,
        "test",
        "test-service",
        "test-service-name",
    ],
)
def test_get_load_balancer_domain_and_configuration(tmp_path, svc_name):
    cluster_name = (
        f"{HYPHENATED_APPLICATION_NAME}-{ALPHANUMERIC_ENVIRONMENT_NAME}-{CLUSTER_NAME_SUFFIX}"
    )
    service_name = f"{HYPHENATED_APPLICATION_NAME}-{ALPHANUMERIC_ENVIRONMENT_NAME}-{svc_name}-{SERVICE_NAME_SUFFIX}"
    session = boto3.Session()
    mocked_vpc_id = session.client("ec2").create_vpc(CidrBlock="10.0.0.0/16")["Vpc"]["VpcId"]
    mocked_subnet_id = session.client("ec2").create_subnet(
        VpcId=mocked_vpc_id, CidrBlock="10.0.0.0/16"
    )["Subnet"]["SubnetId"]
    mocked_elbv2_client = session.client("elbv2")
    mocked_load_balancer_arn = mocked_elbv2_client.create_load_balancer(
        Name="foo", Subnets=[mocked_subnet_id]
    )["LoadBalancers"][0]["LoadBalancerArn"]
    target_group = mocked_elbv2_client.create_target_group(
        Name="foo", Protocol="HTTPS", Port=80, VpcId=mocked_vpc_id
    )
    target_group_arn = target_group["TargetGroups"][0]["TargetGroupArn"]
    mocked_elbv2_client.create_listener(
        LoadBalancerArn=mocked_load_balancer_arn,
        DefaultActions=[{"Type": "forward", "TargetGroupArn": target_group_arn}],
        Port=443,
        Protocol="HTTPS",
    )
    mocked_ecs_client = session.client("ecs")
    mocked_ecs_client.create_cluster(clusterName=cluster_name)
    mocked_ecs_client.create_service(
        cluster=cluster_name,
        serviceName=service_name,
        loadBalancers=[{"loadBalancerName": "foo", "targetGroupArn": target_group_arn}],
    )
    mocked_service_manifest_contents = {
        "environments": {ALPHANUMERIC_ENVIRONMENT_NAME: {"http": {"alias": "somedomain.tld"}}}
    }
    open_mock = mock_open(read_data=json.dumps(mocked_service_manifest_contents))

    with patch("dbt_platform_helper.utils.aws.open", open_mock):
        domain_name, load_balancer_configuration = get_load_balancer_domain_and_configuration(
            boto3.Session(), HYPHENATED_APPLICATION_NAME, ALPHANUMERIC_ENVIRONMENT_NAME, svc_name
        )

    open_mock.assert_called_once_with(f"./copilot/{svc_name}/manifest.yml", "r")
    assert domain_name == "somedomain.tld"
    assert load_balancer_configuration["LoadBalancerArn"] == mocked_load_balancer_arn
    assert load_balancer_configuration["LoadBalancerName"] == "foo"
    assert load_balancer_configuration["VpcId"] == mocked_vpc_id
    assert load_balancer_configuration["AvailabilityZones"][0]["SubnetId"] == mocked_subnet_id


@pytest.mark.parametrize(
    "svc_name, content, exp_error",
    [
        ("testsvc1", """environments: {test: {http: {alias: }}}""", "No domains found"),
        ("testsvc2", """environments: {test: {http: }}""", "No domains found"),
        (
            "testsvc3",
            """environments: {not_test: {http: {alias: test.com}}}""",
            "Environment test not found",
        ),
    ],
)
@patch("dbt_platform_helper.utils.aws.get_load_balancer_configuration", return_value="test.com")
def test_get_load_balancer_domain_and_configuration_no_domain(
    get_load_balancer_configuration, fakefs, capsys, svc_name, content, exp_error
):
    fakefs.create_file(
        f"copilot/{svc_name}/manifest.yml",
        contents=content,
    )
    with pytest.raises(SystemExit):
        get_load_balancer_domain_and_configuration("test", "testapp", "test", svc_name)
    assert (
        capsys.readouterr().out
        == f"{exp_error}, please check the ./copilot/{svc_name}/manifest.yml file\n"
    )


@mock_aws
=======
>>>>>>> b2b59412
def test_update_postgres_parameter_with_master_secret():
    session = boto3.session.Session()
    parameter_name = "test-parameter"
    session.client("ssm").put_parameter(
        Name=parameter_name,
        Value='{"username": "read-only-user", "password": ">G12345", "host": "test.com", "port": 5432}',
        Type="String",
    )
    secret_arn = session.client("secretsmanager").create_secret(
        Name="master-secret", SecretString='{"username": "postgres", "password": ">G6789"}'
    )["ARN"]

    updated_parameter_value = get_postgres_connection_data_updated_with_master_secret(
        session, parameter_name, secret_arn
    )

    assert updated_parameter_value == {
        "username": "postgres",
        "password": "%3EG6789",
        "host": "test.com",
        "port": 5432,
    }


@mock_aws
def test_get_connection_string():
    db_identifier = f"my_app-my_env-my_postgres"
    session = boto3.session.Session()
    master_secret_arn = "arn://the-rds-master-arn"
    master_secret_arn_param = "/copilot/my_app/my_env/secrets/MY_POSTGRES_RDS_MASTER_ARN"
    session.client("ssm").put_parameter(
        Name=master_secret_arn_param,
        Value=master_secret_arn,
        Type="String",
    )
    mock_connection_data = Mock(
        return_value={
            "username": "master_user",
            "password": "master_password",
            "host": "hostname",
            "port": "1234",
            "dbname": "main",
        }
    )

    connection_string = get_connection_string(
        session, "my_app", "my_env", db_identifier, connection_data=mock_connection_data
    )

    mock_connection_data.assert_called_once_with(
        session, f"/copilot/my_app/my_env/secrets/MY_POSTGRES_READ_ONLY_USER", master_secret_arn
    )
    assert (
        connection_string
        == "postgres://master_user:master_password@hostname:1234/main"  # trufflehog:ignore
    )


class ObjectWithId:
    def __init__(self, id, tags=None):
        self.id = id
        self.tags = tags


def describe_subnet_object(subnet_id: str, visibility: str):
    return {
        "SubnetId": subnet_id,
        "Tags": [{"Key": "subnet_type", "Value": visibility}],
    }


def describe_security_group_object(vpc_id: str, sg_id: str, name: str):
    return {
        "GroupId": sg_id,
        "Tags": [
            {"Key": "Name", "Value": name},
        ],
        "VpcId": vpc_id,
    }


def mock_vpc_info_session():
    mock_session = Mock()
    mock_client = Mock()
    mock_session.client.return_value = mock_client
    vpc_data = {"Vpcs": [{"VpcId": "vpc-123456"}]}
    mock_client.describe_vpcs.return_value = vpc_data

    mock_vpc = Mock()

    mock_client.describe_subnets.return_value = {
        "Subnets": [
            describe_subnet_object("subnet-public-1", "public"),
            describe_subnet_object("subnet-public-2", "public"),
            describe_subnet_object("subnet-private-1", "private"),
            describe_subnet_object("subnet-private-2", "private"),
        ]
    }

    mock_client.describe_security_groups.return_value = {
        "SecurityGroups": [
            describe_security_group_object("vpc-123456", "sg-abc123", "copilot-my_app-my_env-env"),
        ]
    }

    sec_groups = Mock()
    mock_vpc.security_groups = sec_groups
    sec_groups.all.return_value = [
        ObjectWithId("sg-abc345", tags=[]),
        ObjectWithId("sg-abc567", tags=[{"Key": "Name", "Value": "copilot-other_app-my_env-env"}]),
        ObjectWithId(
            "sg-abc123", tags=[{"Key": "Name", "Value": "copilot-my_app-my_env-env"}]
        ),  # this is the correct one.
        ObjectWithId("sg-abc456"),
        ObjectWithId("sg-abc678", tags=[{"Key": "Name", "Value": "copilot-my_app-other_env-env"}]),
    ]

    return mock_session, mock_client, mock_vpc


def test_wait_for_log_group_to_exist_success():
    log_group_name = "/ecs/test-log-group"
    mock_client = Mock()
    mock_client.describe_log_groups.return_value = {"logGroups": [{"logGroupName": log_group_name}]}

    wait_for_log_group_to_exist(mock_client, log_group_name)


def test_wait_for_log_group_to_exist_fails_when_log_group_not_found():
    log_group_name = "/ecs/test-log-group"
    mock_client = Mock()
    mock_client.describe_log_groups.return_value = {"logGroups": [{"logGroupName": log_group_name}]}

    with pytest.raises(LogGroupNotFoundException, match=f'No log group called "not_found"'):
        wait_for_log_group_to_exist(mock_client, "not_found", 1)


@pytest.mark.parametrize(
    "execution_id, pipeline_name, expected_url",
    [
        (
            "12345678-1234-1234-1234-123456789012",
            "my-pipeline",
            "https://eu-west-2.console.aws.amazon.com/codesuite/codepipeline/pipelines/my-pipeline/executions/12345678-1234-1234-1234-123456789012",
        ),
        (
            "",
            "my-pipeline",
            "https://eu-west-2.console.aws.amazon.com/codesuite/codepipeline/pipelines/my-pipeline/executions/",
        ),
        (
            "12345678-1234-1234-1234-123456789012",
            "",
            "https://eu-west-2.console.aws.amazon.com/codesuite/codepipeline/pipelines//executions/12345678-1234-1234-1234-123456789012",
        ),
    ],
)
def test_get_build_url_from_pipeline_execution_id(execution_id, pipeline_name, expected_url):
    result = get_build_url_from_pipeline_execution_id(execution_id, pipeline_name)
    assert result == expected_url


@pytest.mark.parametrize(
    "new_build_project_name_exists, expected_build_project_name",
    [
        (
            False,
            "test-application-test-codebase-codebase-pipeline-image-build",
        ),
        (
            True,
            "test-application-test-codebase-codebase-image-build",
        ),
    ],
)
def test_get_image_build_project(new_build_project_name_exists, expected_build_project_name):
    mock_client = Mock()

    if new_build_project_name_exists is False:
        mock_client.batch_get_projects.return_value = {"projects": []}

    result = get_image_build_project(mock_client, "test-application", "test-codebase")

    assert result == expected_build_project_name


@pytest.mark.parametrize(
    "new_pipeline_name_exists, expected_pipeline_name",
    [
        (
            False,
            "test-application-test-codebase-manual-release-pipeline",
        ),
        (
            True,
            "test-application-test-codebase-manual-release",
        ),
    ],
)
def test_get_manual_release_pipeline(new_pipeline_name_exists, expected_pipeline_name):
    mock_client = Mock()

    if new_pipeline_name_exists is False:
        mock_client.get_pipeline.side_effect = ClientError(
            {"Error": {"Code": "PipelineNotFoundException", "Message": "Pipeline not found"}},
            "get_pipeline",
        )

    result = get_manual_release_pipeline(mock_client, "test-application", "test-codebase")

    assert result == expected_pipeline_name<|MERGE_RESOLUTION|>--- conflicted
+++ resolved
@@ -444,136 +444,6 @@
 
 
 @mock_aws
-<<<<<<< HEAD
-def test_get_load_balancer_domain_and_configuration_no_clusters(capfd):
-    with pytest.raises(SystemExit):
-        get_load_balancer_domain_and_configuration(
-            boto3.Session(),
-            HYPHENATED_APPLICATION_NAME,
-            ALPHANUMERIC_ENVIRONMENT_NAME,
-            ALPHANUMERIC_SERVICE_NAME,
-        )
-
-    out, _ = capfd.readouterr()
-
-    assert (
-        out == f"There are no clusters for environment {ALPHANUMERIC_ENVIRONMENT_NAME} of "
-        f"application {HYPHENATED_APPLICATION_NAME} in AWS account default\n"
-    )
-
-
-@mock_aws
-def test_get_load_balancer_domain_and_configuration_no_services(capfd):
-    boto3.Session().client("ecs").create_cluster(
-        clusterName=f"{HYPHENATED_APPLICATION_NAME}-{ALPHANUMERIC_ENVIRONMENT_NAME}-{CLUSTER_NAME_SUFFIX}"
-    )
-    with pytest.raises(SystemExit):
-        get_load_balancer_domain_and_configuration(
-            boto3.Session(),
-            HYPHENATED_APPLICATION_NAME,
-            ALPHANUMERIC_ENVIRONMENT_NAME,
-            ALPHANUMERIC_SERVICE_NAME,
-        )
-
-    out, _ = capfd.readouterr()
-
-    assert (
-        out == f"There are no services called {ALPHANUMERIC_SERVICE_NAME} for environment "
-        f"{ALPHANUMERIC_ENVIRONMENT_NAME} of application {HYPHENATED_APPLICATION_NAME} "
-        f"in AWS account default\n"
-    )
-
-
-@mock_aws
-@pytest.mark.parametrize(
-    "svc_name",
-    [
-        ALPHANUMERIC_SERVICE_NAME,
-        "test",
-        "test-service",
-        "test-service-name",
-    ],
-)
-def test_get_load_balancer_domain_and_configuration(tmp_path, svc_name):
-    cluster_name = (
-        f"{HYPHENATED_APPLICATION_NAME}-{ALPHANUMERIC_ENVIRONMENT_NAME}-{CLUSTER_NAME_SUFFIX}"
-    )
-    service_name = f"{HYPHENATED_APPLICATION_NAME}-{ALPHANUMERIC_ENVIRONMENT_NAME}-{svc_name}-{SERVICE_NAME_SUFFIX}"
-    session = boto3.Session()
-    mocked_vpc_id = session.client("ec2").create_vpc(CidrBlock="10.0.0.0/16")["Vpc"]["VpcId"]
-    mocked_subnet_id = session.client("ec2").create_subnet(
-        VpcId=mocked_vpc_id, CidrBlock="10.0.0.0/16"
-    )["Subnet"]["SubnetId"]
-    mocked_elbv2_client = session.client("elbv2")
-    mocked_load_balancer_arn = mocked_elbv2_client.create_load_balancer(
-        Name="foo", Subnets=[mocked_subnet_id]
-    )["LoadBalancers"][0]["LoadBalancerArn"]
-    target_group = mocked_elbv2_client.create_target_group(
-        Name="foo", Protocol="HTTPS", Port=80, VpcId=mocked_vpc_id
-    )
-    target_group_arn = target_group["TargetGroups"][0]["TargetGroupArn"]
-    mocked_elbv2_client.create_listener(
-        LoadBalancerArn=mocked_load_balancer_arn,
-        DefaultActions=[{"Type": "forward", "TargetGroupArn": target_group_arn}],
-        Port=443,
-        Protocol="HTTPS",
-    )
-    mocked_ecs_client = session.client("ecs")
-    mocked_ecs_client.create_cluster(clusterName=cluster_name)
-    mocked_ecs_client.create_service(
-        cluster=cluster_name,
-        serviceName=service_name,
-        loadBalancers=[{"loadBalancerName": "foo", "targetGroupArn": target_group_arn}],
-    )
-    mocked_service_manifest_contents = {
-        "environments": {ALPHANUMERIC_ENVIRONMENT_NAME: {"http": {"alias": "somedomain.tld"}}}
-    }
-    open_mock = mock_open(read_data=json.dumps(mocked_service_manifest_contents))
-
-    with patch("dbt_platform_helper.utils.aws.open", open_mock):
-        domain_name, load_balancer_configuration = get_load_balancer_domain_and_configuration(
-            boto3.Session(), HYPHENATED_APPLICATION_NAME, ALPHANUMERIC_ENVIRONMENT_NAME, svc_name
-        )
-
-    open_mock.assert_called_once_with(f"./copilot/{svc_name}/manifest.yml", "r")
-    assert domain_name == "somedomain.tld"
-    assert load_balancer_configuration["LoadBalancerArn"] == mocked_load_balancer_arn
-    assert load_balancer_configuration["LoadBalancerName"] == "foo"
-    assert load_balancer_configuration["VpcId"] == mocked_vpc_id
-    assert load_balancer_configuration["AvailabilityZones"][0]["SubnetId"] == mocked_subnet_id
-
-
-@pytest.mark.parametrize(
-    "svc_name, content, exp_error",
-    [
-        ("testsvc1", """environments: {test: {http: {alias: }}}""", "No domains found"),
-        ("testsvc2", """environments: {test: {http: }}""", "No domains found"),
-        (
-            "testsvc3",
-            """environments: {not_test: {http: {alias: test.com}}}""",
-            "Environment test not found",
-        ),
-    ],
-)
-@patch("dbt_platform_helper.utils.aws.get_load_balancer_configuration", return_value="test.com")
-def test_get_load_balancer_domain_and_configuration_no_domain(
-    get_load_balancer_configuration, fakefs, capsys, svc_name, content, exp_error
-):
-    fakefs.create_file(
-        f"copilot/{svc_name}/manifest.yml",
-        contents=content,
-    )
-    with pytest.raises(SystemExit):
-        get_load_balancer_domain_and_configuration("test", "testapp", "test", svc_name)
-    assert (
-        capsys.readouterr().out
-        == f"{exp_error}, please check the ./copilot/{svc_name}/manifest.yml file\n"
-    )
-
-
-@mock_aws
-=======
->>>>>>> b2b59412
 def test_update_postgres_parameter_with_master_secret():
     session = boto3.session.Session()
     parameter_name = "test-parameter"
