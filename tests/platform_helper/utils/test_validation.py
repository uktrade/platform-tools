--- conflicted
+++ resolved
@@ -736,45 +736,26 @@
 
 
 @pytest.mark.parametrize(
-    "files, expected_messages",
-    [
-        (
-            [PLATFORM_HELPER_VERSION_FILE],
-            [
-                f"`{PLATFORM_HELPER_VERSION_FILE}` is no longer supported. "
-                f"Please move its contents into the `{PLATFORM_CONFIG_FILE}` file,"
-                f" under the key `default_versions: platform-helper:` and delete `{PLATFORM_HELPER_VERSION_FILE}`."
-            ],
-        ),
-    ],
-)
-def test_config_file_check_warns_if_deprecated_files_exist(
-    fakefs, capsys, files, expected_messages
-):
-    for file in files:
-        fakefs.create_file(file)
-
-    config_file_check()
-
-    console_message = capsys.readouterr().out
-
-    for expected_message in expected_messages:
-        assert expected_message in console_message
-
-
-@pytest.mark.parametrize(
     "database_copy_section",
     [
         None,
         [{"from": "dev", "to": "test"}],
+        [{"from": "test", "to": "dev"}],
         [
-            {"from": "test", "to": "dev"},
             {
                 "from": "prod",
                 "to": "test",
                 "from_account": "9999999999",
                 "to_account": "1122334455",
-            },
+            }
+        ],
+        [
+            {
+                "from": "dev",
+                "to": "test",
+                "from_account": "9999999999",
+                "to_account": "9999999999",
+            }
         ],
     ],
 )
@@ -800,6 +781,33 @@
     validate_database_copy_section(config)
 
     # Should get here fine if the config is valid.
+
+
+@pytest.mark.parametrize(
+    "files, expected_messages",
+    [
+        (
+            [PLATFORM_HELPER_VERSION_FILE],
+            [
+                f"`{PLATFORM_HELPER_VERSION_FILE}` is no longer supported. "
+                f"Please move its contents into the `{PLATFORM_CONFIG_FILE}` file,"
+                f" under the key `default_versions: platform-helper:` and delete `{PLATFORM_HELPER_VERSION_FILE}`."
+            ],
+        ),
+    ],
+)
+def test_config_file_check_warns_if_deprecated_files_exist(
+    fakefs, capsys, files, expected_messages
+):
+    for file in files:
+        fakefs.create_file(file)
+
+    config_file_check()
+
+    console_message = capsys.readouterr().out
+
+    for expected_message in expected_messages:
+        assert expected_message in console_message
 
 
 @pytest.mark.parametrize(
@@ -948,7 +956,6 @@
     )
 
 
-<<<<<<< HEAD
 def test_validate_database_copy_fails_if_cross_account_with_no_from_account(capfd):
     config = {
         "application": "test-app",
@@ -1031,7 +1038,6 @@
     assert msg in console_message
 
 
-=======
 @pytest.mark.parametrize(
     "config, expected_response",
     [
@@ -1079,7 +1085,6 @@
         ),
     ],
 )
->>>>>>> 331e8b89
 @patch("dbt_platform_helper.utils.validation.get_supported_redis_versions", return_value=["7.1"])
 def test_validate_extension_supported_versions(
     mock_supported_versions, config, expected_response, capsys
