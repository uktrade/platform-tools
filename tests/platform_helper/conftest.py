import json
import os
from pathlib import Path
from unittest.mock import MagicMock
from unittest.mock import patch

import boto3
import botocore
import certifi
import hcl2
import pytest
import yaml
from botocore.exceptions import ClientError
from moto import mock_aws
from moto.ec2 import utils as ec2_utils

from dbt_platform_helper.constants import PLATFORM_CONFIG_FILE
from dbt_platform_helper.constants import PLATFORM_CONFIG_SCHEMA_VERSION
from dbt_platform_helper.constants import SERVICE_CONFIG_FILE
from dbt_platform_helper.constants import SERVICE_CONFIG_SCHEMA_VERSION
from dbt_platform_helper.constants import SERVICE_DIRECTORY
from dbt_platform_helper.providers.cache import Cache
from dbt_platform_helper.utils.aws import AWS_SESSION_CACHE

BASE_DIR = Path(__file__).parent.parent.parent
TEST_APP_DIR = BASE_DIR / "tests" / "platform_helper" / "test-application-deploy"
FIXTURES_DIR = BASE_DIR / "tests" / "platform_helper" / "fixtures"
INPUT_DATA_DIR = FIXTURES_DIR / "input_data"
EXPECTED_DATA_DIR = FIXTURES_DIR / "expected_data"
EXPECTED_FILES_DIR = BASE_DIR / "tests" / "platform_helper" / "expected_files"
UTILS_FIXTURES_DIR = BASE_DIR / "tests" / "platform_helper" / "utils" / "fixtures"
DOCS_DIR = BASE_DIR / "tests" / "platform_helper" / "test-docs"

# tell yaml to ignore CFN ! function prefixes
yaml.add_multi_constructor("!", lambda loader, suffix, node: None, Loader=yaml.SafeLoader)


class NoSuchEntityException(ClientError):
    """This is needed to simulate the NoSuchEntityException that is dynamically
    created by the boto3 error factory and so unavailable for import."""

    def __init__(self):
        self.response = {"Error": {"Code": "NoSuchEntity"}}


@pytest.fixture
def fakefs(fs):
    """Mock file system fixture with the templates and schemas dirs retained."""
    fs.add_real_directory(BASE_DIR / "dbt_platform_helper/templates", lazy_read=True)
    fs.add_real_directory(FIXTURES_DIR, lazy_read=True)
    fs.add_real_directory(EXPECTED_FILES_DIR, lazy_read=True)
    fs.add_real_file(BASE_DIR / "dbt_platform_helper/default-extensions.yml")
    fs.add_real_directory(BASE_DIR / "terraform", read_only=False, lazy_read=True)

    # To avoid 'Could not find a suitable TLS CA certificate bundle...' error
    fs.add_real_file(Path(certifi.__file__).parent / "cacert.pem")

    # For fakefs compatibility with moto
    fs.add_real_directory(Path(boto3.__file__).parent.joinpath("data"), lazy_read=True)
    fs.add_real_directory(Path(botocore.__file__).parent.joinpath("data"), lazy_read=True)

    # Add fake aws config file
    fs.add_real_file(
        FIXTURES_DIR / "dummy_aws_config.ini", True, Path.home().joinpath(".aws/config")
    )

    # To avoid 'No such file or directory in the fake filesystem: '.../hcl2/hcl2.lark' error
    fs.add_real_file(Path(hcl2.__file__).parent / "hcl2.lark")

    return fs


@pytest.fixture(scope="function")
def create_test_manifest(fakefs):
    fakefs.create_file(
        "copilot/manifest.yml",
        contents="""
environments:
  dev:
    http:
      alias: v2.app.dev.uktrade.digital

  staging:
    http:
      alias: v2.app.staging.uktrade.digital

  prod1:
    http:
      alias: v2.app.prod.uktrade.digital

  prod2:
    http:
      alias: v2.app.great.gov.uk

  prod3:
    http:
      alias: app.trade.gov.uk
""",
    )


@pytest.fixture()
def no_skipping_version_checks():
    with patch("dbt_platform_helper.domain.versioning.skip_version_checks") as skip_version_checks:
        skip_version_checks.return_value = False
        yield skip_version_checks


@pytest.fixture(scope="function", autouse=True)
def mock_application():
    with patch(
        "dbt_platform_helper.utils.application.load_application",
    ) as load_application:
        os.environ.pop("AWS_PROFILE", None)

        from dbt_platform_helper.utils.application import Application
        from dbt_platform_helper.utils.application import Environment
        from dbt_platform_helper.utils.application import Service

        sessions = {"000000000": boto3, "111111111": boto3, "222222222": boto3, "333333333": boto3}
        application = Application("test-application")
        application.environments["development"] = Environment("development", "000000000", sessions)
        application.environments["staging"] = Environment("staging", "111111111", sessions)
        application.environments["production"] = Environment("production", "222222222", sessions)
        application.environments["prod"] = Environment("prod", "222222222", sessions)
        application.environments["test"] = Environment("test", "333333333", sessions)
        application.services["web"] = Service("web", "Load Balanced Web Service")

        load_application.return_value = application

        yield application


@pytest.fixture(scope="function")
def aws_credentials(monkeypatch):
    """Mocked AWS Credentials for moto."""
    moto_credentials_file_path = Path(__file__).parent.absolute() / "dummy_aws_credentials"
    monkeypatch.setenv("AWS_SHARED_CREDENTIALS_FILE", str(moto_credentials_file_path))


@pytest.fixture(scope="function")
def acm_session(aws_credentials):
    with mock_aws():
        session = boto3.session.Session(profile_name="foo", region_name="eu-west-2")
        yield session.client("acm")


@pytest.fixture(scope="function")
def route53_session(aws_credentials):
    with mock_aws():
        session = boto3.session.Session(profile_name="foo", region_name="eu-west-2")
        yield session.client("route53")


@pytest.fixture
def alias_session(aws_credentials):
    with mock_aws():
        session = boto3.session.Session(region_name="eu-west-2")
        session.client("iam").create_account_alias(AccountAlias="foo")

        yield session


@pytest.fixture(scope="function")
def mocked_cluster():
    with mock_aws():
        yield boto3.client("ecs").create_cluster(
            tags=[
                {"key": "copilot-application", "value": "test-application"},
                {"key": "copilot-environment", "value": "development"},
                {"key": "aws:cloudformation:logical-id", "value": "Cluster"},
            ]
        )


@pytest.fixture(scope="function")
def mock_cluster_client_task(mocked_cluster):
    def _setup(addon_type, agent_last_status="RUNNING", task_running=True):
        with mock_aws():
            mocked_ecs_client = boto3.client("ecs")
            mocked_cluster_arn = mocked_cluster["cluster"]["clusterArn"]

            mocked_ec2_client = boto3.client("ec2")
            mocked_ec2_images = mocked_ec2_client.describe_images(Owners=["amazon"])["Images"]
            mocked_ec2_client.run_instances(
                ImageId=mocked_ec2_images[0]["ImageId"],
                MinCount=1,
                MaxCount=1,
            )
            mocked_ec2_instances = boto3.client("ec2").describe_instances()
            mocked_ec2_instance_id = mocked_ec2_instances["Reservations"][0]["Instances"][0][
                "InstanceId"
            ]

            mocked_ec2 = boto3.resource("ec2")
            mocked_ec2_instance = mocked_ec2.Instance(mocked_ec2_instance_id)
            mocked_instance_id_document = json.dumps(
                ec2_utils.generate_instance_identity_document(mocked_ec2_instance),
            )

            mocked_ecs_client.register_container_instance(
                cluster=mocked_cluster_arn,
                instanceIdentityDocument=mocked_instance_id_document,
            )
            mocked_task_definition_arn = mocked_ecs_client.register_task_definition(
                family=f"copilot-{mock_task_name(addon_type)}",
                containerDefinitions=[
                    {
                        "name": "test_container",
                        "image": "test_image",
                        "cpu": 256,
                        "memory": 512,
                        "essential": True,
                    }
                ],
            )["taskDefinition"]["taskDefinitionArn"]

            if task_running:
                mocked_ecs_client.run_task(
                    cluster=mocked_cluster_arn,
                    taskDefinition=mocked_task_definition_arn,
                    enableExecuteCommand=True,
                )

            def describe_tasks(cluster, tasks):
                """Moto does not yet provide the ability to mock an executable
                task and its managed agents / containers, so we need to patch
                the expected response."""
                if not task_running:
                    raise Exception

                return {
                    "tasks": [
                        {
                            "lastStatus": "RUNNING",
                            "containers": [
                                {
                                    "managedAgents": [
                                        {
                                            "name": "ExecuteCommandAgent",
                                            "lastStatus": agent_last_status,
                                        }
                                    ],
                                }
                            ],
                        }
                    ],
                }

            mocked_ecs_client.describe_tasks = describe_tasks

            return mocked_ecs_client

    return _setup


@pytest.fixture(scope="function")
def mocked_pg_secret():
    with mock_secretsmanager():
        yield boto3.client("secretsmanager").create_secret(
            Name="/copilot/dbt-app/staging/secrets/POSTGRES",
            SecretString='{"password":"abc123","dbname":"main","engine":"postgres","port":5432,"dbInstanceIdentifier":"dbt-app-staging-addons-postgresdbinstance-blah","host":"dbt-app-staging-addons-postgresdbinstance-blah.whatever.eu-west-2.rds.amazonaws.com","username":"postgres"}',
        )


@pytest.fixture(scope="function")
def mock_stack():
    def _create_stack(addon_name):
        params = [
            {
                "ParameterKey": "ExistingParameter",
                "ParameterValue": "does-not-matter",
            }
        ]
        with mock_aws():
            with open(FIXTURES_DIR / "test_cloudformation_template.yml") as f:
                template = yaml.safe_load(f)
            cf = boto3.client("cloudformation")
            cf.create_stack(
                StackName=f"task-{mock_task_name(addon_name)}",
                TemplateBody=yaml.dump(template),
                Parameters=params,
            )

    return _create_stack


def mock_task_name(addon_name):
    return f"conduit-test-application-development-{addon_name}-tq7vzeigl2vf"


def mock_parameter_name(app, addon_type, addon_name, access: str = "read"):
    addon_name = addon_name.replace("-", "_").upper()
    if addon_type == "postgres":
        return f"/copilot/{app.name}/development/conduits/{addon_name}_{access.upper()}"
    elif addon_type == "redis" or addon_type == "opensearch":
        return f"/copilot/{app.name}/development/conduits/{addon_name}_ENDPOINT"
    else:
        return f"/copilot/{app.name}/development/conduits/{addon_name}"


def expected_connection_secret_name(mock_application, addon_type, addon_name, access):
    secret_name = f"/copilot/{mock_application.name}/development/secrets/{addon_name.replace('-', '_').upper()}"
    if addon_type == "postgres":
        if access == "read":
            return f"{secret_name}_READ_ONLY_USER"
        elif access == "write":
            return f"{secret_name}_APPLICATION_USER"
    elif addon_type == "redis" or addon_type == "opensearch":
        secret_name += "_ENDPOINT"

    return secret_name


def add_addon_config_parameter(param_value=None):
    mock_ssm = boto3.client("ssm")
    mock_ssm.put_parameter(
        Name=f"/copilot/applications/test-application/environments/development/addons",
        Type="String",
        Value=json.dumps(
            param_value
            or {
                "custom-name-postgres": {"type": "postgres"},
                "custom-name-opensearch": {"type": "opensearch"},
                "custom-name-redis": {"type": "redis"},
            }
        ),
    )


def mock_codestar_connection_response(app_name):
    return {
        "ConnectionName": app_name,
        "ConnectionArn": f"arn:aws:codestar-connections:eu-west-2:1234567:connection/{app_name}",
        "ProviderType": "GitHub",
        "OwnerAccountId": "not-interesting",
        "ConnectionStatus": "AVAILABLE",
        "HostArn": "not-interesting",
    }


def mock_codestar_connections_boto_client(get_aws_session_or_abort, connection_names):
    client = mock_aws_client(get_aws_session_or_abort)

    client.list_connections.return_value = {
        "Connections": [mock_codestar_connection_response(name) for name in connection_names],
        "NextToken": "not-interesting",
    }


def mock_caller_id_boto_client(get_aws_session_or_abort, connection_names):
    client = mock_aws_client(get_aws_session_or_abort)

    client.get_caller_identity.return_value = {"Account": "000000000000"}


def mock_ecr_public_repositories_boto_client(get_aws_session_or_abort):
    client = mock_aws_client(get_aws_session_or_abort)

    client.describe_repositories.return_value = {
        "repositories": [
            {
                "repositoryArn": "arn:aws:ecr-public::000000000000:repository/my/app",
                "registryId": "000000000000",
                "repositoryName": "my/app",
                "repositoryUri": "public.ecr.aws/abc123/my/app",
            },
            {
                "repositoryArn": "arn:aws:ecr-public::000000000000:repository/my/app2",
                "registryId": "000000000000",
                "repositoryName": "my/app2",
                "repositoryUri": "public.ecr.aws/abc123/my/app2",
            },
        ]
    }


def mock_get_caller_identity(get_aws_session_or_abort):
    client = mock_aws_client(get_aws_session_or_abort)
    client.get_caller_identity.return_value = {"Account": "000000000000", "UserId": "abc123"}


def mock_aws_client(get_aws_session_or_abort, client=None):
    session = MagicMock(name="session-mock")
    session.profile_name = "foo"
    if not client:
        client = MagicMock(name="client-mock")
    session.client.return_value = client
    get_aws_session_or_abort.return_value = session

    return client


def assert_file_created_in_stdout(output_file, result):
    assert f"File {output_file.relative_to('.')} created" in result.stdout


def assert_file_overwritten_in_stdout(output_file, result):
    assert f"File {output_file.relative_to('.')} overwritten" in result.stdout


@pytest.fixture()
def clear_session_cache():
    AWS_SESSION_CACHE.clear()


@pytest.fixture()
def valid_platform_config():
    return yaml.safe_load(
        f"""
schema_version: {PLATFORM_CONFIG_SCHEMA_VERSION}
default_versions: 
  platform-helper: 14.0.0
application: test-application
default_versions: 
    platform-helper: 10.2.0
environments:
  "*":
    service-deployment-mode: copilot
    accounts:
      deploy:
        name: "non-prod-acc"
        id: "1122334455"
      dns:
        name: "non-prod-dns-acc"
        id: "6677889900"
    requires_approval: false
    vpc: non-prod-vpc
  dev: 
    service-deployment-mode: dual-deploy-copilot-traffic
  development:
    service-deployment-mode: dual-deploy-copilot-traffic
  test:
    service-deployment-mode: dual-deploy-platform-traffic
  staging:
    service-deployment-mode: platform
  hotfix:
    accounts:
      deploy:
        name: "prod-acc"
        id: "9999999999"
      dns:
        name: "non-prod-dns-acc"
        id: "6677889900"
    vpc: hotfix-vpc
  prod:
    accounts:
      deploy:
        name: "prod-acc"
        id: "9999999999"
      dns:
        name: "prod-dns-acc"
        id: "7777777777"
    requires_approval: true
    vpc: prod-vpc
  production:
    accounts:
      deploy:
        name: "prod-acc"
        id: "9999999999"
      dns:
        name: "prod-dns-acc"
        id: "7777777777"
    requires_approval: true
    vpc: prod-vpc

extensions:
  # If you wish to deploy a subset of the backing services for testing, make sure any you don't need are commented out
  test-app-redis:
    type: redis
    environments:
      "*":
        engine: '7.1'
        plan: tiny
        apply_immediately: true

  test-app-postgres:
    type: postgres
    version: 16.2
    environments:
      prod:
        version: 17
      hotfix:
        deletion_policy: Retain
      dev:
        deletion_protection: true
      staging:
        deletion_protection: true
        deletion_policy: Retain
    database_copy:
        - from: prod
          to: hotfix

  test-app-opensearch:
    type: opensearch
    environments:
      "*":
        plan: small
        engine: '1.3'
        volume_size: 40
        password_special_characters: "-_.,"
        urlencode_password: false

  test-app-s3-bucket-with-objects:
    type: s3
    services:
      - web
    environments:
      dev:
        bucket_name: test-app-dev
        versioning: false
        lifecycle_rules:
          - expiration_days: 1
            enabled: true
      staging:
        bucket_name: test-app-staging
        versioning: false
    objects:
      - key: healthcheck.txt
        body: Demodjango is working.

  test-app-s3-bucket:
    type: s3-policy
    services:
      - web
    environments:
      dev:
        bucket_name: test-app-policy-dev
  
  test-app-s3-bucket-data-migration:
    type: s3
    services: 
      - web
    environments:
      dev:
        bucket_name: s3-data-migration
        versioning: false
        data_migration:
          import: 
            source_bucket_arn: arn:aws:s3:::test-app
            source_kms_key_arn: arn:aws:kms::123456789012:key/test-key
            worker_role_arn: arn:aws:iam::123456789012:role/test-role 
        
  test-app-monitoring:
    type: monitoring
    environments:
      "*":
        enable_ops_center: false

  test-app-alb:
    type: alb
    environments:
      dev:
        cdn_domains_list:
          dev.test-app.uktrade.digital: "test-app.uktrade.digital"

environment_pipelines:
  main:
    account: non-prod-acc
    slack_channel: "/codebuild/notification_channel"
    trigger_on_push: true
    pipeline_to_trigger: "prod-main"
    environments:
      dev:
      staging:
  test:
    branch: my-feature-branch
    slack_channel: "/codebuild/notification_channel"
    trigger_on_push: false
    versions:
        platform-helper: main
    environments:
      test:
        requires_approval: true
        vpc: testing_vpc
        accounts:
          deploy:
            name: "prod-acc"
            id: "9999999999"
          dns:
            name: "prod-dns-acc"
            id: "7777777777"
  prod-main:
    account: prod-acc
    branch: main
    slack_channel: "/codebuild/slack_oauth_channel"
    trigger_on_push: false
    versions:
        platform-helper: 9.0.9
    environments:
      prod:
        requires_approval: true

codebase_pipelines:
  application:
    slack_channel: OTHER_SLACK_CHANNEL_ID
    repository: uktrade/test-app
    deploy_repository_branch: feature-branch
    additional_ecr_repository: public.ecr.aws/my-public-repo/test-app/application
    services:
        - run_order_1:
          - celery-worker
          - celery-beat
          - web
    pipelines:
      - name: main
        branch: main
        environments:
          - name: dev
      - name: tagged
        tag: true
        environments:
          - name: staging
            requires_approval: true
"""
    )


@pytest.fixture()
def valid_service_config():
    return yaml.safe_load(
        f"""
schema_version: {SERVICE_CONFIG_SCHEMA_VERSION}
name: web
type: Load Balanced Web Service
<<<<<<< HEAD

http:
  alias: web.${"{ENVIRONMENT_NAME}"}.test-app.uktrade.digital
=======
http:
  alias:
  - web.${"{PLATFORM_ENVIRONMENT_NAME}"}.${"{PLATFORM_APPLICATION_NAME}"}.uktrade.digital
>>>>>>> bb717b33
  path: '/'
  target_container: nginx
  healthcheck:
    path: '/'
    port: 8080
    success_codes: '200'
    healthy_threshold: 3
    unhealthy_threshold: 3
    interval: 35s
    timeout: 30s
    grace_period: 30s

sidecars:
  sidecar:
    port: 443
<<<<<<< HEAD
    image: public.ecr.aws//sidecar:latest
    variables:
      SERVER: localhost:8000

=======
    image: public.ecr.aws/sidecar:latest
    variables:
      SERVER: localhost:8000

# Configuration for your containers and service.
>>>>>>> bb717b33
image:
  location: public.ecr.aws/non-prod-acc/test-app/application:${"{IMAGE_TAG}"}
  port: 8080

cpu: 512
memory: 2048
count: 1
exec: true
network:
  connect: true
  vpc:
    placement: 'private'

storage:
  readonly_fs: false

variables:  
  SECRET_KEY: testing-secret-key
  PORT: 8080
  DEBUG: False

secrets:
  DJANGO_SECRET_KEY: DJANGO_SECRET_KEY

environments:
  prod:
    http:
      path: '/'
      alias:
      - web.test-app.prod.uktrade.digital
      target_container: nginx
    sidecars:
      datadog-agent:
        variables:
          DD_APM_ENABLED: true
  development:
    http:
      alias:
      - web.test-app.dev.uktrade.digital
    sidecars:
      ipfilter:
        image: public.ecr.aws/uktrade/ip-filter:tag-latest
<<<<<<< HEAD
        port: 443
=======
    variables:
      SETTING: only in dev 
    secrets:
      SECRET: only in dev
>>>>>>> bb717b33
"""
    )


@pytest.fixture
def platform_env_config():
    return {
        "schema_version": PLATFORM_CONFIG_SCHEMA_VERSION,
        "default_versions": {"platform-helper": "14.0.0"},
        "application": "my-app",
        "environments": {
            "*": {
                "accounts": {
                    "deploy": {"name": "non-prod-acc", "id": "1122334455"},
                    "dns": {"name": "non-prod-dns-acc", "id": "6677889900"},
                },
                "requires_approval": False,
                "vpc": "non-prod-vpc",
            },
            "dev": {},
            "staging": {},
            "prod": {
                "accounts": {
                    "deploy": {"name": "prod-acc", "id": "9999999999"},
                    "dns": {"name": "prod-dns-acc", "id": "7777777777"},
                },
                "requires_approval": True,
                "vpc": "prod-vpc",
            },
        },
    }


@pytest.fixture
def codebase_pipeline_config_for_1_pipeline_and_2_run_groups(platform_env_config):
    return {
        **platform_env_config,
        "default_versions": {"platform-helper": "14.0.0"},
        "codebase_pipelines": {
            "test_codebase": {
                "repository": "uktrade/repo1",
                "services": [
                    {"run_group_1": ["web"]},
                    {"run_group_2": ["api", "celery-worker"]},
                ],
                "pipelines": [
                    {"name": "main", "branch": "main", "environments": [{"name": "dev"}]},
                    {
                        "name": "tagged",
                        "tag": True,
                        "environments": [
                            {"name": "staging"},
                            {"name": "prod", "requires_approval": True},
                        ],
                    },
                ],
            }
        },
    }


@pytest.fixture
def codebase_pipeline_config_for_2_pipelines_and_1_run_group(
    codebase_pipeline_config_for_1_pipeline_and_2_run_groups,
):
    codebase_pipeline_config_for_1_pipeline_and_2_run_groups["codebase_pipelines"][
        "test_codebase_2"
    ] = {
        "repository": "uktrade/repo2",
        "services": [
            {"run_group_1": ["web"]},
        ],
        "pipelines": [
            {"name": "main", "branch": "main", "environments": [{"name": "dev"}]},
            {
                "name": "tagged",
                "tag": True,
                "environments": [
                    {"name": "staging"},
                ],
            },
        ],
    }
    return codebase_pipeline_config_for_1_pipeline_and_2_run_groups


@pytest.fixture
def s3_extensions_fixture(fakefs):
    fakefs.create_file(
        PLATFORM_CONFIG_FILE,
        contents=yaml.dump(
            {
                "application": "my_app",
                "extensions": {
                    "one": {
                        "type": "s3",
                        "environments": {
                            "env1": {"bucket_name": "bucket-one"},
                            "env2": {"bucket_name": "bucket-two"},
                        },
                    },
                    "two": {
                        "type": "s3-policy",
                        "environments": {
                            "env3": {"bucket_name": "bucket-three"},
                        },
                    },
                    "three": {
                        "type": "s3",
                    },
                },
            }
        ),
    )


INVALID_PLATFORM_CONFIG_WITH_PLATFORM_VERSION_OVERRIDES = """
application: invalid-config-app
legacy_project: false

default_versions: 
    platform-helper: 1.2.3

environments:
  dev:
  test:
  staging:
  prod:
    vpc: prod-vpc

extensions:
  test-app-s3-bucket:
    type: s3
    this_field_is_incompatible_with_current_version: foo
  
environment_pipelines:
  prod-main:
    account: prod-acc
    branch: main
    slack_channel: "/codebuild/slack_oauth_channel"
    trigger_on_push: false
    versions:
        platform-helper: 9.0.9
    environments:
      prod:
        requires_approval: true
"""


@pytest.fixture()
def platform_config_for_env_pipelines():
    return yaml.safe_load(
        f"""
schema_version: {PLATFORM_CONFIG_SCHEMA_VERSION}
default_versions: 
  platform-helper: 14.0.0
application: test-app
deploy_repository: uktrade/test-app-weird-name-deploy

environments:
  "*":
    accounts:
      deploy:
        name: "platform-sandbox-test"
        id: "1111111111"
      dns:
        name: "platform-dns-test"
        id: "2222222222"
  dev:
  prod:
    accounts:
      deploy:
        name: "platform-prod-test"
        id: "3333333333"
      dns:
        name: "platform-prod-test"
        id: "4444444444"
    requires_approval: true

environment_pipelines:
   main:
       account: platform-sandbox-test
       branch: main
       slack_channel: "/codebuild/test-slack-channel"
       trigger_on_push: false
       environments:
         dev:
   another-pipeline-in-same-account:
       account: platform-sandbox-test
       branch: main
       slack_channel: "/codebuild/test-slack-channel"
       trigger_on_push: false
       environments:
         dev:
   prod-main:
       account: platform-prod-test
       branch: main
       slack_channel: "/codebuild/test-slack-channel"
       trigger_on_push: false
       environments:
         prod:
    """
    )


@pytest.fixture
def create_valid_platform_config_file(fakefs, valid_platform_config):
    fakefs.create_file(Path(PLATFORM_CONFIG_FILE), contents=yaml.dump(valid_platform_config))


@pytest.fixture
def create_invalid_platform_config_file(fakefs):
    fakefs.create_file(
        Path(PLATFORM_CONFIG_FILE),
        contents=INVALID_PLATFORM_CONFIG_WITH_PLATFORM_VERSION_OVERRIDES,
    )


@pytest.fixture
def create_service_directory(fakefs):
    fakefs.create_file(Path(f"{SERVICE_DIRECTORY}/fake-service/fake.example"))


@pytest.fixture
def create_valid_service_config_file(fakefs, valid_service_config):
    fakefs.create_file(
        Path(f"{SERVICE_DIRECTORY}/web/{SERVICE_CONFIG_FILE}"),
        contents=yaml.dump(valid_service_config),
    )


@pytest.fixture
def create_valid_multiple_service_config_files(fakefs, valid_service_config):
    services = ["api", "web"]

    for service in services:
        valid_service_config["name"] = service
        valid_service_config["http"]["alias"] = f"{service}.dev.test-app.uktrade.digital"
        valid_service_config["http"]["path"] = "/"
        valid_service_config["environments"]["prod"][
            "alias"
        ] = f"{service}.prod.test-app.uktrade.digital"
        valid_service_config["environments"]["prod"]["path"] = "/"

        fakefs.create_file(
            Path(f"{SERVICE_DIRECTORY}/{service}/{SERVICE_CONFIG_FILE}"),
            contents=yaml.dump(valid_service_config),
        )


# TODO: DBTP-1969: - stop gap until validation.py is refactored into a class, then it will be an easier job of just passing in a mock_redis_provider into the constructor for the config_provider. For now autouse is needed.
@pytest.fixture(autouse=True)
def mock_get_data(request, monkeypatch):
    if "skip_mock_get_data" in request.keywords:
        return

    def mock_return_value(self, strategy):
        return ["6.2", "7.0", "7.1"]

    monkeypatch.setattr(Cache, "get_data", mock_return_value)<|MERGE_RESOLUTION|>--- conflicted
+++ resolved
@@ -623,16 +623,11 @@
 schema_version: {SERVICE_CONFIG_SCHEMA_VERSION}
 name: web
 type: Load Balanced Web Service
-<<<<<<< HEAD
-
-http:
-  alias: web.${"{ENVIRONMENT_NAME}"}.test-app.uktrade.digital
-=======
 http:
   alias:
   - web.${"{PLATFORM_ENVIRONMENT_NAME}"}.${"{PLATFORM_APPLICATION_NAME}"}.uktrade.digital
->>>>>>> bb717b33
   path: '/'
+  # You can specify a custom health check path. The default is "/".
   target_container: nginx
   healthcheck:
     path: '/'
@@ -647,28 +642,22 @@
 sidecars:
   sidecar:
     port: 443
-<<<<<<< HEAD
-    image: public.ecr.aws//sidecar:latest
-    variables:
-      SERVER: localhost:8000
-
-=======
     image: public.ecr.aws/sidecar:latest
     variables:
       SERVER: localhost:8000
 
 # Configuration for your containers and service.
->>>>>>> bb717b33
 image:
   location: public.ecr.aws/non-prod-acc/test-app/application:${"{IMAGE_TAG}"}
+  # Port exposed through your container to route traffic to it.
   port: 8080
 
-cpu: 512
-memory: 2048
-count: 1
-exec: true
+cpu: 512 # Number of CPU units for the task.
+memory: 2048 # Amount of memory in MiB used by the task.
+count: 1 # Number of tasks that should be running in your service.
+exec: true # Enable running commands in your container.
 network:
-  connect: true
+  connect: true # Enable Service Connect for intra-environment traffic between services.
   vpc:
     placement: 'private'
 
@@ -701,14 +690,11 @@
     sidecars:
       ipfilter:
         image: public.ecr.aws/uktrade/ip-filter:tag-latest
-<<<<<<< HEAD
         port: 443
-=======
     variables:
       SETTING: only in dev 
     secrets:
       SECRET: only in dev
->>>>>>> bb717b33
 """
     )
 
