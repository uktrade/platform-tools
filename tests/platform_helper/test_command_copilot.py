import json
import os
import re
from pathlib import Path
from pathlib import PosixPath
from unittest.mock import Mock
from unittest.mock import patch

import boto3
import pytest
import yaml
from botocore.exceptions import ClientError
from click.testing import CliRunner
from freezegun import freeze_time
from moto import mock_aws

from dbt_platform_helper.commands.copilot import copilot
from dbt_platform_helper.commands.copilot import is_service
from dbt_platform_helper.utils.files import PLATFORM_CONFIG_FILE
from dbt_platform_helper.utils.validation import BUCKET_NAME_IN_USE_TEMPLATE
from tests.platform_helper.conftest import FIXTURES_DIR
from tests.platform_helper.conftest import mock_aws_client

<<<<<<< HEAD
REDIS_STORAGE_CONTENTS = {
    "redis": {"type": "redis", "environments": {"default": {"engine": "6.2", "plan": "small"}}}
}

POSTGRES_STORAGE_CONTENTS = {
    "rds": {"type": "postgres", "version": 14.4, "environments": {"default": {"plan": "small-ha"}}}
}

AURORA_POSTGRES_STORAGE_CONTENTS = {
    "aurora": {
        "type": "aurora-postgres",
        "version": 14.4,
        "environments": {"*": {"min_capacity": 0.5, "max_capacity": 8}},
    }
}

OPENSEARCH_STORAGE_CONTENTS = {
    "opensearch": {
        "type": "opensearch",
        "environments": {"default": {"plan": "small", "engine": "2.3"}},
    }
}

S3_STORAGE_CONTENTS = {
    "s3": {
        "type": "s3",
        "readonly": True,
        "services": ["web"],
        "environments": {"development": {"bucket_name": "my-bucket-dev"}},
    }
}

WEB_SERVICE_CONTENTS = {"name": "web", "type": "Load Balanced Web Service"}

ALB_CONTENTS = {
    "alb": {
        "type": "alb",
        "environments": {
            "default": {
                "cdn_domains_list": {"test.domain.uktrade.digital": "domain.uktrade.digital"},
                "additional_address_list": ["another.domain"],
            },
            "development": None,
            # "empty" "to" "verify" "it" "can" "handle" "an" "environment" "with" "no" "config"
        },
    }
}
=======
REDIS_STORAGE_CONTENTS = """
redis:
  type: redis
  environments:
    default:
      engine: '6.2'
      plan: small
"""

POSTGRES_STORAGE_CONTENTS = """
rds:
  type: postgres
  version: 14.4
  environments:
    default:
      plan: small-ha
"""

AURORA_POSTGRES_STORAGE_CONTENTS = """
aurora:
  type: aurora-postgres
  version: 14.4
  environments:
    "*":
      min_capacity: 0.5
      max_capacity: 8
"""

OPENSEARCH_STORAGE_CONTENTS = """
opensearch:
  type: opensearch
  environments:
    default:
      plan: small
      engine: "2.3"
"""

S3_STORAGE_CONTENTS = """
s3:
  type: s3
  readonly: true
  services:
    - "web"
  environments:
    development:
      bucket_name: my-bucket-dev
"""

WEB_SERVICE_CONTENTS = """
name: web
type: Load Balanced Web Service
"""

PROMETHEUS_WRITE_POLICY_CONTENTS = """
prometheus:
  type: prometheus-write-policy
  services:
    - "web"
  role_arn: arn:nonprod:fake:fake:fake:fake
  environments:
    production:
      role_arn: role_arn: arn:prod:fake:fake:fake:fake
"""

EXTENSION_CONFIG_FILENAME = "extensions.yml"
>>>>>>> e63f4893


class TestTerraformEnabledMakeAddonCommand:
    @pytest.mark.parametrize(
        "kms_key_exists, kms_key_arn",
        (
            (True, "arn-for-kms-alias"),
            (False, "kms-key-not-found"),
        ),
    )
    @freeze_time("2023-08-22 16:00:00")
    @patch(
        "dbt_platform_helper.utils.versioning.running_as_installed_package",
        new=Mock(return_value=False),
    )
    @patch("dbt_platform_helper.jinja2_tags.version", new=Mock(return_value="v0.1-TEST"))
    @patch(
        "dbt_platform_helper.commands.copilot.get_log_destination_arn",
        new=Mock(
            return_value='{"prod": "arn:cwl_log_destination_prod", "dev": "arn:dev_cwl_log_destination"}'
        ),
    )
    @patch(
        "dbt_platform_helper.utils.application.get_profile_name_from_account_id",
        new=Mock(return_value="foo"),
    )
    @patch("dbt_platform_helper.utils.application.get_aws_session_or_abort")
    @patch("dbt_platform_helper.commands.copilot.get_aws_session_or_abort")
    @mock_aws
    def test_s3_kms_arn_is_rendered_in_template(
        self, mock_get_session, mock_get_session2, fakefs, kms_key_exists, kms_key_arn
    ):
        client = mock_aws_client(mock_get_session)
        mock_aws_client(mock_get_session2, client)

        client.get_parameters_by_path.return_value = {
            "Parameters": [
                {
                    "Name": "/copilot/applications/test-app/environments/development",
                    "Type": "SecureString",
                    "Value": json.dumps(
                        {
                            "name": "development",
                            "accountID": "000000000000",
                        }
                    ),
                }
            ]
        }

        if kms_key_exists:
            client.describe_key.return_value = {"KeyMetadata": {"Arn": kms_key_arn}}
        else:
            client.exceptions.NotFoundException = boto3.client("kms").exceptions.NotFoundException
            client.describe_key.side_effect = boto3.client("kms").exceptions.NotFoundException(
                error_response={}, operation_name="describe_key"
            )

        fakefs.create_dir("./terraform")
        fakefs.add_real_file(FIXTURES_DIR / "valid_workspace.yml", False, "copilot/.workspace")

        create_test_manifests(S3_STORAGE_CONTENTS, fakefs)

        CliRunner().invoke(copilot, ["make-addons"])

        s3_addon = yaml.safe_load(Path(f"/copilot/web/addons/s3.yml").read_text())

        assert (
            s3_addon["Mappings"]["s3EnvironmentConfigMap"]["development"]["KmsKeyArn"]
            == kms_key_arn
        )

    @pytest.mark.parametrize(
        "addon_file, expected_service_addons",
        [
            (
                "s3_addons.yml",
                [
                    "appconfig-ipfilter.yml",
                    "subscription-filter.yml",
                    "my-s3-bucket.yml",
                    "my-s3-bucket-with-an-object.yml",
                    "my-s3-bucket-bucket-access.yml",
                ],
            ),
            (
                "opensearch_addons.yml",
                ["appconfig-ipfilter.yml", "subscription-filter.yml"],
            ),
            (
                "rds_addons.yml",
                ["appconfig-ipfilter.yml", "subscription-filter.yml"],
            ),
            (
                "redis_addons.yml",
                ["appconfig-ipfilter.yml", "subscription-filter.yml"],
            ),
            (
                "monitoring_addons.yml",
                ["appconfig-ipfilter.yml", "subscription-filter.yml"],
            ),
            (
                "prometheus_policy_addons.yml",
                ["appconfig-ipfilter.yml", "subscription-filter.yml", "prometheus.yml"],
            ),
        ],
    )
    @freeze_time("2023-08-22 16:00:00")
    @patch(
        "dbt_platform_helper.utils.versioning.running_as_installed_package",
        new=Mock(return_value=False),
    )
    @patch("dbt_platform_helper.jinja2_tags.version", new=Mock(return_value="v0.1-TEST"))
    @patch(
        "dbt_platform_helper.commands.copilot.get_log_destination_arn",
        new=Mock(
            return_value='{"prod": "arn:cwl_log_destination_prod", "dev": "arn:dev_cwl_log_destination"}'
        ),
    )
    @patch("dbt_platform_helper.commands.copilot.get_aws_session_or_abort")
    @mock_aws
    def test_terraform_compatible_make_addons_success(
        self,
        mock_get_session,
        fakefs,
        addon_file,
        expected_service_addons,
    ):
        """Test that make_addons generates the expected directories and file
        contents."""
        # Arrange
        mock_aws_client(mock_get_session)

        addons_dir = FIXTURES_DIR / "make_addons"
        fakefs.add_real_directory(
            addons_dir / "config/copilot", read_only=False, target_path="copilot"
        )
        fakefs.add_real_file(
            addons_dir / addon_file, read_only=False, target_path=PLATFORM_CONFIG_FILE
        )
        fakefs.add_real_directory(Path(addons_dir, "expected"), target_path="expected")

        # make-addons will generate terraform compatible addons if it detects a ./terraform directory
        fakefs.create_dir("./terraform")

        # Act
        result = CliRunner().invoke(copilot, ["make-addons"])

        assert (
            result.exit_code == 0
        ), f"The exit code should have been 0 (success) but was {result.exit_code}"

        assert ">>> Generating Terraform compatible addons CloudFormation" in result.stdout

        expected_service_files = [
            Path("web/addons", filename) for filename in expected_service_addons
        ]

        for f in expected_service_files:
            if "s3" in str(f):
                # Use the terraform-* fixtures for s3
                parts = (
                    "expected",
                    *f.parts[:-1],
                    f"terraform-{f.name}",
                )
                expected_file = Path(*parts)
            else:
                expected_file = Path("expected", f)

            expected = yaml.safe_load(expected_file.read_text())
            actual = yaml.safe_load(Path("copilot", f).read_text())

            assert sorted(expected) == sorted(
                actual
            ), f"The file {f} did not have the expected content"

            assert actual == expected

        assert not any(
            Path("./copilot/environments/addons/").iterdir()
        ), "./copilot/environments/addons/ should be empty"

        env_override_file = Path("./copilot/environments/overrides/cfn.patches.yml")
        assert f"{env_override_file} created" in result.stdout

        expected_env_overrides_file = Path(
            "expected/environments/overrides/cfn.patches.yml"
        ).read_text()
        actual_env_overrides_file = Path(
            "copilot/environments/overrides/cfn.patches.yml"
        ).read_text()

        assert actual_env_overrides_file == expected_env_overrides_file

        all_expected_files = expected_service_files + [env_override_file]

        expected_svc_overrides_file = Path("expected/web/overrides/cfn.patches.yml").read_text()
        actual_svc_overrides_file = Path("copilot/web/overrides/cfn.patches.yml").read_text()
        assert actual_svc_overrides_file == expected_svc_overrides_file

        copilot_dir = Path("copilot")
        actual_files = [
            Path(d, f).relative_to(copilot_dir)
            for d, _, files in os.walk(copilot_dir)
            for f in files
        ]

        assert (
            len(actual_files) == len(all_expected_files) + 5
        ), "The actual filecount should be expected files plus 3 initial manifest.yml and 1 override files"


class TestMakeAddonCommand:
    @patch(
        "dbt_platform_helper.utils.versioning.running_as_installed_package",
        new=Mock(return_value=True),
    )
    def test_validate_version_called_once(self, validate_version):
        result = CliRunner().invoke(copilot, ["make-addons"])

        assert result.exit_code == 1
        validate_version.assert_called_once()

    @pytest.mark.parametrize(
        "addon_file, expected_env_addons, expected_service_addons, expect_db_warning",
        [
            (
                "s3_addons.yml",
                [
                    "my-s3-bucket.yml",
                    "my-s3-bucket-with-an-object.yml",
                    "addons.parameters.yml",
                    "monitoring.yml",
                    "vpc.yml",
                ],
                [
                    "appconfig-ipfilter.yml",
                    "subscription-filter.yml",
                    "my-s3-bucket.yml",
                    "my-s3-bucket-with-an-object.yml",
                    "my-s3-bucket-bucket-access.yml",
                ],
                False,
            ),
            (
                "opensearch_addons.yml",
                [
                    "my-opensearch.yml",
                    "my-opensearch-longer.yml",
                    "addons.parameters.yml",
                    "monitoring.yml",
                    "vpc.yml",
                ],
                ["appconfig-ipfilter.yml", "subscription-filter.yml"],
                False,
            ),
            (
                "rds_addons.yml",
                ["my-rds-db.yml", "addons.parameters.yml", "monitoring.yml", "vpc.yml"],
                ["appconfig-ipfilter.yml", "subscription-filter.yml"],
                True,
            ),
            (
                "redis_addons.yml",
                ["my-redis.yml", "addons.parameters.yml", "monitoring.yml", "vpc.yml"],
                ["appconfig-ipfilter.yml", "subscription-filter.yml"],
                False,
            ),
            (
                "aurora_addons.yml",
                ["my-aurora-db.yml", "addons.parameters.yml", "monitoring.yml", "vpc.yml"],
                ["appconfig-ipfilter.yml", "subscription-filter.yml"],
                True,
            ),
            (
                "monitoring_addons.yml",
                ["monitoring.yml", "addons.parameters.yml", "vpc.yml"],
                ["appconfig-ipfilter.yml", "subscription-filter.yml"],
                False,
            ),
        ],
    )
    @freeze_time("2023-08-22 16:00:00")
    @patch(
        "dbt_platform_helper.utils.versioning.running_as_installed_package",
        new=Mock(return_value=False),
    )
    @patch("dbt_platform_helper.jinja2_tags.version", new=Mock(return_value="v0.1-TEST"))
    @patch(
        "dbt_platform_helper.commands.copilot.get_log_destination_arn",
        new=Mock(
            return_value='{"prod": "arn:cwl_log_destination_prod", "dev": "arn:dev_cwl_log_destination"}'
        ),
    )
    @patch("dbt_platform_helper.commands.copilot.get_aws_session_or_abort")
    @mock_aws
    def test_make_addons_success(
        self,
        mock_get_session,
        fakefs,
        addon_file,
        expected_env_addons,
        expected_service_addons,
        expect_db_warning,
    ):
        """Test that make_addons generates the expected directories and file
        contents."""

        # Arrange
        mock_aws_client(mock_get_session)

        addons_dir = FIXTURES_DIR / "make_addons"
        fakefs.add_real_directory(
            addons_dir / "config/copilot", read_only=False, target_path="copilot"
        )
        fakefs.add_real_file(
            addons_dir / addon_file, read_only=False, target_path=PLATFORM_CONFIG_FILE
        )
        fakefs.add_real_directory(Path(addons_dir, "expected"), target_path="expected")

        # Act
        result = CliRunner().invoke(copilot, ["make-addons"])

        assert (
            result.exit_code == 0
        ), f"The exit code should have been 0 (success) but was {result.exit_code}"
        db_warning = "Note: The key DATABASE_CREDENTIALS may need to be changed"
        assert (
            db_warning in result.stdout
        ) == expect_db_warning, "If we have a DB addon we expect a warning"

        expected_env_files = [
            Path("environments/addons", filename) for filename in expected_env_addons
        ]
        expected_service_files = [
            Path("web/addons", filename) for filename in expected_service_addons
        ]
        all_expected_files = expected_env_files + expected_service_files

        for f in all_expected_files:
            expected_file = Path("expected", f)

            if f.name == "vpc.yml":
                if addon_file == "rds_addons.yml":
                    vpc_file = "rds-postgres"
                elif addon_file == "aurora_addons.yml":
                    vpc_file = "aurora-postgres"
                else:
                    vpc_file = "default"

                expected_file = Path(
                    "expected/environments/addons",
                    f"vpc-{vpc_file}.yml",
                )

            if f.name == "addons.parameters.yml" and addon_file in [
                "rds_addons.yml",
                "aurora_addons.yml",
            ]:
                expected_file = Path(
                    "expected/environments/addons",
                    "addons.parameters.rds.yml",
                )

            expected = yaml.safe_load(expected_file.read_text())
            actual = yaml.safe_load(Path("copilot", f).read_text())

            assert sorted(expected) == sorted(
                actual
            ), f"The file {f} did not have the expected content"

            assert actual == expected

        env_override_files = setup_override_files_for_environments()
        for file in env_override_files:
            assert f"{file} created" in result.stdout
        all_expected_files += env_override_files

        expected_svc_overrides_file = Path("expected/web/overrides/cfn.patches.yml").read_text()
        actual_svc_overrides_file = Path("copilot/web/overrides/cfn.patches.yml").read_text()
        assert actual_svc_overrides_file == expected_svc_overrides_file

        copilot_dir = Path("copilot")
        actual_files = [
            Path(d, f).relative_to(copilot_dir)
            for d, _, files in os.walk(copilot_dir)
            for f in files
        ]

        assert (
            len(actual_files) == len(all_expected_files) + 5
        ), "The actual filecount should be expected files plus 3 initial manifest.yml and 1 override files"

    @freeze_time("2023-08-22 16:00:00")
    @patch(
        "dbt_platform_helper.utils.versioning.running_as_installed_package",
        new=Mock(return_value=False),
    )
    @patch("dbt_platform_helper.jinja2_tags.version", new=Mock(return_value="v0.1-TEST"))
    @patch(
        "dbt_platform_helper.commands.copilot.get_log_destination_arn",
        new=Mock(
            return_value='{"prod": "arn:cwl_log_destination_prod", "dev": "arn:dev_cwl_log_destination"}'
        ),
    )
    @mock_aws
    @patch("dbt_platform_helper.utils.validation.get_aws_session_or_abort")
    def test_make_addons_success_but_warns_when_bucket_name_in_use(self, mock_get_session, fakefs):
        client = mock_aws_client(mock_get_session)
        client.head_bucket.side_effect = ClientError({"Error": {"Code": "400"}}, "HeadBucket")
        """Test that make_addons generates the expected directories and file
        contents."""
        # Arrange
        addons_dir = FIXTURES_DIR / "make_addons"
        fakefs.add_real_directory(
            addons_dir / "config/copilot", read_only=False, target_path="copilot"
        )
        fakefs.add_real_file(
            addons_dir / "s3_addons.yml", read_only=False, target_path=PLATFORM_CONFIG_FILE
        )
        fakefs.add_real_directory(Path(addons_dir, "expected"), target_path="expected")

        # Act
        result = CliRunner().invoke(copilot, ["make-addons"])

        assert result.exit_code == 0
        assert BUCKET_NAME_IN_USE_TEMPLATE.format("my-bucket") in result.output

    @freeze_time("2023-08-22 16:00:00")
    @patch(
        "dbt_platform_helper.utils.versioning.running_as_installed_package",
        new=Mock(return_value=False),
    )
    @patch("dbt_platform_helper.jinja2_tags.version", new=Mock(return_value="v0.1-TEST"))
    @patch(
        "dbt_platform_helper.commands.copilot.get_log_destination_arn",
        new=Mock(
            return_value='{"prod": "arn:cwl_log_destination_prod", "dev": "arn:dev_cwl_log_destination"}'
        ),
    )
    @patch("dbt_platform_helper.commands.copilot.get_aws_session_or_abort")
    def test_make_addons_removes_old_addons_files(
        self,
        mock_get_session,
        fakefs,
    ):
        """Tests that old addons files are cleaned up before generating new
        ones."""

        # Arrange
        mock_aws_client(mock_get_session)
        addons_dir = FIXTURES_DIR / "make_addons"
        fakefs.add_real_directory(
            addons_dir / "config/copilot", read_only=False, target_path="copilot"
        )
        fakefs.add_real_file(
            addons_dir / "redis_addons.yml",
            read_only=False,
            target_path=PLATFORM_CONFIG_FILE,
        )
        fakefs.add_real_directory(Path(addons_dir, "expected"), target_path="expected")

        # Add some legacy addon files:
        old_addon_files = [
            "environments/addons/my-s3-bucket.yml",
            "environments/addons/my-s3-bucket-with-an-object.yml",
            "environments/addons/my-opensearch.yml",
            "environments/addons/my-rds-db.yml",
            "web/addons/my-s3-bucket.yml",
            "web/addons/my-s3-bucket-with-an-object.yml",
            "web/addons/my-s3-bucket-bucket-access.yml",
        ]

        for f in old_addon_files:
            fakefs.add_real_file(
                addons_dir / "expected" / f,
                read_only=False,
                target_path=Path("copilot", f),
            )

        # Act
        CliRunner().invoke(copilot, ["make-addons"])

        # Assert
        expected_env_files = [
            Path("environments/addons", f)
            for f in ["my-redis.yml", "addons.parameters.yml", "vpc.yml"]
        ]
        expected_service_files = [
            Path("web/addons", f) for f in ["appconfig-ipfilter.yml", "subscription-filter.yml"]
        ]
        all_expected_files = expected_env_files + expected_service_files

        for f in all_expected_files:
            expected_file = Path(
                "expected",
                f if not f.name == "vpc.yml" else "environments/addons/vpc-default.yml",
            )
            expected = yaml.safe_load(expected_file.read_text())
            actual = yaml.safe_load(Path("copilot", f).read_text())
            assert sorted(actual) == sorted(
                expected
            ), f"The file {f} did not have the expected content"

        for f in old_addon_files:
            path = Path("copilot", f)
            assert not path.exists()

    @pytest.mark.parametrize(
        "addon_file, addon_name",
        [
            (S3_STORAGE_CONTENTS, "s3"),
            (REDIS_STORAGE_CONTENTS, "redis"),
            (POSTGRES_STORAGE_CONTENTS, "rds"),
            (AURORA_POSTGRES_STORAGE_CONTENTS, "aurora"),
            (OPENSEARCH_STORAGE_CONTENTS, "opensearch"),
        ],
    )
    @pytest.mark.parametrize(
        "deletion_policy_override, expected_deletion_policy",
        [
            (None, "Delete"),
            ("Retain", "Retain"),
            ("Delete", "Delete"),
        ],
    )
    @freeze_time("2023-08-22 16:00:00")
    @patch(
        "dbt_platform_helper.utils.versioning.running_as_installed_package",
        new=Mock(return_value=False),
    )
    @patch("dbt_platform_helper.jinja2_tags.version", new=Mock(return_value="v0.1-TEST"))
    @patch(
        "dbt_platform_helper.commands.copilot.get_log_destination_arn",
        new=Mock(
            return_value='{"prod": "arn:cwl_log_destination_prod", "dev": "arn:dev_cwl_log_destination"}'
        ),
    )
    @patch("dbt_platform_helper.utils.aws.get_aws_session_or_abort", new=Mock())
    @mock_aws
    def test_make_addons_deletion_policy(
        self,
        fakefs,
        addon_file,
        addon_name,
        deletion_policy_override,
        expected_deletion_policy,
    ):
        """Test that deletion policy defaults and overrides are applied
        correctly."""

        fakefs.add_real_file(FIXTURES_DIR / "valid_workspace.yml", False, "copilot/.workspace")

        if deletion_policy_override:
            for env in addon_file[addon_name]["environments"]:
                addon_file[addon_name]["environments"][env][
                    "deletion_policy"
                ] = deletion_policy_override

        create_test_manifests(addon_file, fakefs)

        result = CliRunner().invoke(copilot, ["make-addons"])

        if not result.exit_code == 0:
            breakpoint()

        manifest = yaml.safe_load(
            Path(f"/copilot/environments/addons/{addon_name}.yml").read_text()
        )
        assert (
            manifest["Mappings"][f"{addon_name}EnvironmentConfigMap"]["development"][
                "DeletionPolicy"
            ]
            == expected_deletion_policy
        )

    @patch(
        "dbt_platform_helper.utils.versioning.running_as_installed_package",
        new=Mock(return_value=False),
    )
    def test_exit_if_no_copilot_directory(self, fakefs):
        fakefs.create_file(PLATFORM_CONFIG_FILE)

        result = CliRunner().invoke(copilot, ["make-addons"])

        assert result.exit_code == 1
        assert (
            "Cannot find copilot directory. Run this command in the root of the deployment repository."
            in result.output
        )

    @patch(
        "dbt_platform_helper.utils.versioning.running_as_installed_package",
        new=Mock(return_value=False),
    )
    def test_exit_if_no_local_copilot_services(self, fakefs):
        fakefs.create_file(PLATFORM_CONFIG_FILE)

        fakefs.create_file("copilot/environments/development/manifest.yml")

        result = CliRunner().invoke(copilot, ["make-addons"])

        assert result.exit_code == 1
        assert "No services found in ./copilot/; exiting" in result.output

    @patch(
        "dbt_platform_helper.utils.versioning.running_as_installed_package",
        new=Mock(return_value=False),
    )
    @mock_aws
    def test_exit_with_error_if_invalid_services(self, fakefs):
        fakefs.create_file(
            PLATFORM_CONFIG_FILE,
            contents=yaml.dump(
                {
                    "extensions": {
                        "invalid-entry": {
                            "type": "s3-policy",
                            "services": ["does-not-exist", "also-does-not-exist"],
                            "environments": {"default": {"bucket_name": "test-bucket"}},
                        }
                    }
                }
            ),
        )

        fakefs.create_file("copilot/environments/development/manifest.yml")

        fakefs.create_file("copilot/web/manifest.yml", contents=yaml.dump(WEB_SERVICE_CONTENTS))

        result = CliRunner().invoke(copilot, ["make-addons"])

        assert result.exit_code == 1
        assert (
            "Services listed in invalid-entry.services do not exist in ./copilot/" in result.output
        )

    @patch(
        "dbt_platform_helper.utils.versioning.running_as_installed_package",
        new=Mock(return_value=False),
    )
    @mock_aws
    def test_exit_with_error_if_addons_yml_validation_fails(self, fakefs):
        fakefs.create_file(
            PLATFORM_CONFIG_FILE,
            contents=yaml.dump(
                {
                    "extensions": {
                        "example-invalid-file": {
                            "type": "s3",
                            "environments": {
                                "default": {"bucket_name": "test-bucket", "no_such_key": "bad-key"}
                            },
                        }
                    }
                }
            ),
        )

        fakefs.create_file("copilot/environments/development/manifest.yml")
        fakefs.create_file("copilot/web/manifest.yml", contents=yaml.dump(WEB_SERVICE_CONTENTS))

        result = CliRunner().invoke(copilot, ["make-addons"])

        assert result.exit_code == 1
        assert re.match(
            r"(?s).*example-invalid-file.*environments.*default.*Wrong key 'no_such_key'",
            result.output,
        )

    @patch(
        "dbt_platform_helper.utils.versioning.running_as_installed_package",
        new=Mock(return_value=False),
    )
    @mock_aws
    def test_exit_with_multiple_errors_if_invalid_environments(self, fakefs):
        fakefs.create_file(
            PLATFORM_CONFIG_FILE,
            contents=yaml.dump(
                {
                    "extensions": {
                        "invalid-environment": {
                            "type": "s3-policy",
                            "services": ["does-not-exist", "also-does-not-exist"],
                            "environments": {
                                "doesnotexist": {"bucket_name": "test-bucket"},
                                "alsodoesnotexist": {"bucket_name": "test-bucket-2"},
                            },
                        },
                        "invalid-environment-2": {
                            "type": "s3",
                            "environments": {
                                "andanotherdoesnotexist": {"bucket_name": "test-bucket"}
                            },
                        },
                    }
                }
            ),
        )

        fakefs.create_file("copilot/environments/development/manifest.yml")

        fakefs.create_file("copilot/web/manifest.yml", contents=yaml.dump(WEB_SERVICE_CONTENTS))

        result = CliRunner().invoke(copilot, ["make-addons"])

        assert result.exit_code == 1
        assert (
            "Environment keys listed in invalid-environment do not match those defined in ./copilot/environments"
            in result.output
        )
        assert "Missing environments: alsodoesnotexist, doesnotexist" in result.output
        assert (
            "Environment keys listed in invalid-environment-2 do not match those defined in ./copilot/environments"
            in result.output
        )
        assert "Missing environments: andanotherdoesnotexist" in result.output
        assert (
            "Services listed in invalid-environment.services do not exist in ./copilot/"
            in result.output
        )

    @patch(
        "dbt_platform_helper.utils.versioning.running_as_installed_package",
        new=Mock(return_value=False),
    )
    @mock_aws
    def test_exit_with_multiple_errors(self, fakefs):
        fakefs.create_file(
            PLATFORM_CONFIG_FILE,
            contents=yaml.dump(
                {
                    "extensions": {
                        "my-s3-bucket-1": {
                            "type": "s3",
                            "environments": {
                                "dev": {
                                    "bucket_name": "sthree-one..TWO-s3alias"  # "Many" "naming" "errors"
                                }
                            },
                        },
                        "my-s3-bucket-2": {
                            "type": "s3",
                            "environments": {
                                "dev": {
                                    "bucket_name": "charles",
                                    "deletion_policy": "ThisIsInvalid",  # "Should" "be" "a" "valid" "policy" "name".
                                }
                            },
                        },
                    }
                }
            ),
        )

        fakefs.create_file("copilot/environments/development/manifest.yml")

        fakefs.create_file("copilot/web/manifest.yml", contents=yaml.dump(WEB_SERVICE_CONTENTS))

        result = CliRunner().invoke(copilot, ["make-addons"])

        assert result.exit_code == 1
        assert "Errors found in platform-config.yml:" in result.output
        assert "'Delete' does not match 'ThisIsInvalid'" in result.output
        assert "Names cannot be prefixed 'sthree-'" in result.output
        assert "Names cannot be suffixed '-s3alias'" in result.output
        assert "Names cannot contain two adjacent periods" in result.output
        assert "Names can only contain the characters 0-9, a-z, '.' and '-'." in result.output

    @patch(
        "dbt_platform_helper.utils.versioning.running_as_installed_package",
        new=Mock(return_value=False),
    )
    def test_exit_if_services_key_invalid(self, fakefs):
        """
        The services key can be set to a list of services, or '__all__' which
        denotes that it should be applied to all services.

        Any other string value results in an error.
        """

        fakefs.create_file(
            PLATFORM_CONFIG_FILE,
            contents=yaml.dump(
                {
                    "extensions": {
                        "invalid-entry": {
                            "type": "s3-policy",
                            "services": "this-is-not-valid",
                            "environments": {"default": {"bucket-name": "test-bucket"}},
                        }
                    }
                }
            ),
        )

        fakefs.create_file("copilot/environments/development/manifest.yml")

        fakefs.create_file("copilot/web/manifest.yml", contents=yaml.dump(WEB_SERVICE_CONTENTS))

        result = CliRunner().invoke(copilot, ["make-addons"])

        assert result.exit_code == 1
        assert "Key 'services' error:" in result.output
        assert "'__all__' does not match 'this-is-not-valid'" in result.output
        assert "'this-is-not-valid' should be instance of 'list'" in result.output

    @patch(
        "dbt_platform_helper.utils.versioning.running_as_installed_package",
        new=Mock(return_value=False),
    )
    def test_exit_if_no_local_copilot_environments(self, fakefs):
        fakefs.create_file(PLATFORM_CONFIG_FILE)

        fakefs.create_file("copilot/web/manifest.yml", contents=yaml.dump(WEB_SERVICE_CONTENTS))

        fakefs.add_real_file(FIXTURES_DIR / "valid_workspace.yml", False, "copilot/.workspace")

        result = CliRunner().invoke(copilot, ["make-addons"])

        assert result.exit_code == 1
        assert "No environments found in ./copilot/environments; exiting" in result.output

    @pytest.mark.parametrize(
        "addon_config, has_postgres_addon",
        [
            ([REDIS_STORAGE_CONTENTS], False),
            ([POSTGRES_STORAGE_CONTENTS], True),
            ([AURORA_POSTGRES_STORAGE_CONTENTS], True),
            ([OPENSEARCH_STORAGE_CONTENTS], False),
            # Check when we have a mix of addons...
            (
                [
                    POSTGRES_STORAGE_CONTENTS,
                    OPENSEARCH_STORAGE_CONTENTS,
                    S3_STORAGE_CONTENTS,
                ],
                True,
            ),
        ],
    )
    @patch(
        "dbt_platform_helper.utils.versioning.running_as_installed_package",
        new=Mock(return_value=False),
    )
    @patch("dbt_platform_helper.jinja2_tags.version", new=Mock(return_value="v0.1-TEST"))
    @patch(
        "dbt_platform_helper.commands.copilot.get_log_destination_arn",
        new=Mock(
            return_value='{"prod": "arn:cwl_log_destination_prod", "dev": "arn:dev_cwl_log_destination"}'
        ),
    )
    @patch("dbt_platform_helper.utils.aws.get_aws_session_or_abort", new=Mock())
    @mock_aws
    def test_addons_parameters_file_included_with_required_parameters_for_the_addon_types(
        self, fakefs, addon_config, has_postgres_addon
    ):
        def assert_in_addons_parameters_as_required(
            checks, addons_parameters_contents, should_include
        ):
            should_or_should_not_string = "should"
            if not should_include:
                should_or_should_not_string += " not"
            for check in checks:
                assert (
                    check in addons_parameters_contents
                ) == should_include, (
                    f"'{check}' {should_or_should_not_string} be included in addons.parameters.yml"
                )

        fakefs.add_real_file(FIXTURES_DIR / "valid_workspace.yml", False, "copilot/.workspace")

        addons = {name: config for addon in addon_config for name, config in addon.items()}
        create_test_manifests(addons, fakefs)

        result = CliRunner().invoke(copilot, ["make-addons"])

        assert result.exit_code == 0
        assert (
            "File copilot/environments/addons/addons.parameters.yml created" in result.output
        ), "addons.parameters.yml should be included"
        addons_parameters_contents = Path(
            "/copilot/environments/addons/addons.parameters.yml"
        ).read_text()
        assert_in_addons_parameters_as_required(
            checks=[
                "EnvironmentSecurityGroup: !Ref EnvironmentSecurityGroup",
                "PrivateSubnets: !Join [ ',', [ !Ref PrivateSubnet1, !Ref PrivateSubnet2, ] ]",
                "PublicSubnets: !Join [ ',', [ !Ref PublicSubnet1, !Ref PublicSubnet2, ] ]",
                "VpcId: !Ref VPC",
            ],
            addons_parameters_contents=addons_parameters_contents,
            should_include=True,
        )
        assert_in_addons_parameters_as_required(
            checks=[
                "DefaultPublicRoute: !Ref DefaultPublicRoute",
                "InternetGateway: !Ref InternetGateway",
                "InternetGatewayAttachment: !Ref InternetGatewayAttachment",
                "PublicRouteTable: !Ref PublicRouteTable",
                "PublicSubnet1RouteTableAssociation: !Ref PublicSubnet1RouteTableAssociation",
                "PublicSubnet2RouteTableAssociation: !Ref PublicSubnet2RouteTableAssociation",
            ],
            addons_parameters_contents=addons_parameters_contents,
            should_include=has_postgres_addon,
        )

    @pytest.mark.parametrize(
        "addon_config, addon_type, secret_name",
        [
            (REDIS_STORAGE_CONTENTS, "redis", "REDIS"),
            (POSTGRES_STORAGE_CONTENTS, "postgres", "RDS"),
            (AURORA_POSTGRES_STORAGE_CONTENTS, "aurora-postgres", "AURORA"),
        ],
    )
    @patch("dbt_platform_helper.jinja2_tags.version", new=Mock(return_value="v0.1-TEST"))
    @patch(
        "dbt_platform_helper.utils.versioning.running_as_installed_package",
        new=Mock(return_value=False),
    )
    @patch(
        "dbt_platform_helper.commands.copilot.get_log_destination_arn",
        new=Mock(
            return_value='{"prod": "arn:cwl_log_destination_prod", "dev": "arn:dev_cwl_log_destination"}'
        ),
    )
    @patch("dbt_platform_helper.commands.copilot.get_aws_session_or_abort", new=Mock())
    def test_addon_instructions_with_postgres_addon_types(
        self, fakefs, addon_config, addon_type, secret_name
    ):
        fakefs.add_real_file(FIXTURES_DIR / "valid_workspace.yml", False, "copilot/.workspace")
        create_test_manifests(addon_config, fakefs)

        result = CliRunner().invoke(copilot, ["make-addons"])

        assert result.exit_code == 0
        if addon_type == "redis":
            assert (
                "DATABASE_CREDENTIALS" not in result.output
            ), f"DATABASE_CREDENTIALS should not be included for {addon_type}"
        else:
            assert (
                "DATABASE_CREDENTIALS" in result.output
            ), f"DATABASE_CREDENTIALS should be included for {addon_type}"
            assert (
                "secretsmanager: /copilot/${COPILOT_APPLICATION_NAME}/${COPILOT_ENVIRONMENT_NAME}/secrets/"
                f"{secret_name}" in result.output
            )

    @patch(
        "dbt_platform_helper.utils.versioning.running_as_installed_package",
        new=Mock(return_value=False),
    )
    @patch("dbt_platform_helper.jinja2_tags.version", new=Mock(return_value="v0.1-TEST"))
    @patch(
        "dbt_platform_helper.commands.copilot.get_log_destination_arn",
        new=Mock(
            return_value='{"prod": "arn:cwl_log_destination_prod", "dev": "arn:dev_cwl_log_destination"}'
        ),
    )
    def test_appconfig_ip_filter_policy_is_applied_to_each_service_by_default(self, fakefs):
        services = ["web", "web-celery"]
        fakefs.create_file(PLATFORM_CONFIG_FILE, contents=yaml.dump({"extensions": {}}))
        fakefs.add_real_file(FIXTURES_DIR / "valid_workspace.yml", False, "copilot/.workspace")

        fakefs.create_file(
            "./copilot/environments/development/manifest.yml",
        )

        for service in services:
            fakefs.create_file(
                f"copilot/{service}/manifest.yml", contents=yaml.dump(WEB_SERVICE_CONTENTS)
            )

        result = CliRunner().invoke(copilot, ["make-addons"])

        for service in services:
            for custom_addon in ["appconfig-ipfilter.yml", "subscription-filter.yml"]:
                path = Path(f"copilot/{service}/addons/{custom_addon}")
                assert path.exists()

        assert result.exit_code == 0

    @patch("dbt_platform_helper.jinja2_tags.version", new=Mock(return_value="v0.1-TEST"))
    @patch(
        "dbt_platform_helper.utils.versioning.running_as_installed_package",
        new=Mock(return_value=False),
    )
    @patch(
        "dbt_platform_helper.commands.copilot.get_log_destination_arn",
        new=Mock(
            return_value='{"prod": "arn:cwl_log_destination_prod", "dev": "arn:dev_cwl_log_destination"}'
        ),
    )
    @patch("dbt_platform_helper.utils.aws.get_aws_session_or_abort", new=Mock())
    @mock_aws
    def test_alb_validation(self, fakefs):
        """
        ALB validation should:
          - validate additional address list (optional)
          - allow environment with empty config
        """
        fakefs.add_real_file(FIXTURES_DIR / "valid_workspace.yml", False, "copilot/.workspace")
<<<<<<< HEAD
        create_test_manifests(ALB_CONTENTS, fakefs)
=======
        alb_file_content = """
alb:
  type: alb
  environments:
    default:
      cdn_domains_list:
        test.domain.uktrade.digital: "domain.uktrade.digital"
      additional_address_list: ["another.domain"]
    development:
      # empty to verify it can handle an environment with no config
"""
        create_test_manifests([alb_file_content], fakefs)
>>>>>>> e63f4893

        result = CliRunner().invoke(copilot, ["make-addons"])

        assert ">>>>>>>>> alb" in result.output
        assert "File copilot/environments/addons/addons.parameters.yml created" in result.output


@pytest.mark.parametrize(
    "service_type, expected",
    [
        ("Load Balanced Web Service", True),
        ("Backend Service", True),
        ("Request-Driven Web Service", True),
        ("Static Site", True),
        ("Worker Service", True),
        ("Scheduled Job", False),
    ],
)
def test_is_service(fakefs, service_type, expected):
    manifest_contents = f"""
    type: {service_type}
    """
    fakefs.create_file(
        "copilot/web/manifest.yml",
        contents=" ".join([yaml.dump(yaml.safe_load(manifest_contents))]),
    )

    assert is_service(PosixPath("copilot/web/manifest.yml")) == expected


def test_is_service_empty_manifest(fakefs, capfd):
    file_path = "copilot/web/manifest.yml"
    fakefs.create_file(file_path)

    with pytest.raises(SystemExit) as excinfo:
        is_service(PosixPath(file_path))

    assert excinfo.value.code == 1
    assert f"No type defined in manifest file {file_path}; exiting" in capfd.readouterr().out


def setup_override_files_for_environments():
    overrides_dir = Path("./copilot/environments/overrides")
    return [
        overrides_dir / "bin" / "override.ts",
        overrides_dir / ".gitignore",
        overrides_dir / "cdk.json",
        overrides_dir / "log_resource_policy.json",
        overrides_dir / "package-lock.json",
        overrides_dir / "package.json",
        overrides_dir / "README.md",
        overrides_dir / "stack.ts",
        overrides_dir / "tsconfig.json",
    ]


def create_test_manifests(addon_file_contents, fakefs):
    content = yaml.dump({"extensions": addon_file_contents})
    fakefs.create_file(PLATFORM_CONFIG_FILE, contents=content)
    fakefs.create_file("copilot/web/manifest.yml", contents=yaml.dump(WEB_SERVICE_CONTENTS))
    fakefs.create_file("copilot/environments/development/manifest.yml")<|MERGE_RESOLUTION|>--- conflicted
+++ resolved
@@ -21,7 +21,6 @@
 from tests.platform_helper.conftest import FIXTURES_DIR
 from tests.platform_helper.conftest import mock_aws_client
 
-<<<<<<< HEAD
 REDIS_STORAGE_CONTENTS = {
     "redis": {"type": "redis", "environments": {"default": {"engine": "6.2", "plan": "small"}}}
 }
@@ -69,60 +68,6 @@
         },
     }
 }
-=======
-REDIS_STORAGE_CONTENTS = """
-redis:
-  type: redis
-  environments:
-    default:
-      engine: '6.2'
-      plan: small
-"""
-
-POSTGRES_STORAGE_CONTENTS = """
-rds:
-  type: postgres
-  version: 14.4
-  environments:
-    default:
-      plan: small-ha
-"""
-
-AURORA_POSTGRES_STORAGE_CONTENTS = """
-aurora:
-  type: aurora-postgres
-  version: 14.4
-  environments:
-    "*":
-      min_capacity: 0.5
-      max_capacity: 8
-"""
-
-OPENSEARCH_STORAGE_CONTENTS = """
-opensearch:
-  type: opensearch
-  environments:
-    default:
-      plan: small
-      engine: "2.3"
-"""
-
-S3_STORAGE_CONTENTS = """
-s3:
-  type: s3
-  readonly: true
-  services:
-    - "web"
-  environments:
-    development:
-      bucket_name: my-bucket-dev
-"""
-
-WEB_SERVICE_CONTENTS = """
-name: web
-type: Load Balanced Web Service
-"""
-
 PROMETHEUS_WRITE_POLICY_CONTENTS = """
 prometheus:
   type: prometheus-write-policy
@@ -135,7 +80,6 @@
 """
 
 EXTENSION_CONFIG_FILENAME = "extensions.yml"
->>>>>>> e63f4893
 
 
 class TestTerraformEnabledMakeAddonCommand:
@@ -1140,22 +1084,7 @@
           - allow environment with empty config
         """
         fakefs.add_real_file(FIXTURES_DIR / "valid_workspace.yml", False, "copilot/.workspace")
-<<<<<<< HEAD
         create_test_manifests(ALB_CONTENTS, fakefs)
-=======
-        alb_file_content = """
-alb:
-  type: alb
-  environments:
-    default:
-      cdn_domains_list:
-        test.domain.uktrade.digital: "domain.uktrade.digital"
-      additional_address_list: ["another.domain"]
-    development:
-      # empty to verify it can handle an environment with no config
-"""
-        create_test_manifests([alb_file_content], fakefs)
->>>>>>> e63f4893
 
         result = CliRunner().invoke(copilot, ["make-addons"])
 
