from unittest.mock import Mock
from unittest.mock import patch

import pytest
from click.testing import CliRunner

from dbt_platform_helper.commands.conduit import conduit
<<<<<<< HEAD
from dbt_platform_helper.exceptions import AddonNotFoundError
from dbt_platform_helper.exceptions import InvalidAddonTypeError
from dbt_platform_helper.exceptions import NoClusterError
from dbt_platform_helper.exceptions import ParameterNotFoundError
from dbt_platform_helper.providers.copilot import CreateTaskTimeoutError
from dbt_platform_helper.providers.secrets import SecretNotFoundError
=======
from dbt_platform_helper.providers.aws import SecretNotFoundError
from dbt_platform_helper.providers.copilot import AddonNotFoundError
from dbt_platform_helper.providers.copilot import CreateTaskTimeoutError
from dbt_platform_helper.providers.copilot import InvalidAddonTypeError
from dbt_platform_helper.providers.copilot import NoClusterError
from dbt_platform_helper.providers.copilot import ParameterNotFoundError
>>>>>>> 50c8ca24


@pytest.mark.parametrize(
    "addon_name",
    [
        "custom-name-postgres",
        "custom-name-rds-postgres",
        "custom-name-redis",
        "custom-name-opensearch",
    ],
)
@patch("dbt_platform_helper.commands.conduit.Conduit")
@patch(
    "dbt_platform_helper.utils.versioning.running_as_installed_package",
    new=Mock(return_value=True),
)
@patch("dbt_platform_helper.commands.conduit.load_application")
def test_start_conduit(mock_application, mock_conduit_object, addon_name, validate_version):
    """Test that given an app, env and addon name strings, the conduit command
    calls start_conduit with app, env, addon type and addon name."""

    mock_conduit_instance = mock_conduit_object.return_value

    result = CliRunner().invoke(
        conduit,
        [
            addon_name,
            "--app",
            "test-application",
            "--env",
            "development",
        ],
    )
<<<<<<< HEAD

    assert result.exit_code == 0

=======

    assert result.exit_code == 0

>>>>>>> 50c8ca24
    validate_version.assert_called_once()
    mock_conduit_instance.start.assert_called_with("development", addon_name, "read")


@pytest.mark.parametrize(
    "exception_type,exception_input_params,expected_message",
    [
        (
            SecretNotFoundError,
            {},
            """No secret called "" for "test-application" in "development" environment.""",
        ),
        (AddonNotFoundError, {}, """Addon "important-db" does not exist."""),
        (
            CreateTaskTimeoutError,
            {},
            """Client (important-db) ECS task has failed to start for "test-application" in "development" environment.""",
        ),
        (
            NoClusterError,
            {},
            """No ECS cluster found for "test-application" in "development" environment.""",
        ),
        (
            ParameterNotFoundError,
            {},
            """No parameter called "/copilot/applications/test-application/environments/development/addons". Try deploying the "test-application" "development" environment.""",
        ),
        (
            InvalidAddonTypeError,
            {"addon_type": "fake-postgres"},
            """Addon type "fake-postgres" is not supported, we support: opensearch, postgres, redis.""",
        ),
    ],
<<<<<<< HEAD
)
@patch("dbt_platform_helper.commands.conduit.Conduit")
@patch(
    "dbt_platform_helper.utils.versioning.running_as_installed_package",
    new=Mock(return_value=True),
)
=======
)
@patch("dbt_platform_helper.commands.conduit.Conduit")
@patch(
    "dbt_platform_helper.utils.versioning.running_as_installed_package",
    new=Mock(return_value=True),
)
>>>>>>> 50c8ca24
@patch("dbt_platform_helper.commands.conduit.load_application")
@patch("click.secho")
def test_start_conduit_exception_is_raised(
    mock_click,
    mock_application,
    mock_conduit_object,
    validate_version,
    exception_type,
    exception_input_params,
    expected_message,
):
    """Test that given an app, env and addon name strings, the conduit command
    calls start_conduit with app, env, addon type and addon name."""

    mock_conduit_instance = mock_conduit_object.return_value
    mock_conduit_instance.start.side_effect = exception_type(**exception_input_params)
    addon_name = "important-db"
    result = CliRunner().invoke(
        conduit,
        [
            addon_name,
            "--app",
            "test-application",
            "--env",
            "development",
        ],
    )

    mock_click.assert_called_with(expected_message, fg="red")

    assert result.exit_code == 1

<<<<<<< HEAD
    validate_version.assert_called_once()
    mock_conduit_instance.start.assert_called_with("development", addon_name, "read")
=======
    validate_version.assert_called_once()
>>>>>>> 50c8ca24
<|MERGE_RESOLUTION|>--- conflicted
+++ resolved
@@ -5,21 +5,13 @@
 from click.testing import CliRunner
 
 from dbt_platform_helper.commands.conduit import conduit
-<<<<<<< HEAD
 from dbt_platform_helper.exceptions import AddonNotFoundError
+from dbt_platform_helper.exceptions import AddonTypeMissingFromConfigError
 from dbt_platform_helper.exceptions import InvalidAddonTypeError
 from dbt_platform_helper.exceptions import NoClusterError
 from dbt_platform_helper.exceptions import ParameterNotFoundError
 from dbt_platform_helper.providers.copilot import CreateTaskTimeoutError
 from dbt_platform_helper.providers.secrets import SecretNotFoundError
-=======
-from dbt_platform_helper.providers.aws import SecretNotFoundError
-from dbt_platform_helper.providers.copilot import AddonNotFoundError
-from dbt_platform_helper.providers.copilot import CreateTaskTimeoutError
-from dbt_platform_helper.providers.copilot import InvalidAddonTypeError
-from dbt_platform_helper.providers.copilot import NoClusterError
-from dbt_platform_helper.providers.copilot import ParameterNotFoundError
->>>>>>> 50c8ca24
 
 
 @pytest.mark.parametrize(
@@ -53,15 +45,9 @@
             "development",
         ],
     )
-<<<<<<< HEAD
 
     assert result.exit_code == 0
 
-=======
-
-    assert result.exit_code == 0
-
->>>>>>> 50c8ca24
     validate_version.assert_called_once()
     mock_conduit_instance.start.assert_called_with("development", addon_name, "read")
 
@@ -95,22 +81,18 @@
             {"addon_type": "fake-postgres"},
             """Addon type "fake-postgres" is not supported, we support: opensearch, postgres, redis.""",
         ),
+        (
+            AddonTypeMissingFromConfigError,
+            {},
+            """The configuration for the addon important-db, is missconfigured and missing the addon type.""",
+        ),
     ],
-<<<<<<< HEAD
 )
 @patch("dbt_platform_helper.commands.conduit.Conduit")
 @patch(
     "dbt_platform_helper.utils.versioning.running_as_installed_package",
     new=Mock(return_value=True),
 )
-=======
-)
-@patch("dbt_platform_helper.commands.conduit.Conduit")
-@patch(
-    "dbt_platform_helper.utils.versioning.running_as_installed_package",
-    new=Mock(return_value=True),
-)
->>>>>>> 50c8ca24
 @patch("dbt_platform_helper.commands.conduit.load_application")
 @patch("click.secho")
 def test_start_conduit_exception_is_raised(
@@ -143,9 +125,4 @@
 
     assert result.exit_code == 1
 
-<<<<<<< HEAD
-    validate_version.assert_called_once()
-    mock_conduit_instance.start.assert_called_with("development", addon_name, "read")
-=======
-    validate_version.assert_called_once()
->>>>>>> 50c8ca24
+    validate_version.assert_called_once()