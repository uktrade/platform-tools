from unittest.mock import Mock
from unittest.mock import patch

from click.testing import CliRunner

from dbt_platform_helper.commands.generate import generate as platform_helper_generate
from dbt_platform_helper.utils.versioning import generate_platform_helper_version_file


@patch("dbt_platform_helper.commands.generate.click.Context.invoke", return_value=None)
def test_platform_helper_generate_creates_the_pipeline_configuration_and_addons_using_invoke(
    mock_invoke,
):
    CliRunner().invoke(platform_helper_generate)

<<<<<<< HEAD
    assert mock_invoke.called


def test_platform_helper_generate_repeatedly():
    with patch(
        "dbt_platform_helper.commands.generate.make_addons", return_value=None
    ) as mock_make_addons, patch(
        "dbt_platform_helper.commands.generate.pipeline_generate", return_value=None
    ) as mock_generate:
        # Run the test case
        result = CliRunner().invoke(platform_helper_generate)

        # Check the test result
        assert result.exit_code == 0
        assert mock_generate.called
        assert mock_make_addons.called


# @patch("click.secho")
# @patch("dbt_platform_helper.utils.versioning.get_file_app_versions")
# @patch(
#     "dbt_platform_helper.utils.versioning.running_as_installed_package", new=Mock(return_value=True)
# )
# @patch("dbt_platform_helper.commands.generate.make_addons", new=Mock(return_value=None))
# @patch("dbt_platform_helper.commands.generate.pipeline_generate", new=Mock(return_value=None))
def test_platform_helper_generate_shows_a_warning_when_version_is_different_than_on_file():
    with patch("click.secho") as secho, patch(
        "dbt_platform_helper.utils.versioning.get_file_app_versions"
    ) as get_file_app_versions, patch(
        "dbt_platform_helper.utils.versioning.running_as_installed_package",
        new=Mock(return_value=True),
    ), patch(
        "dbt_platform_helper.commands.generate.make_addons", new=Mock(return_value=None)
    ), patch(
        "dbt_platform_helper.commands.generate.pipeline_generate", new=Mock(return_value=None)
    ):
        get_file_app_versions.return_value = (1, 0, 1), (1, 0, 0)

        CliRunner().invoke(platform_helper_generate)

        secho.assert_called_once_with(
            f"WARNING: You are running platform-helper v1.0.1 against v1.0.0 specified by .platform-helper-version.",
            fg="red",
        )
=======
    assert mock_generate.called
    assert mock_make_addons.called


@patch("click.secho")
@patch("dbt_platform_helper.utils.versioning.get_file_app_versions")
@patch(
    "dbt_platform_helper.utils.versioning.running_as_installed_package", new=Mock(return_value=True)
)
@patch("dbt_platform_helper.commands.generate.make_addons", new=Mock(return_value=None))
@patch("dbt_platform_helper.commands.generate.pipeline_generate", new=Mock(return_value=None))
def test_platform_helper_generate_shows_a_warning_when_version_is_different_than_on_file(
    get_file_app_versions, secho
):
    get_file_app_versions.return_value = (1, 0, 1), (1, 0, 0)

    CliRunner().invoke(platform_helper_generate)

    secho.assert_called_once_with(
        f"WARNING: You are running platform-helper v1.0.1 against v1.0.0 specified by .platform-helper-version.",
        fg="red",
    )


@patch(
    "dbt_platform_helper.utils.versioning.get_app_versions",
    new=Mock(return_value=[(1, 0, 0), (1, 0, 0)]),
)
@patch("dbt_platform_helper.commands.generate.make_addons", new=Mock(return_value=None))
@patch("dbt_platform_helper.commands.generate.pipeline_generate", new=Mock(return_value=None))
def test_platform_helper_generate_generates_version_file_if_not_exist(tmp_path):
    contents = "1.0.0"
    version_file_path = tmp_path / ".platform-helper-version"

    assert not version_file_path.exists()

    with patch.object(generate_platform_helper_version_file, "__defaults__", (tmp_path,)):
        CliRunner().invoke(platform_helper_generate)

    assert version_file_path.exists()
    assert version_file_path.read_text() == contents


@patch(
    "dbt_platform_helper.utils.versioning.get_app_versions",
    new=Mock(return_value=[(1, 0, 0), (1, 0, 0)]),
)
@patch("dbt_platform_helper.commands.generate.make_addons", new=Mock(return_value=None))
@patch("dbt_platform_helper.commands.generate.pipeline_generate", new=Mock(return_value=None))
def test_platform_helper_generate_does_not_override_version_file_if_exists(tmp_path):
    contents = "2.0.0"
    version_file_path = tmp_path / ".platform-helper-version"
    version_file_path.touch()
    version_file_path.write_text(contents)

    assert version_file_path.exists()

    with patch.object(generate_platform_helper_version_file, "__defaults__", (tmp_path,)):
        CliRunner().invoke(platform_helper_generate)

    assert version_file_path.exists()
    assert version_file_path.read_text() == contents
>>>>>>> 08019eba
<|MERGE_RESOLUTION|>--- conflicted
+++ resolved
@@ -8,16 +8,15 @@
 
 
 @patch("dbt_platform_helper.commands.generate.click.Context.invoke", return_value=None)
-def test_platform_helper_generate_creates_the_pipeline_configuration_and_addons_using_invoke(
+def test_platform_helper_generate_calls_invoke(
     mock_invoke,
 ):
     CliRunner().invoke(platform_helper_generate)
 
-<<<<<<< HEAD
     assert mock_invoke.called
 
 
-def test_platform_helper_generate_repeatedly():
+def test_platform_helper_generate_creates_the_pipeline_configuration_and_addons():
     with patch(
         "dbt_platform_helper.commands.generate.make_addons", return_value=None
     ) as mock_make_addons, patch(
@@ -32,13 +31,6 @@
         assert mock_make_addons.called
 
 
-# @patch("click.secho")
-# @patch("dbt_platform_helper.utils.versioning.get_file_app_versions")
-# @patch(
-#     "dbt_platform_helper.utils.versioning.running_as_installed_package", new=Mock(return_value=True)
-# )
-# @patch("dbt_platform_helper.commands.generate.make_addons", new=Mock(return_value=None))
-# @patch("dbt_platform_helper.commands.generate.pipeline_generate", new=Mock(return_value=None))
 def test_platform_helper_generate_shows_a_warning_when_version_is_different_than_on_file():
     with patch("click.secho") as secho, patch(
         "dbt_platform_helper.utils.versioning.get_file_app_versions"
@@ -58,29 +50,6 @@
             f"WARNING: You are running platform-helper v1.0.1 against v1.0.0 specified by .platform-helper-version.",
             fg="red",
         )
-=======
-    assert mock_generate.called
-    assert mock_make_addons.called
-
-
-@patch("click.secho")
-@patch("dbt_platform_helper.utils.versioning.get_file_app_versions")
-@patch(
-    "dbt_platform_helper.utils.versioning.running_as_installed_package", new=Mock(return_value=True)
-)
-@patch("dbt_platform_helper.commands.generate.make_addons", new=Mock(return_value=None))
-@patch("dbt_platform_helper.commands.generate.pipeline_generate", new=Mock(return_value=None))
-def test_platform_helper_generate_shows_a_warning_when_version_is_different_than_on_file(
-    get_file_app_versions, secho
-):
-    get_file_app_versions.return_value = (1, 0, 1), (1, 0, 0)
-
-    CliRunner().invoke(platform_helper_generate)
-
-    secho.assert_called_once_with(
-        f"WARNING: You are running platform-helper v1.0.1 against v1.0.0 specified by .platform-helper-version.",
-        fg="red",
-    )
 
 
 @patch(
@@ -121,4 +90,4 @@
 
     assert version_file_path.exists()
     assert version_file_path.read_text() == contents
->>>>>>> 08019eba
+    