--- conflicted
+++ resolved
@@ -107,46 +107,6 @@
 
         assert result.exit_code == 1
 
-<<<<<<< HEAD
-=======
-    @patch("dbt_platform_helper.commands.codebase.get_aws_session_or_abort")
-    @patch("dbt_platform_helper.commands.codebase.ParameterStore")
-    @patch("dbt_platform_helper.commands.codebase.Codebase")
-    @patch("click.secho")
-    def test_codebase_build_aborts_with_a_nonexistent_commit_hash(
-        self, mock_click, mock_codebase_object, mock_parameter_provider, mock_session
-    ):
-        mock_ssm_client = Mock()
-        mock_session.return_value.client.return_value = mock_ssm_client
-
-        mock_codebase_object_instance = mock_codebase_object.return_value
-        mock_codebase_object_instance.build.side_effect = CommitNotFoundException()
-        os.environ["AWS_PROFILE"] = "foo"
-
-        result = CliRunner().invoke(
-            build,
-            [
-                "--app",
-                "test-application",
-                "--codebase",
-                "application",
-                "--commit",
-                "nonexistent-commit-hash",
-            ],
-        )
-
-        mock_session.return_value.client.assert_called_once_with("ssm")
-        mock_parameter_provider.assert_called_with(mock_ssm_client)
-        mock_codebase_object.assert_called_once_with(mock_parameter_provider.return_value)
-        mock_codebase_object.return_value.build.assert_called_once()
-
-        mock_codebase_object_instance.build.assert_called_once_with(
-            "test-application", "application", "nonexistent-commit-hash"
-        )
-
-        assert result.exit_code == 1
-
->>>>>>> e0793bc2
 
 class TestCodebaseDeploy:
     @pytest.mark.parametrize(
