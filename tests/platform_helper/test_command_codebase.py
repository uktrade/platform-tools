import os
from unittest.mock import MagicMock
from unittest.mock import Mock
from unittest.mock import patch

from click.testing import CliRunner

from dbt_platform_helper.commands.codebase import build
from dbt_platform_helper.commands.codebase import deploy
from dbt_platform_helper.commands.codebase import list
from dbt_platform_helper.commands.codebase import prepare as prepare_command
from dbt_platform_helper.domain.codebase import ApplicationEnvironmentNotFoundException
from dbt_platform_helper.domain.codebase import NotInCodeBaseRepositoryException
from dbt_platform_helper.providers.aws.exceptions import (
    CopilotCodebaseNotFoundException,
)
from dbt_platform_helper.providers.aws.exceptions import ImageNotFoundException
from dbt_platform_helper.utils.application import ApplicationNotFoundException
from dbt_platform_helper.utils.git import CommitNotFoundException


def mock_aws_client(get_aws_session_or_abort):
    session = MagicMock(name="session-mock")
    client = MagicMock(name="client-mock")
    session.client.return_value = client
    get_aws_session_or_abort.return_value = session

    return client


class TestCodebasePrepare:
    @patch("dbt_platform_helper.commands.codebase.get_aws_session_or_abort")
    @patch("dbt_platform_helper.commands.codebase.ParameterStore")
    @patch("dbt_platform_helper.commands.codebase.Codebase")
    def test_codebase_prepare_calls_codebase_prepare_method(
        self, mock_codebase_object, mock_parameter_provider, mock_session
    ):
        mock_ssm_client = Mock()
        mock_session.return_value.client.return_value = mock_ssm_client

        result = CliRunner().invoke(prepare_command)

        mock_session.return_value.client.assert_called_once_with("ssm")
        mock_parameter_provider.assert_called_with(mock_ssm_client)
        mock_codebase_object.assert_called_once_with(mock_parameter_provider.return_value)
        mock_codebase_object.return_value.prepare.assert_called_once()

        assert result.exit_code == 0

    @patch("dbt_platform_helper.commands.codebase.Codebase")
    @patch("click.secho")
    def test_aborts_when_not_in_a_codebase_repository(self, mock_click, mock_codebase_object):
        mock_codebase_object_instance = mock_codebase_object.return_value
        mock_codebase_object_instance.prepare.side_effect = NotInCodeBaseRepositoryException
        os.environ["AWS_PROFILE"] = "foo"

        result = CliRunner().invoke(prepare_command)

        assert result.exit_code == 1


class TestCodebaseBuild:
    @patch("dbt_platform_helper.commands.codebase.get_aws_session_or_abort")
    @patch("dbt_platform_helper.commands.codebase.ParameterStore")
    @patch("dbt_platform_helper.commands.codebase.Codebase")
    def test_codebase_build_calls_codebase_build_method(
        self, mock_codebase_object, mock_parameter_provider, mock_session
    ):
        mock_ssm_client = Mock()
        mock_session.return_value.client.return_value = mock_ssm_client

        result = CliRunner().invoke(
            build,
            [
                "--app",
                "test-application",
                "--codebase",
                "application",
                "--commit",
                "test-commit-hash",
            ],
        )
        mock_session.return_value.client.assert_called_once_with("ssm")
        mock_parameter_provider.assert_called_with(mock_ssm_client)
        mock_codebase_object.assert_called_once_with(mock_parameter_provider.return_value)
        mock_codebase_object.return_value.build.assert_called_once()

        assert result.exit_code == 0

    @patch("dbt_platform_helper.commands.codebase.Codebase")
    @patch("click.secho")
    def test_codebase_build_does_not_trigger_build_without_an_application(
        self, mock_click, mock_codebase_object
    ):

        mock_codebase_object_instance = mock_codebase_object.return_value
        mock_codebase_object_instance.build.side_effect = ApplicationNotFoundException
        os.environ["AWS_PROFILE"] = "foo"

        result = CliRunner().invoke(
            build,
            [
                "--app",
                "not-an-application",
                "--codebase",
                "application",
                "--commit",
                "ab1c23d",
            ],
        )

        assert result.exit_code == 1

    @patch("dbt_platform_helper.commands.codebase.get_aws_session_or_abort")
    @patch("dbt_platform_helper.commands.codebase.ParameterStore")
    @patch("dbt_platform_helper.commands.codebase.Codebase")
    @patch("click.secho")
    def test_codebase_build_aborts_with_a_nonexistent_commit_hash(
        self, mock_click, mock_codebase_object, mock_parameter_provider, mock_session
    ):
        mock_ssm_client = Mock()
        mock_session.return_value.client.return_value = mock_ssm_client

        mock_codebase_object_instance = mock_codebase_object.return_value
        mock_codebase_object_instance.build.side_effect = CommitNotFoundException()
        os.environ["AWS_PROFILE"] = "foo"

        result = CliRunner().invoke(
            build,
            [
                "--app",
                "test-application",
                "--codebase",
                "application",
                "--commit",
                "nonexistent-commit-hash",
            ],
        )

        mock_session.return_value.client.assert_called_once_with("ssm")
        mock_parameter_provider.assert_called_with(mock_ssm_client)
        mock_codebase_object.assert_called_once_with(mock_parameter_provider.return_value)
        mock_codebase_object.return_value.build.assert_called_once()

        mock_codebase_object_instance.build.assert_called_once_with(
            "test-application", "application", "nonexistent-commit-hash"
        )

        assert result.exit_code == 1


class TestCodebaseDeploy:
    @patch("dbt_platform_helper.commands.codebase.get_aws_session_or_abort")
    @patch("dbt_platform_helper.commands.codebase.ParameterStore")
    @patch("dbt_platform_helper.commands.codebase.Codebase")
    def test_codebase_prepare_calls_codebase_prepare_method(
        self, mock_codebase_object, mock_parameter_provider, mock_session
    ):
        mock_ssm_client = Mock()
        mock_session.return_value.client.return_value = mock_ssm_client

        result = CliRunner().invoke(
            deploy,
            [
                "--app",
                "test-application",
                "--env",
                "development",
                "--codebase",
                "application",
                "--commit",
                "ab1c23d",
            ],
        )
        mock_session.return_value.client.assert_called_once_with("ssm")
        mock_parameter_provider.assert_called_with(mock_ssm_client)
        mock_codebase_object.assert_called_once_with(mock_parameter_provider.return_value)
        mock_codebase_object.return_value.deploy.assert_called_once()

        assert result.exit_code == 0

    @patch("dbt_platform_helper.commands.codebase.get_aws_session_or_abort")
    @patch("dbt_platform_helper.commands.codebase.ParameterStore")
    @patch("dbt_platform_helper.commands.codebase.Codebase")
    def test_codebase_deploy_successfully_triggers_a_pipeline_based_deploy(
        self, mock_codebase_object, mock_parameter_provider, mock_session
    ):
        mock_codebase_object_instance = mock_codebase_object.return_value

        mock_ssm_client = Mock()
        mock_session.return_value.client.return_value = mock_ssm_client

        result = CliRunner().invoke(
            deploy,
            [
                "--app",
                "test-application",
                "--env",
                "development",
                "--codebase",
                "application",
                "--ref",
                "ab1c23d",
            ],
            input="y\n",
        )

        mock_codebase_object_instance.deploy.assert_called_once_with(
            "test-application", "development", "application", None, "ab1c23d"
        )
        assert result.exit_code == 0

    @patch("dbt_platform_helper.commands.codebase.Codebase")
    def test_codebase_deploy_warning_when_using_commit(self, codebase_object_mock):
        mock_codebase_object_instance = codebase_object_mock.return_value

        result = CliRunner().invoke(
            deploy,
            [
                "--app",
                "test-application",
                "--env",
                "development",
                "--codebase",
                "application",
                "--commit",
                "ab1c23d",
            ],
            input="y\n",
        )

        mock_session.return_value.client.assert_called_once_with("ssm")
        mock_parameter_provider.assert_called_with(mock_ssm_client)
        mock_codebase_object.assert_called_once_with(mock_parameter_provider.return_value)
        mock_codebase_object.return_value.deploy.assert_called_once()

        mock_codebase_object_instance.deploy.assert_called_once_with(
            "test-application", "development", "application", "ab1c23d", None
        )

        assert (
            result.stdout
            == "WARNING: The --commit option is deprecated and will be removed in a future release. Use --ref instead to pass the ECR image tag, GitHub commit hash, or branch name.\n"
        )
        assert result.exit_code == 0

    @patch("dbt_platform_helper.commands.codebase.Codebase")
    def test_codebase_deploy_aborts_with_no_commit_or_ref(self, codebase_object_mock):

        result = CliRunner().invoke(
            deploy,
            ["--app", "test-application", "--env", "development", "--codebase", "application"],
        )

        assert result.stdout == "Error: You must provide either --commit OR --ref, but not both.\n"
        assert result.exit_code == 1

    @patch("dbt_platform_helper.commands.codebase.Codebase")
    def test_codebase_deploy_aborts_with_both_commit_and_ref(self, codebase_object_mock):

        result = CliRunner().invoke(
            deploy,
            [
                "--app",
                "test-application",
                "--env",
                "development",
                "--codebase",
                "application",
                "--ref",
                "test-ref-1234",
                "--commit",
                "test-commit-1234",
            ],
        )

        deprecated_msg = "WARNING: The --commit option is deprecated and will be removed in a future release. Use --ref instead to pass the ECR image tag, GitHub commit hash, or branch name.\n"
        error_msg = "Error: You must provide either --commit OR --ref, but not both.\n"
        assert (deprecated_msg and error_msg) in result.stdout
        assert result.exit_code == 1

    @patch("dbt_platform_helper.commands.codebase.get_aws_session_or_abort")
    @patch("dbt_platform_helper.commands.codebase.ParameterStore")
    @patch("dbt_platform_helper.commands.codebase.Codebase")
    @patch("click.secho")
<<<<<<< HEAD
    def test_codebase_deploy_aborts_with_a_nonexistent_image_repository_or_ref(
        self, mock_click, codebase_object_mock
=======
    def test_codebase_deploy_aborts_with_a_nonexistent_image_repository_or_image_tag(
        self, mock_click, mock_codebase_object, mock_parameter_provider, mock_session
>>>>>>> afc73435
    ):

        mock_ssm_client = Mock()
        mock_session.return_value.client.return_value = mock_ssm_client

        mock_codebase_object_instance = mock_codebase_object.return_value
        mock_codebase_object_instance.deploy.side_effect = ImageNotFoundException
        result = CliRunner().invoke(
            deploy,
            [
                "--app",
                "test-application",
                "--env",
                "development",
                "--codebase",
                "application",
                "--ref",
                "nonexistent-ref",
            ],
        )

        mock_session.return_value.client.assert_called_once_with("ssm")
        mock_parameter_provider.assert_called_with(mock_ssm_client)
        mock_codebase_object.assert_called_once_with(mock_parameter_provider.return_value)
        mock_codebase_object.return_value.deploy.assert_called_once()

        mock_codebase_object_instance.deploy.assert_called_once_with(
            "test-application", "development", "application", None, "nonexistent-ref"
        )
        assert result.exit_code == 1

    @patch("dbt_platform_helper.commands.codebase.get_aws_session_or_abort")
    @patch("dbt_platform_helper.commands.codebase.ParameterStore")
    @patch("dbt_platform_helper.commands.codebase.Codebase")
    @patch("click.secho")
    def test_codebase_deploy_does_not_trigger_build_without_an_application(
        self, mock_click, mock_codebase_object, mock_parameter_provider, mock_session
    ):

        mock_ssm_client = Mock()
        mock_session.return_value.client.return_value = mock_ssm_client

        mock_codebase_object_instance = mock_codebase_object.return_value
        mock_codebase_object_instance.deploy.side_effect = ApplicationNotFoundException
        os.environ["AWS_PROFILE"] = "foo"

        result = CliRunner().invoke(
            deploy,
            [
                "--app",
                "not-an-application",
                "--env",
                "dev",
                "--codebase",
                "application",
                "--ref",
                "ab1c23d",
            ],
        )

        mock_session.return_value.client.assert_called_once_with("ssm")
        mock_parameter_provider.assert_called_with(mock_ssm_client)
        mock_codebase_object.assert_called_once_with(mock_parameter_provider.return_value)
        mock_codebase_object.return_value.deploy.assert_called_once()

        mock_codebase_object_instance.deploy.assert_called_once_with(
            "not-an-application", "dev", "application", None, "ab1c23d"
        )
        assert result.exit_code == 1

    @patch("dbt_platform_helper.commands.codebase.get_aws_session_or_abort")
    @patch("dbt_platform_helper.commands.codebase.ParameterStore")
    @patch("dbt_platform_helper.commands.codebase.Codebase")
    @patch("click.secho")
    def test_codebase_deploy_does_not_trigger_build_with_missing_environment(
        self, mock_click, mock_codebase_object, mock_parameter_provider, mock_session
    ):
        mock_ssm_client = Mock()
        mock_session.return_value.client.return_value = mock_ssm_client

        mock_codebase_object_instance = mock_codebase_object.return_value
        mock_codebase_object_instance.deploy.side_effect = ApplicationEnvironmentNotFoundException
        os.environ["AWS_PROFILE"] = "foo"

        result = CliRunner().invoke(
            deploy,
            [
                "--app",
                "test-application",
                "--env",
                "not-an-environment",
                "--codebase",
                "application",
                "--ref",
                "ab1c23d",
            ],
        )

        mock_session.return_value.client.assert_called_once_with("ssm")
        mock_parameter_provider.assert_called_with(mock_ssm_client)
        mock_codebase_object.assert_called_once_with(mock_parameter_provider.return_value)
        mock_codebase_object.return_value.deploy.assert_called_once()

        mock_codebase_object_instance.deploy.assert_called_once_with(
            "test-application", "not-an-environment", "application", None, "ab1c23d"
        )
        assert result.exit_code == 1

    @patch("dbt_platform_helper.commands.codebase.get_aws_session_or_abort")
    @patch("dbt_platform_helper.commands.codebase.ParameterStore")
    @patch("dbt_platform_helper.commands.codebase.Codebase")
    @patch("click.secho")
    def test_codebase_deploy_does_not_trigger_build_with_missing_codebase(
        self, mock_click, mock_codebase_object, mock_parameter_provider, mock_session
    ):
        mock_ssm_client = Mock()
        mock_session.return_value.client.return_value = mock_ssm_client

        mock_codebase_object_instance = mock_codebase_object.return_value
        mock_codebase_object_instance.deploy.side_effect = CopilotCodebaseNotFoundException
        os.environ["AWS_PROFILE"] = "foo"

        result = CliRunner().invoke(
            deploy,
            [
                "--app",
                "test-application",
                "--env",
                "test-environment",
                "--codebase",
                "not-a-codebase",
                "--ref",
                "ab1c23d",
            ],
        )

        mock_session.return_value.client.assert_called_once_with("ssm")
        mock_parameter_provider.assert_called_with(mock_ssm_client)
        mock_codebase_object.assert_called_once_with(mock_parameter_provider.return_value)
        mock_codebase_object.return_value.deploy.assert_called_once()

        mock_codebase_object_instance.deploy.assert_called_once_with(
            "test-application", "test-environment", "not-a-codebase", None, "ab1c23d"
        )
        assert result.exit_code == 1


class TestCodebaseList:
    @patch("dbt_platform_helper.commands.codebase.get_aws_session_or_abort")
    @patch("dbt_platform_helper.commands.codebase.ParameterStore")
    @patch("dbt_platform_helper.commands.codebase.Codebase")
    def test_lists_codebases_successfully(
        self, mock_codebase_object, mock_parameter_provider, mock_session
    ):
        mock_ssm_client = Mock()
        mock_session.return_value.client.return_value = mock_ssm_client

        mock_codebase_object_instance = mock_codebase_object.return_value
        os.environ["AWS_PROFILE"] = "foo"

        result = CliRunner().invoke(list, ["--app", "test-application", "--with-images"])

        mock_session.return_value.client.assert_called_once_with("ssm")
        mock_parameter_provider.assert_called_with(mock_ssm_client)
        mock_codebase_object.assert_called_once_with(mock_parameter_provider.return_value)
        mock_codebase_object.return_value.list.assert_called_once()

        mock_codebase_object_instance.list.assert_called_once_with("test-application", True)
        assert result.exit_code == 0

    @patch("dbt_platform_helper.commands.codebase.Codebase")
    @patch("click.secho")
    def test_aborts_when_application_does_not_exist(self, mock_click, mock_codebase_object):
        mock_codebase_object_instance = mock_codebase_object.return_value
        mock_codebase_object_instance.list.side_effect = ApplicationNotFoundException
        os.environ["AWS_PROFILE"] = "foo"

        result = CliRunner().invoke(list, ["--app", "test-application", "--with-images"])

        assert result.exit_code == 1


def is_same_files(compare_directories):
    """
    Recursively compare two directories to check if the files are the same or
    not.

    Returns True or False.
    """
    if (
        compare_directories.diff_files
        or compare_directories.left_only
        or compare_directories.right_only
    ):
        for name in compare_directories.diff_files:
            print(
                "diff_file %s found in %s and %s"
                % (name, compare_directories.left, compare_directories.right)
            )

        return False

    for sub_compare_directories in compare_directories.subdirs.values():
        if not is_same_files(sub_compare_directories):
            return False

    return True<|MERGE_RESOLUTION|>--- conflicted
+++ resolved
@@ -283,13 +283,8 @@
     @patch("dbt_platform_helper.commands.codebase.ParameterStore")
     @patch("dbt_platform_helper.commands.codebase.Codebase")
     @patch("click.secho")
-<<<<<<< HEAD
     def test_codebase_deploy_aborts_with_a_nonexistent_image_repository_or_ref(
-        self, mock_click, codebase_object_mock
-=======
-    def test_codebase_deploy_aborts_with_a_nonexistent_image_repository_or_image_tag(
         self, mock_click, mock_codebase_object, mock_parameter_provider, mock_session
->>>>>>> afc73435
     ):
 
         mock_ssm_client = Mock()
