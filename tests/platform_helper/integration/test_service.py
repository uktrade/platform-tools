import json
import os
from pathlib import Path
from unittest.mock import MagicMock
from unittest.mock import Mock
from unittest.mock import call
from unittest.mock import create_autospec
from unittest.mock import patch

import pytest
from freezegun import freeze_time

<<<<<<< HEAD
from dbt_platform_helper.domain.service import ServiceManager
=======
from dbt_platform_helper.constants import IMAGE_TAG_ENV_VAR
from dbt_platform_helper.constants import (
    TERRAFORM_ECS_SERVICE_MODULE_SOURCE_OVERRIDE_ENV_VAR,
)
from dbt_platform_helper.constants import TERRAFORM_MODULE_SOURCE_TYPE_ENV_VAR
from dbt_platform_helper.domain.service import ServiceManger
>>>>>>> 8f8b9937
from dbt_platform_helper.entities.semantic_version import SemanticVersion
from dbt_platform_helper.platform_exception import PlatformException
from dbt_platform_helper.providers.config import ConfigProvider
from dbt_platform_helper.providers.config_validator import ConfigValidator
from dbt_platform_helper.providers.version import InstalledVersionProvider
from tests.platform_helper.conftest import EXPECTED_FILES_DIR


@pytest.mark.parametrize(
    "input_args, env_vars, expected_results",
    [
        (
            {"environments": ["development"], "services": []},
            {
                TERRAFORM_MODULE_SOURCE_TYPE_ENV_VAR: "OVERRIDE",
                TERRAFORM_ECS_SERVICE_MODULE_SOURCE_OVERRIDE_ENV_VAR: "source_no_matter",
            },
            {"development": "default_image_tag.json"},
        ),
        (
            {"environments": ["development"], "services": [], "flag_image_tag": "doesnt-matter"},
            {TERRAFORM_MODULE_SOURCE_TYPE_ENV_VAR: "LOCAL"},
            {"development": "flag_image_tag.json"},
        ),
        (
            {"environments": ["development"], "services": []},
            {TERRAFORM_MODULE_SOURCE_TYPE_ENV_VAR: "LOCAL", IMAGE_TAG_ENV_VAR: "doesnt-matter"},
            {"development": "flag_image_tag.json"},
        ),
        (
            {"environments": [], "services": []},
            {},
            {
                "development": "development.json",
                "staging": "staging.json",
                "production": "production.json",
            },
        ),
    ],
)
@patch("dbt_platform_helper.domain.service.version", return_value="14.0.0")
@patch("dbt_platform_helper.providers.terraform_manifest.version", return_value="14.0.0")
@freeze_time("2025-01-16 13:00:00")
def test_generate(
    mock_version,
    fakefs,
    create_valid_platform_config_file,
    create_valid_service_config_file,
    mock_application,
    input_args,
    env_vars,
    expected_results,
):

    # Test setup
    load_application = Mock()
    load_application.return_value = mock_application
    mock_installed_version_provider = create_autospec(spec=InstalledVersionProvider, spec_set=True)
    mock_installed_version_provider.get_semantic_version.return_value = SemanticVersion(14, 0, 0)
    mock_config_validator = Mock(spec=ConfigValidator)
    mock_config_provider = ConfigProvider(
        mock_config_validator, installed_version_provider=mock_installed_version_provider
    )

    io = MagicMock()
    service_manager = ServiceManager(
        config_provider=mock_config_provider,
        io=io,
        load_application=load_application,
    )
    for var, value in env_vars.items():
        os.environ[var] = value

    # Test execution
    service_manager.generate(**input_args)

    # Test Assertion

    for environment, file in expected_results.items():
        actual_terraform = Path(f"terraform/services/{environment}/web/main.tf.json")
        expected_terraform = EXPECTED_FILES_DIR / Path(f"terraform/services/{file}")

        assert actual_terraform.exists()

        actual_content = actual_terraform.read_text()
        expected_content = expected_terraform.read_text()
        actual_json_content = json.loads(actual_content)
        expected_json_content = json.loads(expected_content)

        assert actual_json_content == expected_json_content

    for var, value in env_vars.items():
        del os.environ[var]

    # actual_yaml = Path(f"terraform/services/development/web/service-config.yml")
    # assert actual_yaml.exists()
    # TODO check
    # not environment overrides in service-config
    # check environment overrides applied


@patch("dbt_platform_helper.domain.service.version", return_value="14.0.0")
@patch("dbt_platform_helper.providers.terraform_manifest.version", return_value="14.0.0")
@freeze_time("2025-01-16 13:00:00")
def test_generate_no_service_dir(
    mock_version,
    fakefs,
    create_valid_platform_config_file,
    mock_application,
):

    # Test setup
    load_application = Mock()
    load_application.return_value = mock_application
    mock_installed_version_provider = create_autospec(spec=InstalledVersionProvider, spec_set=True)
    mock_installed_version_provider.get_semantic_version.return_value = SemanticVersion(14, 0, 0)
    mock_config_validator = Mock(spec=ConfigValidator)
    mock_config_provider = ConfigProvider(
        mock_config_validator, installed_version_provider=mock_installed_version_provider
    )

    io = MagicMock()
    service_manager = ServiceManager(
        config_provider=mock_config_provider,
        io=io,
        load_application=load_application,
    )

    # Test execution
    service_manager.generate(environments=[], services=[])

    io.abort_with_error.assert_called_with(
        "Failed extracting services with exception, [Errno 2] No such file or directory in the fake filesystem: '/services'"
    )


@patch("dbt_platform_helper.domain.service.version", return_value="14.0.0")
@patch("dbt_platform_helper.providers.terraform_manifest.version", return_value="14.0.0")
@freeze_time("2025-01-16 13:00:00")
def test_generate_no_service_config(
    mock_version,
    fakefs,
    create_valid_platform_config_file,
    create_service_directory,
    mock_application,
):

    # Test setup
    load_application = Mock()
    load_application.return_value = mock_application
    mock_installed_version_provider = create_autospec(spec=InstalledVersionProvider, spec_set=True)
    mock_installed_version_provider.get_semantic_version.return_value = SemanticVersion(14, 0, 0)
    mock_config_validator = Mock(spec=ConfigValidator)
    mock_config_provider = ConfigProvider(
        mock_config_validator, installed_version_provider=mock_installed_version_provider
    )

    io = MagicMock()
    service_manager = ServiceManager(
        config_provider=mock_config_provider,
        io=io,
        load_application=load_application,
    )

    # Test execution
    service_manager.generate(environments=[], services=[])

    io.warn.assert_has_calls(
        [
            call(
                "Failed loading service name from fake-service.\nPlease ensure that your '/services' directory follows the correct structure (i.e. /services/<service_name>/service-config.yml) and the 'service-config.yml' contents are correct."
            )
        ]
    )


@patch("dbt_platform_helper.domain.service.version", return_value="14.0.0")
@patch("dbt_platform_helper.providers.terraform_manifest.version", return_value="14.0.0")
@freeze_time("2025-01-16 13:00:00")
def test_generate_no_environment(
    mock_version,
    fakefs,
    create_valid_platform_config_file,
    create_service_directory,
    mock_application,
):

    # Test setup
    load_application = Mock()
    load_application.return_value = mock_application
    mock_installed_version_provider = create_autospec(spec=InstalledVersionProvider, spec_set=True)
    mock_installed_version_provider.get_semantic_version.return_value = SemanticVersion(14, 0, 0)
    mock_config_validator = Mock(spec=ConfigValidator)
    mock_config_provider = ConfigProvider(
        mock_config_validator, installed_version_provider=mock_installed_version_provider
    )

    io = MagicMock()
    service_manager = ServiceManger(
        config_provider=mock_config_provider,
        io=io,
        load_application=load_application,
    )
    with pytest.raises(
        PlatformException,
        match="""cannot generate terraform for environment doesnt-exist.  It does not exist in your configuration""",
    ):
        service_manager.generate(environments=["doesnt-exist"], services=[])


# TODO unit test different yaml for service config pydantic model<|MERGE_RESOLUTION|>--- conflicted
+++ resolved
@@ -10,16 +10,12 @@
 import pytest
 from freezegun import freeze_time
 
-<<<<<<< HEAD
-from dbt_platform_helper.domain.service import ServiceManager
-=======
 from dbt_platform_helper.constants import IMAGE_TAG_ENV_VAR
 from dbt_platform_helper.constants import (
     TERRAFORM_ECS_SERVICE_MODULE_SOURCE_OVERRIDE_ENV_VAR,
 )
 from dbt_platform_helper.constants import TERRAFORM_MODULE_SOURCE_TYPE_ENV_VAR
-from dbt_platform_helper.domain.service import ServiceManger
->>>>>>> 8f8b9937
+from dbt_platform_helper.domain.service import ServiceManager
 from dbt_platform_helper.entities.semantic_version import SemanticVersion
 from dbt_platform_helper.platform_exception import PlatformException
 from dbt_platform_helper.providers.config import ConfigProvider
@@ -218,7 +214,7 @@
     )
 
     io = MagicMock()
-    service_manager = ServiceManger(
+    service_manager = ServiceManager(
         config_provider=mock_config_provider,
         io=io,
         load_application=load_application,
