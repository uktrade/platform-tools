--- conflicted
+++ resolved
@@ -336,21 +336,7 @@
     mocks.confirm.return_value = False
     client = mock_aws_client(mocks.get_aws_session_or_abort)
 
-<<<<<<< HEAD
     with pytest.raises(ApplicationDeploymentNotTriggered) as exc:
-=======
-    client.get_parameter.return_value = {
-        "Parameter": {"Value": json.dumps({"name": "application"})},
-    }
-    client.exceptions.ParameterNotFound = ssm_exceptions.ParameterNotFound
-    client.start_build.return_value = {
-        "build": {
-            "arn": "arn:aws:codebuild:eu-west-2:111111111111:build/build-project:build-id",
-        },
-    }
-
-    with pytest.raises(ApplicationDeploymentNotTriggered):
->>>>>>> 1b419d2b
         codebase = Codebase(**mocks.params())
         codebase.deploy("test-application", "development", "application", "ab1c23d")
 
@@ -390,8 +376,6 @@
         codebase.deploy("test-application", "not-an-environment", "application", "ab1c23d")
 
 
-<<<<<<< HEAD
-=======
 def test_codebase_deploy_does_not_trigger_deployment_without_confirmation():
     mocks = CodebaseMocks(confirm=Mock(return_value=False))
 
@@ -405,7 +389,6 @@
         codebase.deploy("test-application", "development", "application", "nonexistent-commit-hash")
 
 
->>>>>>> 1b419d2b
 def test_codebase_list_does_not_trigger_build_without_an_application():
     mocks = CodebaseMocks()
     mocks.load_application.side_effect = ApplicationNotFoundException("not-an-application")
