import filecmp
import json
import os
from datetime import datetime
from pathlib import Path
from unittest.mock import MagicMock
from unittest.mock import Mock
from unittest.mock import PropertyMock
from unittest.mock import call
from unittest.mock import patch

import boto3
import pytest
import requests

from dbt_platform_helper.domain.codebase import ApplicationDeploymentNotTriggered
from dbt_platform_helper.domain.codebase import ApplicationEnvironmentNotFoundException
from dbt_platform_helper.domain.codebase import Codebase
from dbt_platform_helper.domain.codebase import NotInCodeBaseRepositoryException
from dbt_platform_helper.providers.aws import CopilotCodebaseNotFoundException
from dbt_platform_helper.providers.aws import ImageNotFoundException
from dbt_platform_helper.utils.application import ApplicationNotFoundException
from dbt_platform_helper.utils.application import Environment
from dbt_platform_helper.utils.git import CommitNotFoundException
from tests.platform_helper.conftest import EXPECTED_FILES_DIR

ecr_exceptions = boto3.client("ecr").exceptions
ssm_exceptions = boto3.client("ssm").exceptions


def mock_aws_client(get_aws_session_or_abort):
    session = MagicMock(name="session-mock")
    client = MagicMock(name="client-mock")
    session.client.return_value = client
    get_aws_session_or_abort.return_value = session
    return client


class CodebaseMocks:
    def __init__(self, **kwargs):
        self.load_application = kwargs.get("load_application", Mock())
        self.get_aws_session_or_abort = kwargs.get("get_aws_session_or_abort", Mock())
        self.input = kwargs.get("input", Mock(return_value="yes"))
        self.echo = kwargs.get("echo", Mock())
        self.confirm = kwargs.get("confirm", Mock(return_value=True))
        self.check_codebase_exists = kwargs.get(
            "check_codebase_exists",
            Mock(
                return_value="""
                                             {
                                                "name": "test-app", 
                                                "repository": "uktrade/test-app",
                                                "services": "1234"
                                             }
                                        """
            ),
        )
        self.check_image_exists = kwargs.get("check_image_exists", Mock(return_value=""))
        self.run_subprocess = kwargs.get("run_subprocess", Mock())
        self.check_if_commit_exists = kwargs.get("check_if_commit_exists", Mock())

    def params(self):
        return {
            "load_application": self.load_application,
            "get_aws_session_or_abort": self.get_aws_session_or_abort,
            "check_codebase_exists": self.check_codebase_exists,
            "check_image_exists": self.check_image_exists,
            "input": self.input,
            "echo": self.echo,
            "confirm": self.confirm,
            "run_subprocess": self.run_subprocess,
            "check_if_commit_exists": self.check_if_commit_exists,
        }


@patch("requests.get")
def test_codebase_prepare_generates_the_expected_files(mocked_requests_get, tmp_path):
    mocks = CodebaseMocks()
    codebase = Codebase(**mocks.params())
    mocked_response_content = """
        builders:
            - name: paketobuildpacks/builder-jammy-full
              versions:
                - version: 0.3.294
                - version: 0.3.288
            - name: paketobuildpacks/builder-jammy-base
              versions:
                - version: 0.1.234
                - version: 0.5.678
            - name: paketobuildpacks/builder
              deprecated: true
              versions:
                - version: 0.2.443-full
        """

    def mocked_response():
        r = requests.Response()
        r.status_code = 200
        type(r).content = PropertyMock(return_value=mocked_response_content.encode("utf-8"))

        return r

    mocked_requests_get.return_value = mocked_response()

    os.chdir(tmp_path)

    mocks.run_subprocess.return_value.stdout = "git@github.com:uktrade/test-app.git"

    codebase.prepare()

    expected_files_dir = Path(EXPECTED_FILES_DIR) / ".copilot"
    copilot_dir = Path.cwd() / ".copilot"

    compare_directories = filecmp.dircmp(str(expected_files_dir), str(copilot_dir))

    mocks.echo.assert_has_calls(
        [
            call(
                "File .copilot/image_build_run.sh created",
            ),
            call(
                "File .copilot/config.yml created",
            ),
            call(
                "File phases/build.sh created",
            ),
            call(
                "File phases/install.sh created",
            ),
            call(
                "File phases/post_build.sh created",
            ),
            call(
                "File phases/pre_build.sh created",
            ),
        ]
    )

    assert is_same_files(compare_directories) is True


def test_codebase_prepare_does_not_generate_files_in_a_repo_with_a_copilot_directory(tmp_path):
    mocks = CodebaseMocks()
    mocks.load_application.side_effect = SystemExit(1)
    codebase = Codebase(**mocks.params())
    os.chdir(tmp_path)
    Path(tmp_path / "copilot").mkdir()

    mocks.run_subprocess.return_value.stdout = mock_run_suprocess_fixture()

    with pytest.raises(NotInCodeBaseRepositoryException):
        codebase.prepare()


def test_codebase_build_does_not_trigger_build_without_an_application():
    mocks = CodebaseMocks()
    mocks.load_application.side_effect = ApplicationNotFoundException("not-an-application")
    codebase = Codebase(**mocks.params())

    with pytest.raises(ApplicationNotFoundException):
        codebase.build("not-an-application", "application", "ab1c23d")
        mocks.echo.assert_has_calls(
            [
                call(
                    """The account "foo" does not contain the application "not-an-application"; ensure you have set the environment variable "AWS_PROFILE" correctly.""",
                    fg="red",
                ),
            ]
        )


def test_codebase_build_commit_not_found():
    mocks = CodebaseMocks(check_if_commit_exists=Mock(side_effect=CommitNotFoundException()))

    codebase = Codebase(**mocks.params())

    with pytest.raises(CommitNotFoundException):
        codebase.build("not-an-application", "application", "ab1c23d")


def test_codebase_prepare_raises_not_in_codebase_exception(tmp_path):
    mocks = CodebaseMocks()
    mocks.load_application.side_effect = SystemExit(1)

    mocks.run_subprocess.return_value = mock_run_suprocess_fixture()
    codebase = Codebase(**mocks.params())
    os.chdir(tmp_path)
    Path(tmp_path / "copilot").mkdir()

    with pytest.raises(NotInCodeBaseRepositoryException):
        codebase.prepare()


def test_codebase_prepare_generates_an_executable_image_build_run_file(tmp_path):
    mocks = CodebaseMocks()
    codebase = Codebase(**mocks.params())
    os.chdir(tmp_path)
    mocks.run_subprocess.return_value.stdout = "demodjango"

    codebase.prepare()

    image_build_run_path = Path(".copilot/image_build_run.sh")
    assert image_build_run_path.exists()
    assert image_build_run_path.is_file()
    assert os.access(image_build_run_path, os.X_OK)


def test_codebase_build_does_not_trigger_deployment_without_confirmation():
    mocks = CodebaseMocks(confirm=Mock(return_value=False))

    client = mock_aws_client(mocks.get_aws_session_or_abort)
    client.get_parameter.return_value = {
        "Parameter": {"Value": json.dumps({"name": "application"})},
    }

    with pytest.raises(ApplicationDeploymentNotTriggered) as exc:
        codebase = Codebase(**mocks.params())
        codebase.build("test-application", "application", "ab1c234")


def test_codebase_deploy_successfully_triggers_a_pipeline_based_deploy(mock_application):
    mocks = CodebaseMocks()
    mocks.confirm.return_value = True
    mock_application.environments = {
        "development": Environment(
            name="development",
            account_id="1234",
            sessions={"111111111111": mocks.get_aws_session_or_abort},
        )
    }
    mocks.load_application.return_value = mock_application

    client = mock_aws_client(mocks.get_aws_session_or_abort)

    client.get_parameter.return_value = {
        "Parameter": {"Value": json.dumps({"name": "application"})},
    }
    client.start_pipeline_execution.return_value = {
        "pipelineExecutionId": "0abc00a0a-1abc-1ab1-1234-1ab12a1a1abc"
    }

    codebase = Codebase(**mocks.params())
    codebase.deploy("test-application", "development", "application", "ab1c23d")

    client.start_pipeline_execution.assert_called_with(
        name="test-application-application-manual-release-pipeline",
        variables=[
            {"name": "ENVIRONMENT", "value": "development"},
            {"name": "IMAGE_TAG", "value": "commit-ab1c23d"},
        ],
    )

    mocks.confirm.assert_has_calls(
        [
            call(
                'You are about to deploy "test-application" for "application" with commit '
                '"ab1c23d" to the "development" environment using the "test-application-application-manual-release-pipeline" deployment pipeline. Do you want to continue?'
            ),
        ]
    )

    mocks.echo.assert_has_calls(
        [
            call(
                "Your deployment has been triggered. Check your build progress in the AWS Console: "
                "https://eu-west-2.console.aws.amazon.com/codesuite/codepipeline/pipelines/test-application-application-manual-release-pipeline/executions/0abc00a0a-1abc-1ab1-1234-1ab12a1a1abc"
            )
        ]
    )


def test_codebase_deploy_exception_with_a_nonexistent_codebase():
    mocks = CodebaseMocks(
        check_codebase_exists=Mock(side_effect=CopilotCodebaseNotFoundException("application"))
    )

    client = mock_aws_client(mocks.get_aws_session_or_abort)

    client.get_parameter.return_value = {
        "Parameter": {"Value": json.dumps({"name": "application"})},
    }

    with pytest.raises(CopilotCodebaseNotFoundException):
        codebase = Codebase(**mocks.params())
        codebase.deploy("test-application", "development", "application", "nonexistent-commit-hash")


def test_check_codebase_exists_returns_error_when_no_json():
    mocks = CodebaseMocks(
        check_codebase_exists=Mock(side_effect=CopilotCodebaseNotFoundException("application"))
    )

    client = mock_aws_client(mocks.get_aws_session_or_abort)

    client.get_parameter.return_value = {
        "Parameter": {"Value": json.dumps({"name": "application"})},
    }

    with pytest.raises(CopilotCodebaseNotFoundException):
        codebase = Codebase(**mocks.params())
        codebase.deploy("test-application", "development", "application", "nonexistent-commit-hash")


def test_codebase_deploy_aborts_with_a_nonexistent_image_repository():
    mocks = CodebaseMocks(
        check_image_exists=Mock(side_effect=ImageNotFoundException("nonexistent-commit-hash"))
    )

    client = mock_aws_client(mocks.get_aws_session_or_abort)

    client.get_parameter.return_value = {
        "Parameter": {"Value": json.dumps({"name": "application"})},
    }
    client.describe_images.side_effect = ecr_exceptions.RepositoryNotFoundException({}, "")

    with pytest.raises(ImageNotFoundException):
        codebase = Codebase(**mocks.params())
        codebase.deploy("test-application", "development", "application", "nonexistent-commit-hash")


def test_codebase_deploy_aborts_with_a_nonexistent_image_tag():
    mocks = CodebaseMocks(
        check_image_exists=Mock(side_effect=ImageNotFoundException("nonexistent-commit-hash"))
    )

    client = mock_aws_client(mocks.get_aws_session_or_abort)

    client.get_parameter.return_value = {
        "Parameter": {"Value": json.dumps({"name": "application"})},
    }
    client.describe_images.side_effect = ecr_exceptions.ImageNotFoundException({}, "")

    with pytest.raises(ImageNotFoundException):
        codebase = Codebase(**mocks.params())
        codebase.deploy("test-application", "development", "application", "nonexistent-commit-hash")


def test_codebase_deploy_does_not_trigger_pipeline_build_without_confirmation():
    mocks = CodebaseMocks()
    mocks.confirm.return_value = False
    client = mock_aws_client(mocks.get_aws_session_or_abort)

    with pytest.raises(ApplicationDeploymentNotTriggered) as exc:
        codebase = Codebase(**mocks.params())
        codebase.deploy("test-application", "development", "application", "ab1c23d")

<<<<<<< HEAD
    assert str(exc.value) == "Your deployment for application was not triggered."
    assert isinstance(exc.value, ApplicationDeploymentNotTriggered)

    mocks.confirm.assert_has_calls(
        [
            call(
                'You are about to deploy "test-application" for "application" with commit "ab1c23d" to the "development" environment using the "test-application-application-manual-release-pipeline" deployment pipeline. Do you want to continue?'
            ),
        ]
    )

    client.start_pipeline_execution.assert_not_called()
=======
    mocks.confirm.assert_has_calls(
        [
            call(
                'You are about to deploy "test-application" for "application" with commit '
                '"ab1c23d" to the "development" environment. Do you want to continue?'
            ),
        ]
    )
>>>>>>> 0f01b24c


def test_codebase_deploy_does_not_trigger_build_without_an_application():
    mocks = CodebaseMocks()
    mocks.load_application.side_effect = ApplicationNotFoundException("not-an-application")
    codebase = Codebase(**mocks.params())

    with pytest.raises(ApplicationNotFoundException) as exc:
        codebase.deploy("not-an-application", "dev", "application", "ab1c23d")


def test_codebase_deploy_does_not_trigger_build_with_missing_environment(mock_application):
    mocks = CodebaseMocks()
    mock_application.environments = {}
    mocks.load_application.return_value = mock_application
    codebase = Codebase(**mocks.params())

    with pytest.raises(ApplicationEnvironmentNotFoundException) as exc:
        codebase.deploy("test-application", "not-an-environment", "application", "ab1c23d")
        mocks.echo.assert_has_calls(
            [
                call(
                    """The environment "not-an-environment" either does not exist or has not been deployed.""",
                    fg="red",
                ),
            ]
        )


def test_codebase_list_does_not_trigger_build_without_an_application():
    mocks = CodebaseMocks()
    mocks.load_application.side_effect = ApplicationNotFoundException("not-an-application")
    codebase = Codebase(**mocks.params())

    with pytest.raises(ApplicationNotFoundException) as exc:
        codebase.list("not-an-application", True)


def test_codebase_list_returns_empty_when_no_codebases():
    mocks = CodebaseMocks(check_codebase_exists=Mock())

    client = mock_aws_client(mocks.get_aws_session_or_abort)

    client.get_parameter.return_value = {
        "Parameter": {"Value": json.dumps({"name": "application"})},
    }

    codebase = Codebase(**mocks.params())
    codebase.list("test-application", True)

    mocks.echo.assert_has_calls([])


def test_lists_codebases_with_multiple_pages_of_images():
    mocks = CodebaseMocks()
    codebase = Codebase(**mocks.params())
    client = mock_aws_client(mocks.get_aws_session_or_abort)
    client.get_parameters_by_path.return_value = {
        "Parameters": [
            {"Value": json.dumps({"name": "application", "repository": "uktrade/example"})}
        ],
    }

    client.get_paginator.return_value.paginate.return_value = [
        {
            "imageDetails": [
                {
                    "imageTags": ["latest", "tag-latest", "tag-1.0", "commit-10"],
                    "imagePushedAt": datetime(2023, 11, 10, 00, 00, 00),
                },
                {
                    "imageTags": ["branch-main", "commit-9"],
                    "imagePushedAt": datetime(2023, 11, 9, 00, 00, 00),
                },
            ]
        },
        {
            "imageDetails": [
                {
                    "imageTags": ["commit-8"],
                    "imagePushedAt": datetime(2023, 11, 8, 00, 00, 00),
                },
                {
                    "imageTags": ["commit-7"],
                    "imagePushedAt": datetime(2023, 11, 7, 00, 00, 00),
                },
            ]
        },
    ]
    codebase.list("test-application", True)

    mocks.echo.assert_has_calls(
        [
            call("- application (https://github.com/uktrade/example)"),
            call(
                "  - https://github.com/uktrade/example/commit/10 - published: 2023-11-10 00:00:00"
            ),
            call(
                "  - https://github.com/uktrade/example/commit/9 - published: 2023-11-09 00:00:00"
            ),
            call(
                "  - https://github.com/uktrade/example/commit/8 - published: 2023-11-08 00:00:00"
            ),
            call(
                "  - https://github.com/uktrade/example/commit/7 - published: 2023-11-07 00:00:00"
            ),
            call(""),
        ]
    )


def test_lists_codebases_with_disordered_images_in_chronological_order():
    mocks = CodebaseMocks()
    codebase = Codebase(**mocks.params())
    client = mock_aws_client(mocks.get_aws_session_or_abort)
    client.get_parameters_by_path.return_value = {
        "Parameters": [
            {"Value": json.dumps({"name": "application", "repository": "uktrade/example"})}
        ],
    }
    client.get_paginator.return_value.paginate.return_value = [
        {
            "imageDetails": [
                {
                    "imageTags": ["latest", "tag-latest", "tag-1.0", "commit-4"],
                    "imagePushedAt": datetime(2023, 11, 4, 00, 00, 00),
                },
                {
                    "imageTags": ["branch-main", "commit-2"],
                    "imagePushedAt": datetime(2023, 11, 2, 00, 00, 00),
                },
            ]
        },
        {
            "imageDetails": [
                {
                    "imageTags": ["commit-1"],
                    "imagePushedAt": datetime(2023, 11, 1, 00, 00, 00),
                },
                {
                    "imageTags": ["commit-3"],
                    "imagePushedAt": datetime(2023, 11, 3, 00, 00, 00),
                },
            ]
        },
    ]
    codebase.list("test-application", True)

    mocks.echo.assert_has_calls(
        [
            call("The following codebases are available:"),
            call("- application (https://github.com/uktrade/example)"),
            call(
                "  - https://github.com/uktrade/example/commit/4 - published: 2023-11-04 00:00:00"
            ),
            call(
                "  - https://github.com/uktrade/example/commit/3 - published: 2023-11-03 00:00:00"
            ),
            call(
                "  - https://github.com/uktrade/example/commit/2 - published: 2023-11-02 00:00:00"
            ),
            call(
                "  - https://github.com/uktrade/example/commit/1 - published: 2023-11-01 00:00:00"
            ),
        ]
    )


def test_lists_codebases_with_images_successfully():
    mocks = CodebaseMocks()
    codebase = Codebase(**mocks.params())
    client = mock_aws_client(mocks.get_aws_session_or_abort)
    client.get_parameters_by_path.return_value = {
        "Parameters": [
            {"Value": json.dumps({"name": "application", "repository": "uktrade/example"})}
        ],
    }
    client.get_paginator.return_value.paginate.return_value = [
        {
            "imageDetails": [
                {
                    "imageTags": ["latest", "tag-latest", "tag-1.0", "commit-ee4a82c"],
                    "imagePushedAt": datetime(2023, 11, 8, 17, 55, 35),
                },
                {
                    "imageTags": ["branch-main", "commit-d269d51"],
                    "imagePushedAt": datetime(2023, 11, 8, 17, 20, 34),
                },
                {
                    "imageTags": ["cache"],
                    "imagePushedAt": datetime(2023, 11, 8, 10, 31, 8),
                },
                {
                    "imageTags": ["commit-57c0a08"],
                    "imagePushedAt": datetime(2023, 11, 1, 17, 37, 2),
                },
            ]
        }
    ]

    codebase.list("test-application", True)

    mocks.echo.assert_has_calls(
        [
            call("The following codebases are available:"),
            call("- application (https://github.com/uktrade/example)"),
            call(
                "  - https://github.com/uktrade/example/commit/ee4a82c - published: 2023-11-08 17:55:35"
            ),
            call(
                "  - https://github.com/uktrade/example/commit/d269d51 - published: 2023-11-08 17:20:34"
            ),
            call(
                "  - https://github.com/uktrade/example/commit/57c0a08 - published: 2023-11-01 17:37:02"
            ),
            call(""),
        ]
    )


def is_same_files(compare_directories):
    """
    Recursively compare two directories to check if the files are the same or
    not.

    Returns True or False.
    """
    if (
        compare_directories.diff_files
        or compare_directories.left_only
        or compare_directories.right_only
    ):
        for name in compare_directories.diff_files:
            print(
                "diff_file %s found in %s and %s"
                % (name, compare_directories.left, compare_directories.right)
            )

        return False

    for sub_compare_directories in compare_directories.subdirs.values():
        if not is_same_files(sub_compare_directories):
            return False

    return True


def mock_run_suprocess_fixture():
    mock_stdout = MagicMock()
    mock_stdout.configure_mock(**{"stdout.decode.return_value": '{"A": 3}'})
    return mock_stdout<|MERGE_RESOLUTION|>--- conflicted
+++ resolved
@@ -344,7 +344,6 @@
         codebase = Codebase(**mocks.params())
         codebase.deploy("test-application", "development", "application", "ab1c23d")
 
-<<<<<<< HEAD
     assert str(exc.value) == "Your deployment for application was not triggered."
     assert isinstance(exc.value, ApplicationDeploymentNotTriggered)
 
@@ -357,17 +356,6 @@
     )
 
     client.start_pipeline_execution.assert_not_called()
-=======
-    mocks.confirm.assert_has_calls(
-        [
-            call(
-                'You are about to deploy "test-application" for "application" with commit '
-                '"ab1c23d" to the "development" environment. Do you want to continue?'
-            ),
-        ]
-    )
->>>>>>> 0f01b24c
-
 
 def test_codebase_deploy_does_not_trigger_build_without_an_application():
     mocks = CodebaseMocks()
