import filecmp
import json
import os
from datetime import datetime
from pathlib import Path
from unittest.mock import MagicMock
from unittest.mock import Mock
from unittest.mock import PropertyMock
from unittest.mock import call
from unittest.mock import patch

import boto3
import pytest
import requests

from dbt_platform_helper.domain.codebase import ApplicationDeploymentNotTriggered
from dbt_platform_helper.domain.codebase import ApplicationEnvironmentNotFoundException
from dbt_platform_helper.domain.codebase import Codebase
from dbt_platform_helper.domain.codebase import NotInCodeBaseRepositoryException
from dbt_platform_helper.providers.aws import CopilotCodebaseNotFoundException
from dbt_platform_helper.providers.aws import ImageNotFoundException
from dbt_platform_helper.utils.application import ApplicationNotFoundException
from dbt_platform_helper.utils.application import Environment
from dbt_platform_helper.utils.git import CommitNotFoundException
from tests.platform_helper.conftest import EXPECTED_FILES_DIR

ecr_exceptions = boto3.client("ecr").exceptions
ssm_exceptions = boto3.client("ssm").exceptions


def mock_aws_client(get_aws_session_or_abort):
    session = MagicMock(name="session-mock")
    client = MagicMock(name="client-mock")
    session.client.return_value = client
    get_aws_session_or_abort.return_value = session
    return client


class CodebaseMocks:
    def __init__(self, **kwargs):
        self.load_application = kwargs.get("load_application", Mock())
        self.get_aws_session_or_abort = kwargs.get("get_aws_session_or_abort", Mock())
        self.io = kwargs.get("io", Mock())
        self.check_codebase_exists = kwargs.get(
            "check_codebase_exists",
            Mock(
                return_value="""
                                             {
                                                "name": "test-app", 
                                                "repository": "uktrade/test-app",
                                                "services": "1234"
                                             }
                                        """
            ),
        )
        self.check_image_exists = kwargs.get("check_image_exists", Mock(return_value=""))
        self.run_subprocess = kwargs.get("run_subprocess", Mock())
        self.check_if_commit_exists = kwargs.get("check_if_commit_exists", Mock())

    def params(self):
        return {
            "load_application": self.load_application,
            "get_aws_session_or_abort": self.get_aws_session_or_abort,
            "check_codebase_exists": self.check_codebase_exists,
            "check_image_exists": self.check_image_exists,
            "io": self.io,
            "run_subprocess": self.run_subprocess,
            "check_if_commit_exists": self.check_if_commit_exists,
        }


@patch("requests.get")
def test_codebase_prepare_generates_the_expected_files(mocked_requests_get, tmp_path):
    mocks = CodebaseMocks()
    codebase = Codebase(**mocks.params())
    mocked_response_content = """
        builders:
            - name: paketobuildpacks/builder-jammy-full
              versions:
                - version: 0.3.294
                - version: 0.3.288
            - name: paketobuildpacks/builder-jammy-base
              versions:
                - version: 0.1.234
                - version: 0.5.678
            - name: paketobuildpacks/builder
              deprecated: true
              versions:
                - version: 0.2.443-full
        """

    def mocked_response():
        r = requests.Response()
        r.status_code = 200
        type(r).content = PropertyMock(return_value=mocked_response_content.encode("utf-8"))

        return r

    mocked_requests_get.return_value = mocked_response()

    os.chdir(tmp_path)

    mocks.run_subprocess.return_value.stdout = "git@github.com:uktrade/test-app.git"

    codebase.prepare()

    expected_files_dir = Path(EXPECTED_FILES_DIR) / ".copilot"
    copilot_dir = Path.cwd() / ".copilot"

    compare_directories = filecmp.dircmp(str(expected_files_dir), str(copilot_dir))

    mocks.io.info.assert_has_calls(
        [
            call(
                "File .copilot/image_build_run.sh created",
            ),
            call(
                "File .copilot/config.yml created",
            ),
            call(
                "File phases/build.sh created",
            ),
            call(
                "File phases/install.sh created",
            ),
            call(
                "File phases/post_build.sh created",
            ),
            call(
                "File phases/pre_build.sh created",
            ),
        ]
    )

    assert is_same_files(compare_directories) is True


def test_codebase_prepare_does_not_generate_files_in_a_repo_with_a_copilot_directory(tmp_path):
    mocks = CodebaseMocks()
    mocks.load_application.side_effect = SystemExit(1)
    codebase = Codebase(**mocks.params())
    os.chdir(tmp_path)
    Path(tmp_path / "copilot").mkdir()

    mocks.run_subprocess.return_value.stdout = mock_run_suprocess_fixture()

    with pytest.raises(NotInCodeBaseRepositoryException):
        codebase.prepare()


@mock_aws_client
def test_codebase_build_does_not_trigger_build_without_an_application():
    mocks = CodebaseMocks()
    mocks.load_application.side_effect = ApplicationNotFoundException("not-an-application")
    codebase = Codebase(**mocks.params())

    with pytest.raises(
        ApplicationNotFoundException,
        match="""The account "foo" does not contain the application "not-an-application"; ensure you have set the environment variable "AWS_PROFILE" correctly.""",
    ):
        codebase.build("not-an-application", "application", "ab1c23d")


def test_codebase_build_commit_not_found():
    mocks = CodebaseMocks(check_if_commit_exists=Mock(side_effect=CommitNotFoundException()))

    codebase = Codebase(**mocks.params())

    with pytest.raises(CommitNotFoundException):
        codebase.build("not-an-application", "application", "ab1c23d")


def test_codebase_prepare_raises_not_in_codebase_exception(tmp_path):
    mocks = CodebaseMocks()
    mocks.load_application.side_effect = SystemExit(1)

    mocks.run_subprocess.return_value = mock_run_suprocess_fixture()
    codebase = Codebase(**mocks.params())
    os.chdir(tmp_path)
    Path(tmp_path / "copilot").mkdir()

    with pytest.raises(NotInCodeBaseRepositoryException):
        codebase.prepare()


def test_codebase_prepare_generates_an_executable_image_build_run_file(tmp_path):
    mocks = CodebaseMocks()
    codebase = Codebase(**mocks.params())
    os.chdir(tmp_path)
    mocks.run_subprocess.return_value.stdout = "demodjango"

    codebase.prepare()

    image_build_run_path = Path(".copilot/image_build_run.sh")
    assert image_build_run_path.exists()
    assert image_build_run_path.is_file()
    assert os.access(image_build_run_path, os.X_OK)


def test_codebase_build_does_not_trigger_deployment_without_confirmation():
    mocks = CodebaseMocks()
    mocks.io.confirm.return_value = False

    client = mock_aws_client(mocks.get_aws_session_or_abort)
    client.get_parameter.return_value = {
        "Parameter": {"Value": json.dumps({"name": "application"})},
    }

    with pytest.raises(ApplicationDeploymentNotTriggered):
        codebase = Codebase(**mocks.params())
        codebase.build("test-application", "application", "ab1c234")


def test_codebase_deploy_successfully_triggers_a_pipeline_based_deploy(mock_application):
    mocks = CodebaseMocks()
    mocks.io.confirm.return_value = True
    mock_application.environments = {
        "development": Environment(
            name="development",
            account_id="1234",
            sessions={"111111111111": mocks.get_aws_session_or_abort},
        )
    }
    mocks.load_application.return_value = mock_application

    client = mock_aws_client(mocks.get_aws_session_or_abort)

    client.get_parameter.return_value = {
        "Parameter": {"Value": json.dumps({"name": "application"})},
    }
    client.start_pipeline_execution.return_value = {
        "pipelineExecutionId": "0abc00a0a-1abc-1ab1-1234-1ab12a1a1abc"
    }

    codebase = Codebase(**mocks.params())
    codebase.deploy("test-application", "development", "application", "ab1c23d")

    client.start_pipeline_execution.assert_called_with(
        name="test-application-application-manual-release-pipeline",
        variables=[
            {"name": "ENVIRONMENT", "value": "development"},
            {"name": "IMAGE_TAG", "value": "commit-ab1c23d"},
        ],
    )

    mocks.io.confirm.assert_has_calls(
        [
            call(
                'You are about to deploy "test-application" for "application" with commit '
                '"ab1c23d" to the "development" environment using the "test-application-application-manual-release-pipeline" deployment pipeline. Do you want to continue?'
            ),
        ]
    )

    mocks.io.info.assert_has_calls(
        [
            call(
                "Your deployment has been triggered. Check your build progress in the AWS Console: "
                "https://eu-west-2.console.aws.amazon.com/codesuite/codepipeline/pipelines/test-application-application-manual-release-pipeline/executions/0abc00a0a-1abc-1ab1-1234-1ab12a1a1abc"
            )
        ]
    )


def test_codebase_deploy_exception_with_a_nonexistent_codebase():
    mocks = CodebaseMocks(
        check_codebase_exists=Mock(side_effect=CopilotCodebaseNotFoundException("application"))
    )

    client = mock_aws_client(mocks.get_aws_session_or_abort)

    client.get_parameter.return_value = {
        "Parameter": {"Value": json.dumps({"name": "application"})},
    }

    with pytest.raises(CopilotCodebaseNotFoundException):
        codebase = Codebase(**mocks.params())
        codebase.deploy("test-application", "development", "application", "nonexistent-commit-hash")


def test_check_codebase_exists_returns_error_when_no_json():
    mocks = CodebaseMocks(
        check_codebase_exists=Mock(side_effect=CopilotCodebaseNotFoundException("application"))
    )

    client = mock_aws_client(mocks.get_aws_session_or_abort)

    client.get_parameter.return_value = {
        "Parameter": {"Value": json.dumps({"name": "application"})},
    }

    with pytest.raises(CopilotCodebaseNotFoundException):
        codebase = Codebase(**mocks.params())
        codebase.deploy("test-application", "development", "application", "nonexistent-commit-hash")


def test_codebase_deploy_aborts_with_a_nonexistent_image_repository():
    mocks = CodebaseMocks(
        check_image_exists=Mock(side_effect=ImageNotFoundException("nonexistent-commit-hash"))
    )

    client = mock_aws_client(mocks.get_aws_session_or_abort)

    client.get_parameter.return_value = {
        "Parameter": {"Value": json.dumps({"name": "application"})},
    }
    client.describe_images.side_effect = ecr_exceptions.RepositoryNotFoundException({}, "")

    with pytest.raises(ImageNotFoundException):
        codebase = Codebase(**mocks.params())
        codebase.deploy("test-application", "development", "application", "nonexistent-commit-hash")


def test_codebase_deploy_aborts_with_a_nonexistent_image_tag():
    mocks = CodebaseMocks(
        check_image_exists=Mock(side_effect=ImageNotFoundException("nonexistent-commit-hash"))
    )

    client = mock_aws_client(mocks.get_aws_session_or_abort)

    client.get_parameter.return_value = {
        "Parameter": {"Value": json.dumps({"name": "application"})},
    }
    client.describe_images.side_effect = ecr_exceptions.ImageNotFoundException({}, "")

    with pytest.raises(ImageNotFoundException):
        codebase = Codebase(**mocks.params())
        codebase.deploy("test-application", "development", "application", "nonexistent-commit-hash")


def test_codebase_deploy_does_not_trigger_pipeline_build_without_confirmation():
    mocks = CodebaseMocks()
<<<<<<< HEAD
    mocks.confirm.return_value = False
=======
    mocks.run_subprocess.return_value.stderr = ""
    mocks.io.confirm.return_value = False
>>>>>>> 33ebcd5f
    client = mock_aws_client(mocks.get_aws_session_or_abort)

    with pytest.raises(ApplicationDeploymentNotTriggered) as exc:
        codebase = Codebase(**mocks.params())
        codebase.deploy("test-application", "development", "application", "ab1c23d")

<<<<<<< HEAD
    assert str(exc.value) == "Your deployment for application was not triggered."
    assert isinstance(exc.value, ApplicationDeploymentNotTriggered)

    mocks.confirm.assert_has_calls(
=======
    mocks.io.confirm.assert_has_calls(
>>>>>>> 33ebcd5f
        [
            call(
                'You are about to deploy "test-application" for "application" with commit "ab1c23d" to the "development" environment using the "test-application-application-manual-release-pipeline" deployment pipeline. Do you want to continue?'
            ),
        ]
    )

    client.start_pipeline_execution.assert_not_called()


def test_codebase_deploy_does_not_trigger_build_without_an_application():
    mocks = CodebaseMocks()
    mocks.load_application.side_effect = ApplicationNotFoundException("not-an-application")
    codebase = Codebase(**mocks.params())

    with pytest.raises(ApplicationNotFoundException):
        codebase.deploy("not-an-application", "dev", "application", "ab1c23d")


def test_codebase_deploy_does_not_trigger_build_with_missing_environment(mock_application):
    mocks = CodebaseMocks()
    mock_application.environments = {}
    mocks.load_application.return_value = mock_application
    codebase = Codebase(**mocks.params())

    with pytest.raises(
        ApplicationEnvironmentNotFoundException,
        match="""The environment "not-an-environment" either does not exist or has not been deployed.""",
    ):
        codebase.deploy("test-application", "not-an-environment", "application", "ab1c23d")


def test_codebase_deploy_does_not_trigger_deployment_without_confirmation():
    mocks = CodebaseMocks()
    mocks.io.confirm.return_value = False

    client = mock_aws_client(mocks.get_aws_session_or_abort)
    client.get_parameter.return_value = {
        "Parameter": {"Value": json.dumps({"name": "application"})},
    }

    with pytest.raises(ApplicationDeploymentNotTriggered):
        codebase = Codebase(**mocks.params())
        codebase.deploy("test-application", "development", "application", "nonexistent-commit-hash")


def test_codebase_list_does_not_trigger_build_without_an_application():
    mocks = CodebaseMocks()
    mocks.load_application.side_effect = ApplicationNotFoundException("not-an-application")
    codebase = Codebase(**mocks.params())

    with pytest.raises(ApplicationNotFoundException):
        codebase.list("not-an-application", True)


def test_codebase_list_returns_empty_when_no_codebases():
    mocks = CodebaseMocks(check_codebase_exists=Mock())

    client = mock_aws_client(mocks.get_aws_session_or_abort)

    client.get_parameter.return_value = {
        "Parameter": {"Value": json.dumps({"name": "application"})},
    }

    codebase = Codebase(**mocks.params())
    codebase.list("test-application", True)

    mocks.io.info.assert_has_calls([])


def test_lists_codebases_with_multiple_pages_of_images():
    mocks = CodebaseMocks()
    codebase = Codebase(**mocks.params())
    client = mock_aws_client(mocks.get_aws_session_or_abort)
    client.get_parameters_by_path.return_value = {
        "Parameters": [
            {"Value": json.dumps({"name": "application", "repository": "uktrade/example"})}
        ],
    }

    client.get_paginator.return_value.paginate.return_value = [
        {
            "imageDetails": [
                {
                    "imageTags": ["latest", "tag-latest", "tag-1.0", "commit-10"],
                    "imagePushedAt": datetime(2023, 11, 10, 00, 00, 00),
                },
                {
                    "imageTags": ["branch-main", "commit-9"],
                    "imagePushedAt": datetime(2023, 11, 9, 00, 00, 00),
                },
            ]
        },
        {
            "imageDetails": [
                {
                    "imageTags": ["commit-8"],
                    "imagePushedAt": datetime(2023, 11, 8, 00, 00, 00),
                },
                {
                    "imageTags": ["commit-7"],
                    "imagePushedAt": datetime(2023, 11, 7, 00, 00, 00),
                },
            ]
        },
    ]
    codebase.list("test-application", True)

    mocks.io.info.assert_has_calls(
        [
            call("- application (https://github.com/uktrade/example)"),
            call(
                "  - https://github.com/uktrade/example/commit/10 - published: 2023-11-10 00:00:00"
            ),
            call(
                "  - https://github.com/uktrade/example/commit/9 - published: 2023-11-09 00:00:00"
            ),
            call(
                "  - https://github.com/uktrade/example/commit/8 - published: 2023-11-08 00:00:00"
            ),
            call(
                "  - https://github.com/uktrade/example/commit/7 - published: 2023-11-07 00:00:00"
            ),
            call(""),
        ]
    )


def test_lists_codebases_with_disordered_images_in_chronological_order():
    mocks = CodebaseMocks()
    codebase = Codebase(**mocks.params())
    client = mock_aws_client(mocks.get_aws_session_or_abort)
    client.get_parameters_by_path.return_value = {
        "Parameters": [
            {"Value": json.dumps({"name": "application", "repository": "uktrade/example"})}
        ],
    }
    client.get_paginator.return_value.paginate.return_value = [
        {
            "imageDetails": [
                {
                    "imageTags": ["latest", "tag-latest", "tag-1.0", "commit-4"],
                    "imagePushedAt": datetime(2023, 11, 4, 00, 00, 00),
                },
                {
                    "imageTags": ["branch-main", "commit-2"],
                    "imagePushedAt": datetime(2023, 11, 2, 00, 00, 00),
                },
            ]
        },
        {
            "imageDetails": [
                {
                    "imageTags": ["commit-1"],
                    "imagePushedAt": datetime(2023, 11, 1, 00, 00, 00),
                },
                {
                    "imageTags": ["commit-3"],
                    "imagePushedAt": datetime(2023, 11, 3, 00, 00, 00),
                },
            ]
        },
    ]
    codebase.list("test-application", True)

    mocks.io.info.assert_has_calls(
        [
            call("The following codebases are available:"),
            call("- application (https://github.com/uktrade/example)"),
            call(
                "  - https://github.com/uktrade/example/commit/4 - published: 2023-11-04 00:00:00"
            ),
            call(
                "  - https://github.com/uktrade/example/commit/3 - published: 2023-11-03 00:00:00"
            ),
            call(
                "  - https://github.com/uktrade/example/commit/2 - published: 2023-11-02 00:00:00"
            ),
            call(
                "  - https://github.com/uktrade/example/commit/1 - published: 2023-11-01 00:00:00"
            ),
        ]
    )


def test_lists_codebases_with_images_successfully():
    mocks = CodebaseMocks()
    codebase = Codebase(**mocks.params())
    client = mock_aws_client(mocks.get_aws_session_or_abort)
    client.get_parameters_by_path.return_value = {
        "Parameters": [
            {"Value": json.dumps({"name": "application", "repository": "uktrade/example"})}
        ],
    }
    client.get_paginator.return_value.paginate.return_value = [
        {
            "imageDetails": [
                {
                    "imageTags": ["latest", "tag-latest", "tag-1.0", "commit-ee4a82c"],
                    "imagePushedAt": datetime(2023, 11, 8, 17, 55, 35),
                },
                {
                    "imageTags": ["branch-main", "commit-d269d51"],
                    "imagePushedAt": datetime(2023, 11, 8, 17, 20, 34),
                },
                {
                    "imageTags": ["cache"],
                    "imagePushedAt": datetime(2023, 11, 8, 10, 31, 8),
                },
                {
                    "imageTags": ["commit-57c0a08"],
                    "imagePushedAt": datetime(2023, 11, 1, 17, 37, 2),
                },
            ]
        }
    ]

    codebase.list("test-application", True)

    mocks.io.info.assert_has_calls(
        [
            call("The following codebases are available:"),
            call("- application (https://github.com/uktrade/example)"),
            call(
                "  - https://github.com/uktrade/example/commit/ee4a82c - published: 2023-11-08 17:55:35"
            ),
            call(
                "  - https://github.com/uktrade/example/commit/d269d51 - published: 2023-11-08 17:20:34"
            ),
            call(
                "  - https://github.com/uktrade/example/commit/57c0a08 - published: 2023-11-01 17:37:02"
            ),
            call(""),
        ]
    )


def is_same_files(compare_directories):
    """
    Recursively compare two directories to check if the files are the same or
    not.

    Returns True or False.
    """
    if (
        compare_directories.diff_files
        or compare_directories.left_only
        or compare_directories.right_only
    ):
        for name in compare_directories.diff_files:
            print(
                "diff_file %s found in %s and %s"
                % (name, compare_directories.left, compare_directories.right)
            )

        return False

    for sub_compare_directories in compare_directories.subdirs.values():
        if not is_same_files(sub_compare_directories):
            return False

    return True


def mock_run_suprocess_fixture():
    mock_stdout = MagicMock()
    mock_stdout.configure_mock(**{"stdout.decode.return_value": '{"A": 3}'})
    return mock_stdout<|MERGE_RESOLUTION|>--- conflicted
+++ resolved
@@ -330,26 +330,18 @@
 
 def test_codebase_deploy_does_not_trigger_pipeline_build_without_confirmation():
     mocks = CodebaseMocks()
-<<<<<<< HEAD
-    mocks.confirm.return_value = False
-=======
     mocks.run_subprocess.return_value.stderr = ""
     mocks.io.confirm.return_value = False
->>>>>>> 33ebcd5f
     client = mock_aws_client(mocks.get_aws_session_or_abort)
 
     with pytest.raises(ApplicationDeploymentNotTriggered) as exc:
         codebase = Codebase(**mocks.params())
         codebase.deploy("test-application", "development", "application", "ab1c23d")
 
-<<<<<<< HEAD
     assert str(exc.value) == "Your deployment for application was not triggered."
     assert isinstance(exc.value, ApplicationDeploymentNotTriggered)
 
-    mocks.confirm.assert_has_calls(
-=======
     mocks.io.confirm.assert_has_calls(
->>>>>>> 33ebcd5f
         [
             call(
                 'You are about to deploy "test-application" for "application" with commit "ab1c23d" to the "development" environment using the "test-application-application-manual-release-pipeline" deployment pipeline. Do you want to continue?'
