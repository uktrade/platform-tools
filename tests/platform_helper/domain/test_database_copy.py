from unittest.mock import Mock
from unittest.mock import call

import pytest
import yaml

from dbt_platform_helper.constants import PLATFORM_CONFIG_FILE
from dbt_platform_helper.domain.database_copy import DatabaseCopy
from dbt_platform_helper.providers.config import ConfigProvider
from dbt_platform_helper.providers.io import ClickIOProviderException
from dbt_platform_helper.providers.vpc import Vpc
from dbt_platform_helper.providers.vpc import VpcProviderException
from dbt_platform_helper.utils.application import Application
from dbt_platform_helper.utils.application import ApplicationNotFoundException


class DataCopyMocks:
    def __init__(
        self, app="test-app", env="test-env", acc="12345", vpc=Vpc("", [], [], []), **kwargs
    ):
        self.application = Application(app)
        self.environment = Mock()
        self.environment.account_id = acc
        self.application.environments = {env: self.environment, "test-env-2": Mock()}
        self.load_application = Mock(return_value=self.application)
        self.client = Mock()
        self.environment.session.client.return_value = self.client

        self.vpc = vpc
        self.vpc_provider = (
            Mock()
        )  # this is the callable class so should return a class when called
        self.instantiated_vpc_provider = Mock()
        self.instantiated_vpc_provider.get_vpc.return_value = self.vpc
        self.vpc_provider.return_value = self.instantiated_vpc_provider
        self.db_connection_string = Mock(return_value="test-db-connection-string")
        self.maintenance_page_instance = Mock()
        self.maintenance_page_instance.activate.return_value = None
        self.maintenance_page_instance.deactivate.return_value = None
        self.maintenance_page = Mock(return_value=self.maintenance_page_instance)

        self.io = Mock()
        self.io.confirm = Mock(return_value="yes")
        self.io.abort_with_error = Mock(side_effect=SystemExit(1))

        self.config_provider = kwargs.get("config_provider", Mock())

    def params(self):
        return {
            "load_application": self.load_application,
            "vpc_provider": self.vpc_provider,
            "db_connection_string": self.db_connection_string,
            "maintenance_page": self.maintenance_page,
            "io": self.io,
            "config_provider": self.config_provider,
        }


@pytest.mark.parametrize("is_dump, exp_operation", [(True, "dump"), (False, "load")])
def test_run_database_copy_task(is_dump, exp_operation):
    vpc = Vpc("", [], ["subnet_1", "subnet_2"], ["sec_group_1"])
    mocks = DataCopyMocks(vpc=vpc)
    db_connection_string = "connection_string"

    db_copy = DatabaseCopy("test-app", "test-postgres", **mocks.params())

    mock_client = Mock()
    mock_session = Mock()
    mock_session.client.return_value = mock_client
    mock_client.run_task.return_value = {"tasks": [{"taskArn": "arn:aws:ecs:test-task-arn"}]}

    actual_task_arn = db_copy.run_database_copy_task(
        mock_session, "test-env", vpc, is_dump, db_connection_string, "test-dump-file"
    )

    assert actual_task_arn == "arn:aws:ecs:test-task-arn"

    mock_session.client.assert_called_once_with("ecs")
    expected_env_vars = [
        {"name": "DATA_COPY_OPERATION", "value": exp_operation.upper()},
        {"name": "DB_CONNECTION_STRING", "value": "connection_string"},
        {"name": "DUMP_FILE_NAME", "value": "test-dump-file"},
    ]
    if not is_dump:
        expected_env_vars.append(
            {"name": "ECS_CLUSTER", "value": "test-app-test-env"},
        )

    mock_client.run_task.assert_called_once_with(
        taskDefinition=f"arn:aws:ecs:eu-west-2:12345:task-definition/test-app-test-env-test-postgres-{exp_operation}",
        cluster="test-app-test-env",
        capacityProviderStrategy=[
            {"capacityProvider": "FARGATE", "weight": 1, "base": 0},
        ],
        networkConfiguration={
            "awsvpcConfiguration": {
                "subnets": ["subnet_1", "subnet_2"],
                "securityGroups": [
                    "sec_group_1",
                ],
                "assignPublicIp": "DISABLED",
            }
        },
        overrides={
            "containerOverrides": [
                {
                    "name": f"test-app-test-env-test-postgres-{exp_operation}",
                    "environment": expected_env_vars,
                }
            ]
        },
    )


def test_database_dump():
    app = "test-app"
    env = "test-env"
    vpc_name = "test-vpc"
    database = "test-db"

    mocks = DataCopyMocks(app, env)

    mock_run_database_copy_task = Mock(return_value="arn://task-arn")

    db_copy = DatabaseCopy(app, database, **mocks.params())
    db_copy.run_database_copy_task = mock_run_database_copy_task

    db_copy.tail_logs = Mock()
    db_copy.enrich_vpc_name = Mock()
    db_copy.enrich_vpc_name.return_value = "test-vpc-override"

    db_copy.dump(env, vpc_name)

    mocks.load_application.assert_called_once()
    mocks.vpc_provider.assert_called_once_with(mocks.environment.session)
    mocks.instantiated_vpc_provider.get_vpc.assert_called_once_with(app, env, "test-vpc-override")
    mocks.db_connection_string.assert_called_once_with(
        mocks.environment.session, app, env, "test-app-test-env-test-db"
    )
    mock_run_database_copy_task.assert_called_once_with(
        mocks.environment.session, env, mocks.vpc, True, "test-db-connection-string", None
    )
    mocks.io.confirm.assert_not_called()
    mocks.io.info.assert_has_calls(
        [
            call("Dumping test-db from the test-env environment into S3"),
            call(
                "Task arn://task-arn started. Waiting for it to complete (this may take some time)...",
            ),
        ]
    )
    db_copy.tail_logs.assert_called_once_with(True, env)
    db_copy.enrich_vpc_name.assert_called_once_with("test-env", "test-vpc")


def test_database_load_with_response_of_yes():
    app = "test-app"
    env = "test-env"
    vpc_name = "test-vpc"
    mocks = DataCopyMocks()

    mock_run_database_copy_task = Mock(return_value="arn://task-arn")

    db_copy = DatabaseCopy(app, "test-db", **mocks.params())
    db_copy.tail_logs = Mock()
    db_copy.enrich_vpc_name = Mock()
    db_copy.enrich_vpc_name.return_value = "test-vpc-override"
    db_copy.run_database_copy_task = mock_run_database_copy_task

    db_copy.load(env, vpc_name)

    mocks.load_application.assert_called_once()

    mocks.vpc_provider.assert_called_once_with(mocks.environment.session)
    mocks.instantiated_vpc_provider.get_vpc.assert_called_once_with(app, env, "test-vpc-override")

    mocks.db_connection_string.assert_called_once_with(
        mocks.environment.session, app, env, "test-app-test-env-test-db"
    )

    mock_run_database_copy_task.assert_called_once_with(
        mocks.environment.session, env, mocks.vpc, False, "test-db-connection-string", None
    )

    mocks.io.confirm.assert_called_once_with(
        f"\nWARNING: the load operation is destructive and will delete the test-db database in the test-env environment. Continue?"
    )

    mocks.io.info.assert_has_calls(
        [
            call(
                "Loading data into test-db in the test-env environment from S3",
            ),
            call(
                "Task arn://task-arn started. Waiting for it to complete (this may take some time)...",
            ),
        ]
    )
    db_copy.tail_logs.assert_called_once_with(False, "test-env")
    db_copy.enrich_vpc_name.assert_called_once_with("test-env", "test-vpc")


def test_database_load_with_response_of_no():
    mocks = DataCopyMocks()
    mocks.io.confirm.return_value = False

    mock_run_database_copy_task = Mock()

    db_copy = DatabaseCopy("test-app", "test-db", **mocks.params())
    db_copy.tail_logs = Mock()
    db_copy.run_database_copy_task = mock_run_database_copy_task

    db_copy.load("test-env", "test-vpc")

    mocks.environment.session.assert_not_called()

    mocks.vpc_provider.assert_not_called()
    mocks.instantiated_vpc_provider.get_vpc.assert_not_called()

    mocks.db_connection_string.assert_not_called()

    mock_run_database_copy_task.assert_not_called()

    mocks.io.confirm.assert_called_once_with(
        f"\nWARNING: the load operation is destructive and will delete the test-db database in the test-env environment. Continue?"
    )
    mocks.io.info.assert_not_called()
    db_copy.tail_logs.assert_not_called()


@pytest.mark.parametrize("is_dump", (True, False))
def test_database_dump_handles_vpc_errors(is_dump):
    mocks = DataCopyMocks()
    mocks.instantiated_vpc_provider.get_vpc.side_effect = VpcProviderException(
        "A VPC provider error occurred"
    )

    db_copy = DatabaseCopy("test-app", "test-db", **mocks.params())

    with pytest.raises(SystemExit) as exc:
        if is_dump:
            db_copy.dump("test-env", "bad-vpc-name", "test-env")
        else:
            db_copy.load("test-env", "bad-vpc-name")

    assert exc.value.code == 1
    mocks.vpc_provider.assert_called_once_with(mocks.environment.session)
<<<<<<< HEAD
    mocks.io.abort_with_error.assert_called_once_with("A VPC error occurred")
=======
    mocks.abort.assert_called_once_with("A VPC provider error occurred")
>>>>>>> 15e80e5d


@pytest.mark.parametrize("is_dump", (True, False))
def test_database_dump_handles_db_name_errors(is_dump):
    mocks = DataCopyMocks()
    mocks.db_connection_string = Mock(side_effect=Exception("Parameter not found."))

    db_copy = DatabaseCopy("test-app", "bad-db", **mocks.params())

    with pytest.raises(SystemExit) as exc:
        if is_dump:
            db_copy.dump("test-env", "vpc-name")
        else:
            db_copy.load("test-env", "vpc-name")

    assert exc.value.code == 1
    mocks.io.abort_with_error.assert_called_once_with(
        "Parameter not found. (Database: test-app-test-env-bad-db)"
    )


@pytest.mark.parametrize("is_dump", (True, False))
def test_database_dump_handles_env_name_errors(is_dump):
    mocks = DataCopyMocks()

    db_copy = DatabaseCopy("test-app", "test-db", **mocks.params())

    with pytest.raises(SystemExit) as exc:
        if is_dump:
            db_copy.dump("bad-env", "vpc-name")
        else:
            db_copy.load("bad-env", "vpc-name")

    assert exc.value.code == 1
    mocks.io.abort_with_error.assert_called_once_with(
        "No such environment 'bad-env'. Available environments are: test-env, test-env-2"
    )


@pytest.mark.parametrize("is_dump", (True, False))
def test_database_dump_handles_account_id_errors(is_dump):
    mocks = DataCopyMocks()
    db_copy = DatabaseCopy("test-app", "test-db", **mocks.params())
    error_msg = "An error occurred (InvalidParameterException) when calling the RunTask operation: AccountIDs mismatch"
    db_copy.run_database_copy_task = Mock(side_effect=Exception(error_msg))

    db_copy.tail_logs = Mock()

    with pytest.raises(SystemExit) as exc:
        if is_dump:
            db_copy.dump("test-env", "vpc-name")
        else:
            db_copy.load("test-env", "vpc-name")

    assert exc.value.code == 1
    mocks.io.abort_with_error.assert_called_once_with(f"{error_msg} (Account id: 12345)")


def test_database_copy_initialization_handles_app_name_errors():
    mocks = DataCopyMocks()
    mocks.load_application = Mock(side_effect=ApplicationNotFoundException("bad-app"))

    with pytest.raises(SystemExit) as exc:
        DatabaseCopy("bad-app", "test-db", **mocks.params())

    assert exc.value.code == 1
    mocks.io.abort_with_error.assert_called_once_with("No such application 'bad-app'.")


@pytest.mark.parametrize("user_response", ["y", "Y", " y ", "\ny", "YES", "yes"])
def test_is_confirmed_ready_to_load(user_response):
    mocks = DataCopyMocks()
    mocks.io.confirm.return_value = user_response

    db_copy = DatabaseCopy("test-app", "test-db", **mocks.params())

    assert db_copy.is_confirmed_ready_to_load("test-env")

    mocks.io.confirm.assert_called_once_with(
        f"\nWARNING: the load operation is destructive and will delete the test-db database in the test-env environment. Continue?"
    )


def test_is_not_confirmed_ready_to_load():
    mocks = DataCopyMocks()
    mocks.io.confirm.return_value = False

    db_copy = DatabaseCopy("test-app", "test-db", **mocks.params())

    assert not db_copy.is_confirmed_ready_to_load("test-env")

    mocks.io.confirm.assert_called_once_with(
        f"\nWARNING: the load operation is destructive and will delete the test-db database in the test-env environment. Continue?"
    )


def test_is_not_confirmed_if_invalid_user_input_type():
    mocks = DataCopyMocks()
    mocks.io.confirm.side_effect = ClickIOProviderException()

    db_copy = DatabaseCopy("test-app", "test-db", **mocks.params())

    assert not db_copy.is_confirmed_ready_to_load("test-env")

    mocks.io.confirm.assert_called_once_with(
        f"\nWARNING: the load operation is destructive and will delete the test-db database in the test-env environment. Continue?"
    )


def test_is_confirmed_ready_to_load_with_yes_flag():
    mocks = DataCopyMocks()

    db_copy = DatabaseCopy("test-app", "test-db", True, **mocks.params())

    assert db_copy.is_confirmed_ready_to_load("test-env")

    mocks.io.confirm.assert_not_called()


@pytest.mark.parametrize(
    "services, template",
    (
        (["web"], "default"),
        (["*"], "default"),
        (["web", "other"], "migrations"),
    ),
)
def test_copy_command(services, template):
    mocks = DataCopyMocks()
    db_copy = DatabaseCopy("test-app", "test-db", True, **mocks.params())
    db_copy.dump = Mock()
    db_copy.load = Mock()
    db_copy.enrich_vpc_name = Mock()
    db_copy.enrich_vpc_name.return_value = "test-vpc-override"

    db_copy.copy("test-from-env", "test-to-env", "test-from-vpc", "test-to-vpc", services, template)

    db_copy.enrich_vpc_name.assert_called_once_with("test-to-env", "test-to-vpc")
    mocks.maintenance_page.assert_called_once_with(mocks.application)
    mocks.maintenance_page_instance.activate.assert_called_once_with(
        "test-to-env", services, template, "test-vpc-override"
    )
    db_copy.dump.assert_called_once_with("test-from-env", "test-from-vpc", "data_dump_test-to-env")
    db_copy.load.assert_called_once_with(
        "test-to-env", "test-vpc-override", "data_dump_test-to-env"
    )

    mocks.maintenance_page_instance.deactivate.assert_called_once_with("test-to-env")


@pytest.mark.parametrize(
    "services, template",
    (
        (["web"], "default"),
        (["*"], "default"),
        (["web", "other"], "migrations"),
    ),
)
def test_copy_command_with_no_maintenance_page(services, template):
    mocks = DataCopyMocks()
    db_copy = DatabaseCopy("test-app", "test-db", True, **mocks.params())
    db_copy.dump = Mock()
    db_copy.load = Mock()
    db_copy.enrich_vpc_name = Mock()
    db_copy.enrich_vpc_name.return_value = "test-vpc-override"

    db_copy.copy(
        "test-from-env", "test-to-env", "test-from-vpc", "test-to-vpc", services, template, True
    )

    mocks.maintenance_page.offline.assert_not_called()
    mocks.maintenance_page.online.assert_not_called()


@pytest.mark.parametrize("is_dump", [True, False])
def test_tail_logs(is_dump):
    action = "dump" if is_dump else "load"

    mocks = DataCopyMocks()

    mocks.client.start_live_tail.return_value = {
        "responseStream": [
            {"sessionStart": {}},
            {"sessionUpdate": {"sessionResults": []}},
            {"sessionUpdate": {"sessionResults": [{"message": ""}]}},
            {"sessionUpdate": {"sessionResults": [{"message": f"Starting data {action}"}]}},
            {"sessionUpdate": {"sessionResults": [{"message": "A load of SQL shenanigans"}]}},
            {"sessionUpdate": {"sessionResults": [{"message": f"Stopping data {action}"}]}},
        ]
    }

    mocks.client.describe_log_groups.return_value = {
        "logGroups": [{"logGroupName": f"/ecs/test-app-test-env-test-db-{action}"}]
    }

    db_copy = DatabaseCopy("test-app", "test-db", **mocks.params())
    db_copy.tail_logs(is_dump, "test-env")

    mocks.environment.session.client.assert_called_once_with("logs")
    mocks.client.start_live_tail.assert_called_once_with(
        logGroupIdentifiers=[
            f"arn:aws:logs:eu-west-2:12345:log-group:/ecs/test-app-test-env-test-db-{action}"
        ],
    )

    mocks.io.warn.assert_has_calls(
        [
            call(
                f"Tailing /ecs/test-app-test-env-test-db-{action} logs",
            )
        ]
    )
    mocks.io.info.assert_has_calls(
        [
            call(f"Starting data {action}"),
            call("A load of SQL shenanigans"),
            call(f"Stopping data {action}"),
        ]
    )


@pytest.mark.parametrize("is_dump", [True, False])
def test_tail_logs_exits_with_error_if_task_aborts(is_dump):
    action = "dump" if is_dump else "load"

    mocks = DataCopyMocks()

    mocks.client.start_live_tail.return_value = {
        "responseStream": [
            {"sessionStart": {}},
            {"sessionUpdate": {"sessionResults": []}},
            {"sessionUpdate": {"sessionResults": [{"message": ""}]}},
            {"sessionUpdate": {"sessionResults": [{"message": f"Starting data {action}"}]}},
            {"sessionUpdate": {"sessionResults": [{"message": "A load of SQL shenanigans"}]}},
            {"sessionUpdate": {"sessionResults": [{"message": f"Aborting data {action}"}]}},
        ]
    }

    mocks.client.describe_log_groups.return_value = {
        "logGroups": [{"logGroupName": f"/ecs/test-app-test-env-test-db-{action}"}]
    }

    db_copy = DatabaseCopy("test-app", "test-db", **mocks.params())

    with pytest.raises(SystemExit) as exc:
        db_copy.tail_logs(is_dump, "test-env")

    assert exc.value.code == 1
    mocks.io.abort_with_error.assert_called_once_with(
        "Task aborted abnormally. See logs above for details."
    )


def test_database_copy_account_id():
    mocks = DataCopyMocks()

    db_copy = DatabaseCopy("test-app", "test-db", **mocks.params())

    assert db_copy.account_id("test-env") == "12345"


def test_update_application_from_platform_config_if_application_not_specified(fs):
    fs.create_file(PLATFORM_CONFIG_FILE, contents=yaml.dump({"application": "test-app"}))

    config_validator = Mock()
    config_validator.run_validations.return_value = None
    config_provider = ConfigProvider(config_validator)

    mocks = DataCopyMocks(config_provider=config_provider)

    db_copy = DatabaseCopy(None, "test-db", **mocks.params())

    assert db_copy.app == "test-app"


def test_error_if_neither_platform_config_or_application_supplied(fs):
    # fakefs used here to ensure the platform-config.yml isn't picked up from the filesystem
    mocks = DataCopyMocks()

    with pytest.raises(SystemExit) as exc:
        DatabaseCopy(None, "test-db", **mocks.params())

    assert exc.value.code == 1
    mocks.io.abort_with_error.assert_called_once_with(
        "You must either be in a deploy repo, or provide the --app option."
    )


@pytest.mark.parametrize("is_dump", [True, False])
def test_database_dump_with_no_vpc_works_in_deploy_repo(fs, is_dump):
    fs.create_file(
        PLATFORM_CONFIG_FILE,
        contents=yaml.dump(
            {"application": "test-app", "environments": {"test-env": {"vpc": "test-env-vpc"}}}
        ),
    )
    env = "test-env"
    database = "test-db"

    config_validator = Mock()
    config_validator.run_validations.return_value = None
    config_provider = ConfigProvider(config_validator)

    mocks = DataCopyMocks(config_provider=config_provider)

    mock_run_database_copy_task = Mock(return_value="arn://task-arn")

    db_copy = DatabaseCopy(None, database, **mocks.params())

    db_copy.run_database_copy_task = mock_run_database_copy_task
    db_copy.tail_logs = Mock()

    if is_dump:
        db_copy.dump(env, None, "test-env")
    else:
        db_copy.load(env, None)

    mocks.vpc_provider.assert_called_once_with(mocks.environment.session)
    mocks.instantiated_vpc_provider.get_vpc.assert_called_once_with("test-app", env, "test-env-vpc")


@pytest.mark.parametrize("is_dump", [True, False])
def test_database_dump_with_no_vpc_fails_if_not_in_deploy_repo(fs, is_dump):
    # fakefs used here to ensure the platform-config.yml isn't picked up from the filesystem
    env = "test-env"
    database = "test-db"

    mocks = DataCopyMocks()

    mock_run_database_copy_task = Mock(return_value="arn://task-arn")

    db_copy = DatabaseCopy("test-app", database, **mocks.params())

    db_copy.run_database_copy_task = mock_run_database_copy_task
    db_copy.tail_logs = Mock()

    with pytest.raises(SystemExit) as exc:
        if is_dump:
            db_copy.dump(env, None, "test-env")
        else:
            db_copy.load(env, None)

    assert exc.value.code == 1
    mocks.io.abort_with_error.assert_called_once_with(
        f"You must either be in a deploy repo, or provide the vpc name option."
    )


def test_enrich_vpc_name_returns_the_vpc_name_passed_in():
    db_copy = DatabaseCopy("test-app", "test-db", **DataCopyMocks().params())
    vpc_name = db_copy.enrich_vpc_name("test-env", "test-vpc")

    assert vpc_name == "test-vpc"


def test_enrich_vpc_name_aborts_if_no_platform_config(fs):
    # fakefs used here to ensure the platform-config.yml isn't picked up from the filesystem
    mocks = DataCopyMocks()
    db_copy = DatabaseCopy("test-app", "test-db", **mocks.params())

    with pytest.raises(SystemExit):
        db_copy.enrich_vpc_name("test-env", None)

    mocks.io.abort_with_error.assert_called_once_with(
        f"You must either be in a deploy repo, or provide the vpc name option."
    )


def test_enrich_vpc_name_enriches_vpc_name_from_platform_config(fs):
    # fakefs used here to ensure the platform-config.yml isn't picked up from the filesystem
    fs.create_file(
        PLATFORM_CONFIG_FILE,
        contents=yaml.dump(
            {"application": "test-app", "environments": {"test-env": {"vpc": "test-env-vpc"}}}
        ),
    )
    config_validator = Mock()
    config_validator.run_validations.return_value = None
    config_provider = ConfigProvider(config_validator)

    mocks = DataCopyMocks(config_provider=config_provider)

    db_copy = DatabaseCopy("test-app", "test-db", **mocks.params())

    vpc_name = db_copy.enrich_vpc_name("test-env", None)

    assert vpc_name == "test-env-vpc"


def test_enrich_vpc_name_enriches_vpc_name_from_environment_defaults(fs):
    # fakefs used here to ensure the platform-config.yml isn't picked up from the filesystem
    fs.create_file(
        PLATFORM_CONFIG_FILE,
        contents=yaml.dump(
            {
                "application": "test-app",
                "environments": {"*": {"vpc": "test-env-vpc"}, "test-env": {}},
            }
        ),
    )

    config_validator = Mock()
    config_validator.run_validations.return_value = None
    config_provider = ConfigProvider(config_validator)

    mocks = DataCopyMocks(config_provider=config_provider)

    db_copy = DatabaseCopy("test-app", "test-db", **mocks.params())

    vpc_name = db_copy.enrich_vpc_name("test-env", None)

    assert vpc_name == "test-env-vpc"<|MERGE_RESOLUTION|>--- conflicted
+++ resolved
@@ -245,11 +245,8 @@
 
     assert exc.value.code == 1
     mocks.vpc_provider.assert_called_once_with(mocks.environment.session)
-<<<<<<< HEAD
     mocks.io.abort_with_error.assert_called_once_with("A VPC error occurred")
-=======
-    mocks.abort.assert_called_once_with("A VPC provider error occurred")
->>>>>>> 15e80e5d
+
 
 
 @pytest.mark.parametrize("is_dump", (True, False))
