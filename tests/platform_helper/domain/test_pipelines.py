--- conflicted
+++ resolved
@@ -57,13 +57,7 @@
             "ecr_provider": self.mock_ecr_provider,
             "io": self.io,
             "get_git_remote": self.mock_git_remote,
-<<<<<<< HEAD
-            "platform_helper_version_override": self.mock_platform_helper_version_override,
-            "environment_variable_provider": self.mock_environment_variable_provider,
-=======
-            "get_codestar_arn": self.mock_codestar,
             "platform_helper_versioning": self.mock_platform_helper_versioning,
->>>>>>> 989d28b5
         }
 
 
