from pathlib import Path
from unittest.mock import Mock
from unittest.mock import patch

import pytest
import yaml
from freezegun.api import freeze_time

from dbt_platform_helper.constants import DEFAULT_TERRAFORM_PLATFORM_MODULES_VERSION
from dbt_platform_helper.constants import PLATFORM_CONFIG_FILE
from dbt_platform_helper.domain.config_validator import ConfigValidator
from dbt_platform_helper.domain.pipelines import Pipelines
from dbt_platform_helper.providers.config import ConfigProvider


class PipelineMocks:
    def __init__(self, app_name):
        self.mock_config_provider = ConfigProvider(ConfigValidator())
<<<<<<< HEAD
        self.mock_terraform_manifest_provider = Mock()
        self.mock_ecr_provider = Mock()
        self.mock_echo = Mock()
        self.mock_abort = abort_with_error
=======
        self.io = Mock()
        self.io.abort_with_error = Mock(side_effect=SystemExit(1))
>>>>>>> 3ae8bb88
        self.mock_git_remote = Mock()
        self.mock_git_remote.return_value = "uktrade/test-app-deploy"
        self.mock_codestar = Mock()
        self.mock_codestar.return_value = (
            f"arn:aws:codestar-connections:eu-west-2:1234567:connection/{app_name}"
        )
        self.mock_ecr_provider.get_ecr_repo_names.return_value = []

    def params(self):
        return {
            "config_provider": self.mock_config_provider,
<<<<<<< HEAD
            "terraform_manifest_provider": self.mock_terraform_manifest_provider,
            "ecr_provider": self.mock_ecr_provider,
            "echo": self.mock_echo,
            "abort": self.mock_abort,
=======
            "io": self.io,
>>>>>>> 3ae8bb88
            "get_git_remote": self.mock_git_remote,
            "get_codestar_arn": self.mock_codestar,
        }


def test_pipeline_generate_with_empty_platform_config_yml_outputs_warning():
    mock_config_provider = Mock()
    app_name = "my-app"
    mock_config_provider.load_and_validate_platform_config.return_value = {"application": app_name}
    mocks = PipelineMocks(app_name)
    mocks.mock_config_provider = mock_config_provider
    pipelines = Pipelines(**mocks.params())

    pipelines.generate(None, None)

    mocks.io.warn.assert_called_once_with("No pipelines defined: nothing to do.")


def test_pipeline_generate_with_non_empty_platform_config_but_no_pipelines_outputs_warning():
    mock_config_provider = Mock()
    mock_config_provider.load_and_validate_platform_config.return_value = {"environments": {}}
    mocks = PipelineMocks("app-name")
    mocks.mock_config_provider = mock_config_provider
    pipelines = Pipelines(**mocks.params())

    pipelines.generate(None, None)

    mocks.io.warn.assert_called_once_with("No pipelines defined: nothing to do.")


@freeze_time("2024-10-28 12:00:00")
@patch("dbt_platform_helper.jinja2_tags.version", new=Mock(return_value="v0.1-TEST"))
@pytest.mark.parametrize(
    "cli_terraform_platform_version, config_terraform_platform_version, expected_terraform_platform_version, cli_demodjango_branch, expected_demodjango_branch",
    [  # config_terraform_platform_version sets the platform-config.yml to include the TPM version at platform-config.yml/default_versions/terraform-platform-modules
        ("5", True, "5", None, None),  # Case with cli_terraform_platform_version
        (
            None,
            True,
            "4.0.0",
            "demodjango-branch",
            "demodjango-branch",
        ),  # Case with config_terraform_platform_version and specific branch
        (None, True, "4.0.0", None, None),  # Case with config_terraform_platform_version
        (
            None,
            None,
            DEFAULT_TERRAFORM_PLATFORM_MODULES_VERSION,
            None,
            None,
        ),  # Case with default TPM version and without branch, defaults
    ],
)
def test_generate_pipeline_command_generate_terraform_files_for_environment_pipeline_manifest(
    fakefs,
    cli_terraform_platform_version,
    config_terraform_platform_version,
    expected_terraform_platform_version,
    cli_demodjango_branch,
    expected_demodjango_branch,
    platform_config_for_env_pipelines,
):

    app_name = "test-app"
    if config_terraform_platform_version:
        platform_config_for_env_pipelines["default_versions"] = {
            "terraform-platform-modules": "4.0.0"
        }
    fakefs.create_file(PLATFORM_CONFIG_FILE, contents=yaml.dump(platform_config_for_env_pipelines))
    mocks = PipelineMocks(app_name)
    pipelines = Pipelines(**mocks.params())

    pipelines.generate(cli_terraform_platform_version, cli_demodjango_branch)

    assert_terraform(
        app_name,
        "platform-sandbox-test",
        expected_terraform_platform_version,
        expected_demodjango_branch,
    )
    assert_terraform(
        app_name,
        "platform-prod-test",
        expected_terraform_platform_version,
        expected_demodjango_branch,
    )


@pytest.mark.parametrize(
    "cli_version, exp_version", [("6", "6"), (None, DEFAULT_TERRAFORM_PLATFORM_MODULES_VERSION)]
)
def test_generate_calls_generate_codebase_pipeline_config_with_expected_tpm_version(
    cli_version, exp_version, codebase_pipeline_config_for_1_pipeline_and_2_run_groups, fakefs
):
    app_name = "test-app"
    fakefs.create_file(
        PLATFORM_CONFIG_FILE,
        contents=yaml.dump(codebase_pipeline_config_for_1_pipeline_and_2_run_groups),
    )
    mocks = PipelineMocks(app_name)
    pipelines = Pipelines(**mocks.params())

    pipelines.generate(cli_version, None)

    mock_t_m_p = mocks.mock_terraform_manifest_provider
    mock_t_m_p.generate_codebase_pipeline_config.assert_called_once_with(
        codebase_pipeline_config_for_1_pipeline_and_2_run_groups, exp_version, {}
    )


def test_generate_calls_generate_codebase_pipeline_config_with_imports(
    codebase_pipeline_config_for_2_pipelines_and_1_run_group, fakefs
):
    app_name = "test-app"
    fakefs.create_file(
        PLATFORM_CONFIG_FILE,
        contents=yaml.dump(codebase_pipeline_config_for_2_pipelines_and_1_run_group),
    )
    mocks = PipelineMocks(app_name)
    mocks.mock_ecr_provider.get_ecr_repo_names.return_value = [
        "my-app/test_codebase",
        "some-other-repo",
        "my-app/test_codebase_2",
        "yet-another-repo",
    ]
    pipelines = Pipelines(**mocks.params())

    pipelines.generate("6", None)

    mock_t_m_p = mocks.mock_terraform_manifest_provider
    mock_t_m_p.generate_codebase_pipeline_config.assert_called_once_with(
        codebase_pipeline_config_for_2_pipelines_and_1_run_group,
        "6",
        {"test_codebase": "my-app/test_codebase", "test_codebase_2": "my-app/test_codebase_2"},
    )


def assert_terraform(app_name, aws_account, expected_version, expected_branch):
    expected_files_dir = Path(f"terraform/environment-pipelines/{aws_account}/main.tf")
    assert expected_files_dir.exists()
    content = expected_files_dir.read_text()

    assert "# WARNING: This is an autogenerated file, not for manual editing." in content
    assert "# Generated by platform-helper v0.1-TEST / 2024-10-28 12:00:00" in content
    assert f'profile                  = "{aws_account}"' in content
    assert (
        f"git::https://github.com/uktrade/terraform-platform-modules.git//environment-pipelines?depth=1&ref={expected_version}"
        in content
    )
    assert f'application         = "{app_name}"' in content
    expected_branch_value = expected_branch if expected_branch else "each.value.branch"
    assert f"branch              = {expected_branch_value} in content"<|MERGE_RESOLUTION|>--- conflicted
+++ resolved
@@ -16,15 +16,10 @@
 class PipelineMocks:
     def __init__(self, app_name):
         self.mock_config_provider = ConfigProvider(ConfigValidator())
-<<<<<<< HEAD
         self.mock_terraform_manifest_provider = Mock()
         self.mock_ecr_provider = Mock()
-        self.mock_echo = Mock()
-        self.mock_abort = abort_with_error
-=======
         self.io = Mock()
         self.io.abort_with_error = Mock(side_effect=SystemExit(1))
->>>>>>> 3ae8bb88
         self.mock_git_remote = Mock()
         self.mock_git_remote.return_value = "uktrade/test-app-deploy"
         self.mock_codestar = Mock()
@@ -36,14 +31,9 @@
     def params(self):
         return {
             "config_provider": self.mock_config_provider,
-<<<<<<< HEAD
             "terraform_manifest_provider": self.mock_terraform_manifest_provider,
             "ecr_provider": self.mock_ecr_provider,
-            "echo": self.mock_echo,
-            "abort": self.mock_abort,
-=======
             "io": self.io,
->>>>>>> 3ae8bb88
             "get_git_remote": self.mock_git_remote,
             "get_codestar_arn": self.mock_codestar,
         }
