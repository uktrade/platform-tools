import re
from pathlib import Path
from unittest.mock import Mock
from unittest.mock import create_autospec
from unittest.mock import patch

import hcl2
import pytest
import yaml
from freezegun.api import freeze_time

from dbt_platform_helper.constants import PLATFORM_CONFIG_FILE
from dbt_platform_helper.domain.pipelines import Pipelines
from dbt_platform_helper.entities.semantic_version import SemanticVersion
from dbt_platform_helper.providers.config import ConfigProvider
from dbt_platform_helper.providers.config_validator import ConfigValidator
from dbt_platform_helper.providers.environment_variable import (
    EnvironmentVariableProvider,
)
from dbt_platform_helper.providers.version import InstalledVersionProvider


class PipelineMocks:
    def __init__(self, app_name):
        mock_installed_version_provider = create_autospec(
            spec=InstalledVersionProvider, spec_set=True
        )
        mock_installed_version_provider.get_semantic_version.return_value = SemanticVersion(
            14, 0, 0
        )
        self.mock_config_provider = ConfigProvider(
            ConfigValidator(), installed_version_provider=mock_installed_version_provider
        )
        self.mock_terraform_manifest_provider = Mock()
        self.mock_ecr_provider = Mock()
        self.io = Mock()
        self.io.abort_with_error = Mock(side_effect=SystemExit(1))
        self.mock_git_remote = Mock()
        self.mock_git_remote.return_value = "uktrade/test-app-deploy"
        self.mock_codestar = Mock()
        self.mock_codestar.return_value = (
            f"arn:aws:codestar-connections:eu-west-2:1234567:connection/{app_name}"
        )
        self.mock_ecr_provider.get_ecr_repo_names.return_value = []
        self.mock_platform_helper_version_override = None
        self.mock_environment_variable_provider = Mock(spec=EnvironmentVariableProvider)

    def params(self):
        return {
            "config_provider": self.mock_config_provider,
            "terraform_manifest_provider": self.mock_terraform_manifest_provider,
            "ecr_provider": self.mock_ecr_provider,
            "io": self.io,
            "get_git_remote": self.mock_git_remote,
            "get_codestar_arn": self.mock_codestar,
            "platform_helper_version_override": self.mock_platform_helper_version_override,
            "environment_variable_provider": self.mock_environment_variable_provider,
        }


def test_pipeline_generate_with_empty_platform_config_yml_outputs_warning():
    mock_config_provider = Mock()
    app_name = "my-app"
    mock_config_provider.load_and_validate_platform_config.return_value = {"application": app_name}
    mocks = PipelineMocks(app_name)
    mocks.mock_config_provider = mock_config_provider
    pipelines = Pipelines(**mocks.params())

    pipelines.generate(None)

    mocks.io.warn.assert_called_once_with("No pipelines defined: nothing to do.")


def test_pipeline_generate_with_non_empty_platform_config_but_no_pipelines_outputs_warning():
    mock_config_provider = Mock()
    mock_config_provider.load_and_validate_platform_config.return_value = {"environments": {}}
    mocks = PipelineMocks("app-name")
    mocks.mock_config_provider = mock_config_provider
    pipelines = Pipelines(**mocks.params())

    pipelines.generate(None)

    mocks.io.warn.assert_called_once_with("No pipelines defined: nothing to do.")


@freeze_time("2024-10-28 12:00:00")
@patch("dbt_platform_helper.jinja2_tags.version", new=Mock(return_value="v0.1-TEST"))
@pytest.mark.parametrize(
    "use_environment_variable_platform_helper_version, expected_platform_helper_version, cli_demodjango_branch, expected_demodjango_branch, module_source_override",
    [  # config_platform_helper_version sets the platform-config.yml to include the platform-helper version at platform-config.yml/default_versions/platform-helper
        (False, "14.0.0", "demodjango-branch", "demodjango-branch", "../local/path/"),
        (False, "14.0.0", None, None, None),
        (True, "test-branch", None, None, "../local/path/"),
        (True, "test-branch", None, None, None),
    ],
)
def test_pipeline_generate_command_generate_terraform_files_for_environment_pipeline_manifest(
    fakefs,
    use_environment_variable_platform_helper_version,
    expected_platform_helper_version,
    cli_demodjango_branch,
    expected_demodjango_branch,
    module_source_override,
    platform_config_for_env_pipelines,
):

    app_name = "test-app"

    fakefs.create_file(PLATFORM_CONFIG_FILE, contents=yaml.dump(platform_config_for_env_pipelines))
    mocks = PipelineMocks(app_name)
    if use_environment_variable_platform_helper_version:
        mocks.mock_platform_helper_version_override = "test-branch"

    mocks.mock_environment_variable_provider.get.return_value = module_source_override

    pipelines = Pipelines(**mocks.params())

    pipelines.generate(cli_demodjango_branch)

<<<<<<< HEAD
    pipelines.io.info.call_args_list[
        0
    ] == f"File {Path('terraform/environment-pipelines/platform-sandbox-test/main.tf').relative_to('.')} created"
    pipelines.io.info.call_args_list[
        1
    ] == f"File {Path('terraform/environment-pipelines/platform-prod-test/main.tf').relative_to('.')} created"

    assert pipelines.io.info.call_count == 2
=======
    expected_messages = [
        "File terraform/environment-pipelines/platform-sandbox-test/main.tf created",
        "File terraform/environment-pipelines/platform-prod-test/main.tf created",
    ]

    called_messages = [call_obj.args[0] for call_obj in pipelines.io.info.call_args_list]

    assert sorted(called_messages) == sorted(expected_messages)
>>>>>>> 56c29e68

    assert_terraform(
        app_name,
        "platform-sandbox-test",
        expected_platform_helper_version,
        expected_demodjango_branch,
        module_source_override,
        "1111111111",
    )
    assert_terraform(
        app_name,
        "platform-prod-test",
        expected_platform_helper_version,
        expected_demodjango_branch,
        module_source_override,
        "3333333333",
    )


@freeze_time("2024-10-28 12:00:00")
@patch("dbt_platform_helper.jinja2_tags.version", new=Mock(return_value="v0.1-TEST"))
def test_generate_pipeline_generates_expected_terraform_manifest_when_no_deploy_repository_key(
    fakefs,
    platform_config_for_env_pipelines,
):

    app_name = "test-app"
    # deploy_repository key set on test_fixture so remove it
    platform_config_for_env_pipelines.pop("deploy_repository")
    platform_config_for_env_pipelines["default_versions"] = {"platform-helper": "14.0.0"}
    fakefs.create_file(PLATFORM_CONFIG_FILE, contents=yaml.dump(platform_config_for_env_pipelines))
    mocks = PipelineMocks(app_name)
    pipelines = Pipelines(**mocks.params())

    pipelines.generate("a-branch")

    expected_files_dir = Path(f"terraform/environment-pipelines/platform-prod-test/main.tf")
    assert expected_files_dir.exists()
    content = expected_files_dir.read_text()

    warn_calls = [call.args[0] for call in mocks.io.warn.mock_calls]
    assert (
        "No `deploy_repository` key set in platform-config.yml, this will become a required key. See full platform config reference in the docs: https://platform.readme.trade.gov.uk/reference/platform-config-yml/#core-configuration"
        in warn_calls
    )

    assert re.search(r'repository += +"uktrade/test-app-deploy"', content)


@pytest.mark.parametrize(
    "use_environment_variable_platform_helper_version, expected_platform_helper_version, module_source",
    [
        (
            False,
            "14.0.0",
            "git::git@github.com:uktrade/platform-tools.git//terraform/codebase-pipelines?depth=1&ref=14.0.0",
        ),
        (True, "test-branch", "../local/path/"),
    ],
)
def test_pipeline_generate_calls_generate_codebase_pipeline_config_with_expected_platform_helper_version(
    use_environment_variable_platform_helper_version,
    expected_platform_helper_version,
    module_source,
    codebase_pipeline_config_for_1_pipeline_and_2_run_groups,
    fakefs,
):
    app_name = "test-app"
    fakefs.create_file(
        PLATFORM_CONFIG_FILE,
        contents=yaml.dump(codebase_pipeline_config_for_1_pipeline_and_2_run_groups),
    )

    mocks = PipelineMocks(app_name)
    mocks.mock_platform_helper_version_override = expected_platform_helper_version

    mocks.mock_environment_variable_provider.get.return_value = module_source

    pipelines = Pipelines(**mocks.params())

    pipelines.generate(None)

    mock_t_m_p = mocks.mock_terraform_manifest_provider
    mock_t_m_p.generate_codebase_pipeline_config.assert_called_once_with(
        codebase_pipeline_config_for_1_pipeline_and_2_run_groups,
        expected_platform_helper_version,
        {},
        "uktrade/my-app-deploy",
        module_source,
    )


@pytest.mark.parametrize(
    "use_environment_variable_platform_helper_version, expected_platform_helper_version, module_source",
    [
        (
            False,
            "14.0.0",
            "git::git@github.com:uktrade/platform-tools.git//terraform/codebase-pipelines?depth=1&ref=14.0.0",
        ),
        (True, "test-branch", "../local/path/"),
    ],
)
def test_pipeline_generate_calls_generate_codebase_pipeline_config_with_imports(
    use_environment_variable_platform_helper_version,
    expected_platform_helper_version,
    module_source,
    codebase_pipeline_config_for_2_pipelines_and_1_run_group,
    fakefs,
):
    app_name = "test-app"
    fakefs.create_file(
        PLATFORM_CONFIG_FILE,
        contents=yaml.dump(codebase_pipeline_config_for_2_pipelines_and_1_run_group),
    )
    mocks = PipelineMocks(app_name)

    mocks.mock_ecr_provider.get_ecr_repo_names.return_value = [
        "my-app/test_codebase",
        "some-other-repo",
        "my-app/test_codebase_2",
        "yet-another-repo",
    ]

    mocks.mock_environment_variable_provider.get.return_value = module_source

    mocks.mock_platform_helper_version_override = expected_platform_helper_version

    pipelines = Pipelines(**mocks.params())

    pipelines.generate(None)

    mock_t_m_p = mocks.mock_terraform_manifest_provider
    mock_t_m_p.generate_codebase_pipeline_config.assert_called_once_with(
        codebase_pipeline_config_for_2_pipelines_and_1_run_group,
        expected_platform_helper_version,
        {"test_codebase": "my-app/test_codebase", "test_codebase_2": "my-app/test_codebase_2"},
        "uktrade/my-app-deploy",
        module_source,
    )


def assert_terraform(
    app_name,
    aws_account,
    expected_version,
    expected_branch,
    module_source_override,
    deploy_account_id,
):
    expected_files_dir = Path(f"terraform/environment-pipelines/{aws_account}/main.tf")

    assert expected_files_dir.exists()
    content = expected_files_dir.read_text()

    assert "# WARNING: This is an autogenerated file, not for manual editing." in content
    assert "# Generated by platform-helper v0.1-TEST / 2024-10-28 12:00:00" in content
    assert f'profile                  = "{aws_account}"' in content
    assert re.search(r'repository += +"uktrade/test-app-weird-name-deploy"', content)

<<<<<<< HEAD
    if module_source_override:
        assert module_source_override in content
    else:
        assert (
            f'"git::git@github.com:uktrade/platform-tools.git//terraform/environment-pipelines?depth=1&ref={expected_version}"'
            in content
        )
    assert f'application         = "{app_name}"' in content

    if expected_branch:
        assert f'branch              = "{expected_branch}"' in content
    else:
        assert f"branch              = each.value.branch" in content

    assert f'allowed_account_ids      = ["{deploy_account_id}"]' in content
=======
    with open(expected_files_dir, "r") as file:
        parsed_terraform = hcl2.load(file)

        environment_pipeline_module = parsed_terraform["module"][0]["environment-pipelines"]

        if module_source_override:
            assert environment_pipeline_module["source"] == module_source_override
        else:
            assert (
                environment_pipeline_module["source"]
                == f"git::git@github.com:uktrade/platform-tools.git//terraform/environment-pipelines?depth=1&ref={expected_version}"
            )

        assert environment_pipeline_module["application"] == app_name

        if expected_branch:
            assert environment_pipeline_module["branch"] == expected_branch
        else:
            assert environment_pipeline_module["branch"] == "${each.value.branch}"

        assert parsed_terraform["provider"][0]["aws"]["allowed_account_ids"] == [deploy_account_id]

        assert not parsed_terraform["provider"][0]["aws"].get("alias")
>>>>>>> 56c29e68
<|MERGE_RESOLUTION|>--- conflicted
+++ resolved
@@ -117,16 +117,6 @@
 
     pipelines.generate(cli_demodjango_branch)
 
-<<<<<<< HEAD
-    pipelines.io.info.call_args_list[
-        0
-    ] == f"File {Path('terraform/environment-pipelines/platform-sandbox-test/main.tf').relative_to('.')} created"
-    pipelines.io.info.call_args_list[
-        1
-    ] == f"File {Path('terraform/environment-pipelines/platform-prod-test/main.tf').relative_to('.')} created"
-
-    assert pipelines.io.info.call_count == 2
-=======
     expected_messages = [
         "File terraform/environment-pipelines/platform-sandbox-test/main.tf created",
         "File terraform/environment-pipelines/platform-prod-test/main.tf created",
@@ -135,7 +125,6 @@
     called_messages = [call_obj.args[0] for call_obj in pipelines.io.info.call_args_list]
 
     assert sorted(called_messages) == sorted(expected_messages)
->>>>>>> 56c29e68
 
     assert_terraform(
         app_name,
@@ -296,23 +285,6 @@
     assert f'profile                  = "{aws_account}"' in content
     assert re.search(r'repository += +"uktrade/test-app-weird-name-deploy"', content)
 
-<<<<<<< HEAD
-    if module_source_override:
-        assert module_source_override in content
-    else:
-        assert (
-            f'"git::git@github.com:uktrade/platform-tools.git//terraform/environment-pipelines?depth=1&ref={expected_version}"'
-            in content
-        )
-    assert f'application         = "{app_name}"' in content
-
-    if expected_branch:
-        assert f'branch              = "{expected_branch}"' in content
-    else:
-        assert f"branch              = each.value.branch" in content
-
-    assert f'allowed_account_ids      = ["{deploy_account_id}"]' in content
-=======
     with open(expected_files_dir, "r") as file:
         parsed_terraform = hcl2.load(file)
 
@@ -335,5 +307,4 @@
 
         assert parsed_terraform["provider"][0]["aws"]["allowed_account_ids"] == [deploy_account_id]
 
-        assert not parsed_terraform["provider"][0]["aws"].get("alias")
->>>>>>> 56c29e68
+        assert not parsed_terraform["provider"][0]["aws"].get("alias")