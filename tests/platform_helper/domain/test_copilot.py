--- conflicted
+++ resolved
@@ -402,15 +402,12 @@
             path = Path("copilot", f)
             assert not path.exists(), f"{path} should not exist"
 
-<<<<<<< HEAD
     @patch(
         "dbt_platform_helper.utils.files.running_as_installed_package",
         new=Mock(return_value=False),
     )
     @patch("dbt_platform_helper.commands.copilot.get_aws_session_or_abort", new=Mock())
-=======
-    @mock_aws
->>>>>>> 288378bd
+    @mock_aws
     def test_exit_if_no_config_file(self, fakefs):
         result = CliRunner().invoke(copilot, ["make-addons"])
 
@@ -421,11 +418,9 @@
         )
 
     @patch("dbt_platform_helper.commands.copilot.ConfigProvider", new=Mock())
-<<<<<<< HEAD
     @patch("dbt_platform_helper.commands.copilot.get_aws_session_or_abort", new=Mock())
-=======
-    @mock_aws
->>>>>>> 288378bd
+    @mock_aws
+
     def test_exit_if_no_local_copilot_services(self, fakefs):
         fakefs.create_file(PLATFORM_CONFIG_FILE)
 
