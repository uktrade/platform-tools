from unittest.mock import patch
from botocore.stub import Stubber
from click.testing import CliRunner
from commands.dns_cli import add_records, check_for_records, create_hosted_zone, \
    check_r53, create_cert, check_domain, assign_domain

import boto3


# Not much value in testing these while moto doesn't support `describe_certificate`, `list_certificates`
def test_wait_for_certificate_validation():
    ...


<<<<<<< HEAD

def test_check_for_records(route53_session):
    response = route53_session.create_hosted_zone(Name='1234', CallerReference='1234')  
    assert check_for_records(
        route53_session, response['HostedZone']['Id'], "test.1234", response['HostedZone']['Id']) == True
=======
def test_check_for_records(route53_session):
    response =  route53_session.create_hosted_zone(Name='1234', CallerReference='1234')
    assert check_for_records(route53_session, response['HostedZone']['Id'], "test.1234", response['HostedZone']['Id']) == True
>>>>>>> 8855fb6b


@patch(
        "commands.dns_cli.wait_for_certificate_validation",
        return_value="arn:1234",
)
@patch("click.confirm")
def test_create_cert(wait_for_certificate_validation, mock_click, acm_session, route53_session):
    stubber = Stubber(acm_session)
    route53_session.create_hosted_zone(Name='1234', CallerReference='1234')

    response_desc = {
                'Certificate': {
                    'CertificateArn': 'arn:1234567890123456789',
                    'DomainName': 'test.domain',
                    'DomainValidationOptions': [
                        {
                            'DomainName': 'test.domain',
                            'ValidationStatus': 'SUCCESS',
                            'ResourceRecord': {
                                'Name': 'test.record',
                                'Type': 'CNAME',
                                'Value': 'pointing.to.this'
                            },
                            'ValidationMethod': 'DNS'
                        },
                    ],
                }
            }
    expected_params = {'CertificateArn': 'arn:1234567890123456789'}

    stubber.add_response('describe_certificate', response_desc, expected_params)
    with stubber:
        acm_session.describe_certificate(CertificateArn='arn:1234567890123456789')

    assert create_cert(acm_session, route53_session, "test.1234", 1).startswith("arn:aws:acm:") == True


def test_add_records(route53_session):
    response = route53_session.create_hosted_zone(Name='1234', CallerReference='1234')

    route53_session.change_resource_record_sets(
        HostedZoneId=response['HostedZone']['Id'],
        ChangeBatch={
                "Comment": "test",
                "Changes": [
                    {
                        "Action": "CREATE",
                        "ResourceRecordSet": {
                            "Name": "test.1234",
                            "Type": "A",
                            "ResourceRecords": [
                                {
                                    "Value": "192.0.2.45",
                                },
                            ],
                            'TTL': 60,
                        },
                    }
                ],
            },
    )

    record = {
                "Name": "test.1234",
                "Type": "CNAME",
                "TTL": 300,
                "ResourceRecords": [{"Value": "recod.stuff"}],
            }

    assert add_records(route53_session, record , response['HostedZone']['Id'],"CREATE") == "INSYNC"


@patch("click.confirm")
def test_create_hosted_zone(mock_click, route53_session):
    route53_session.create_hosted_zone(Name='1234', CallerReference='1234')

    assert create_hosted_zone(route53_session, "test.test.1234", "test.1234", 1) == True


# Listcertificates is not implementaed in moto acm. Neeed to patch it
@patch(
        "commands.dns_cli.create_cert",
        return_value="arn:1234",
)
def test_check_r53(create_cert, route53_session):
    session = boto3.session.Session(profile_name="foo")
    route53_session.create_hosted_zone(Name='test.1234', CallerReference='1234')

    assert check_r53(session, session, "test.test.1234", "test.1234") == "arn:1234"


<<<<<<< HEAD
=======

>>>>>>> 8855fb6b
@patch("commands.dns_cli.check_aws_conn",)
@patch(
    "commands.dns_cli.check_r53",
    return_value="arn:1234",
)
def test_check_domain(check_aws_conn, check_r53, fakefs):
    fakefs.create_file(
            "manifest.yml",
            contents="""
environments:
  dev:
    http:
      alias: v2.app.dev.test.1234

  staging:
    http:
      alias: v2.app.staging.test.12345
""",
        )

    runner = CliRunner()
    result = runner.invoke(check_domain, ["--path", "/", "--domain-profile", "foo", "--project-profile", "foo", "--base-domain", "test.1234"])
    assert result.output.startswith("Checking file: /manifest.yml\nDomains listed in manifest file") == True


@patch("commands.dns_cli.check_aws_conn",)
@patch(
        "commands.dns_cli.check_response",
        return_value="{}"
)
@patch("commands.dns_cli.ensure_cwd_is_repo_root",)
def test_assign_domain(check_aws_conn, check_response, ensure_cwd_is_repo_root):

    runner = CliRunner()
    result = runner.invoke(assign_domain, ["--app", "some-app", "--domain-profile", "foo", "--project-profile", "foo", "--svc", "web", "--env", "dev"])
    assert result.output.startswith("There are no clusters matching") == True


def test_stuff(acm_session):
    print("nothing")<|MERGE_RESOLUTION|>--- conflicted
+++ resolved
@@ -12,17 +12,10 @@
     ...
 
 
-<<<<<<< HEAD
-
 def test_check_for_records(route53_session):
     response = route53_session.create_hosted_zone(Name='1234', CallerReference='1234')  
     assert check_for_records(
         route53_session, response['HostedZone']['Id'], "test.1234", response['HostedZone']['Id']) == True
-=======
-def test_check_for_records(route53_session):
-    response =  route53_session.create_hosted_zone(Name='1234', CallerReference='1234')
-    assert check_for_records(route53_session, response['HostedZone']['Id'], "test.1234", response['HostedZone']['Id']) == True
->>>>>>> 8855fb6b
 
 
 @patch(
@@ -115,10 +108,6 @@
     assert check_r53(session, session, "test.test.1234", "test.1234") == "arn:1234"
 
 
-<<<<<<< HEAD
-=======
-
->>>>>>> 8855fb6b
 @patch("commands.dns_cli.check_aws_conn",)
 @patch(
     "commands.dns_cli.check_r53",
