version: 0.2

phases:
  pre_build:
    commands:
      - echo "3.9" > .python-version
      - cd images/conduit/postgres
      - echo Logging in to Amazon ECR...
      - aws ecr-public get-login-password --region us-east-1 | docker login --username AWS --password-stdin public.ecr.aws/uktrade
      - SHORT_HASH=$(git rev-parse --short HEAD)
  build:
    commands:
      - echo Build started on `date`
<<<<<<< HEAD
      - echo Building postgres conduit Docker image...
      - docker build -t public.ecr.aws/uktrade/tunnel:postgres .
      - docker tag public.ecr.aws/uktrade/tunnel:postgres public.ecr.aws/uktrade/tunnel:postgres-$SHORT_HASH .
  post_build:
    commands:
      - echo Build completed on `date`
      - echo Pushing postgres conduit Docker image...
      - docker push public.ecr.aws/uktrade/tunnel:postgres
      - docker push public.ecr.aws/uktrade/tunnel:postgres-$SHORT_HASH
=======
      - echo Building the Docker image...
      - docker build -t tunnel-$ADDON_TYPE:latest --file Dockerfile.conduit.$ADDON_TYPE .
      - docker tag tunnel-$ADDON_TYPE:latest public.ecr.aws/uktrade/tunnel-$ADDON_TYPE:latest
  post_build:
    commands:
      - echo Build completed on `date`
      - echo Pushing the Docker image...
      - docker push public.ecr.aws/uktrade/tunnel-$ADDON_TYPE:latest
>>>>>>> 5a0cde69
<|MERGE_RESOLUTION|>--- conflicted
+++ resolved
@@ -4,30 +4,19 @@
   pre_build:
     commands:
       - echo "3.9" > .python-version
-      - cd images/conduit/postgres
-      - echo Logging in to Amazon ECR...
+      - cd images/conduit/$ADDON_TYPE
+      - echo Login to Amazon ECR
       - aws ecr-public get-login-password --region us-east-1 | docker login --username AWS --password-stdin public.ecr.aws/uktrade
       - SHORT_HASH=$(git rev-parse --short HEAD)
   build:
     commands:
-      - echo Build started on `date`
-<<<<<<< HEAD
-      - echo Building postgres conduit Docker image...
-      - docker build -t public.ecr.aws/uktrade/tunnel:postgres .
-      - docker tag public.ecr.aws/uktrade/tunnel:postgres public.ecr.aws/uktrade/tunnel:postgres-$SHORT_HASH .
+      - echo Build $ADDON_TYPE ($SHORT_HASH) started on `date`
+      - docker build -t public.ecr.aws/uktrade/tunnel:$ADDON_TYPE .
+      - docker tag public.ecr.aws/uktrade/tunnel:$ADDON_TYPE public.ecr.aws/uktrade/tunnel:$ADDON_TYPE-$SHORT_HASH
+      - echo Build $ADDON_TYPE ($SHORT_HASH) completed on `date`
   post_build:
     commands:
-      - echo Build completed on `date`
-      - echo Pushing postgres conduit Docker image...
-      - docker push public.ecr.aws/uktrade/tunnel:postgres
-      - docker push public.ecr.aws/uktrade/tunnel:postgres-$SHORT_HASH
-=======
-      - echo Building the Docker image...
-      - docker build -t tunnel-$ADDON_TYPE:latest --file Dockerfile.conduit.$ADDON_TYPE .
-      - docker tag tunnel-$ADDON_TYPE:latest public.ecr.aws/uktrade/tunnel-$ADDON_TYPE:latest
-  post_build:
-    commands:
-      - echo Build completed on `date`
-      - echo Pushing the Docker image...
-      - docker push public.ecr.aws/uktrade/tunnel-$ADDON_TYPE:latest
->>>>>>> 5a0cde69
+      - echo Push $ADDON_TYPE ($SHORT_HASH) started on `date`
+      - docker push public.ecr.aws/uktrade/tunnel:$ADDON_TYPE
+      - docker push public.ecr.aws/uktrade/tunnel:$ADDON_TYPE-$SHORT_HASH
+      - echo Push $ADDON_TYPE ($SHORT_HASH) completed on `date`