#!/usr/bin/env python

from collections import defaultdict
from pathlib import Path
import re
import sys

import boto3
import click
from cloudfoundry_client.client import CloudFoundryClient
import jinja2
from schema import Optional, Schema, SchemaError, Use
import yaml


SSM_BASE_PATH = "/copilot/{app}/{env}/secrets/"
SSM_PATH = "/copilot/{app}/{env}/secrets/{name}"

BASE_DIR = Path(__file__).parent


config_schema = Schema({
    "app": str,
    "environments": {
        str: {
            Optional("certificate_arns"): [str]
        }
    },
    "services": [
        {
            "name": str,
            "type": lambda s: s in ("public", "backend",),
            "repo": str,
            "image_location": str,
            Optional("notes"): str,
            Optional("secrets_from"): str,
            "environments": {
                str: {
                    "paas": str,
                    Optional("url"): str,
                    Optional("ipfilter"): bool,
                }
            },
            Optional("backing-services"): [
                {
                    "name": str,
                    "type": lambda s: s in ("s3", "external-s3", "postgres", "postgres-rds", "redis", "opensearch",),
                    Optional("paas-description"): str,
                    Optional("paas-instance"): str,
                    Optional("notes"): str,
                    Optional("bucket_name"): str,           # for external-s3 type
                    Optional("readonly"): bool,             # for external-s3 type
                    Optional("shared"): bool,
                }
            ],            
            Optional("overlapping_secrets"): [ str ],
            "secrets": {
                Optional(str): str,
            },
            "env_vars": {
                Optional(str): str,
            },
        }
    ],
})

storage_schema = Schema({
    str: {
<<<<<<< HEAD
         "type": lambda s: s in ("s3", "external-s3", "postgres", "postgres-rds", "redis", "opensearch",),
         str: {
            Optional("plan"): str,
            # s3
            Optional("bucket-name"): str,
            Optional("readonly"): bool,
            # redis
            Optional("engine"): str,
            Optional("replicas"): int,
            Optional("instance"): str,
            # opensearch
            Optional("volume-size"): int,
            Optional("instances"): int,
            Optional("master"): bool,
            Optional("instance"): str,
            # Aurora PG
            Optional("min-capacity"): Use(float),
            Optional("max-capacity"): Use(float),
         }
=======
        "type": lambda s: s in ("s3", "s3-policy", "postgres", "redis", "opensearch",),
        Optional("readonly"): bool,
        Optional(str): str,        
        Optional(str): dict,
        Optional("services"): [str],
        # TODO: this will be redone in jsonschema
        # Optional("plan"): str,
        # # s3
        # Optional("bucket-name"): str,
        # Optional("readonly"): bool,
        # # redis
        # Optional("engine"): str,
        # Optional("replicas"): int,
        # Optional("instance"): str,
        # # opensearch
        # Optional("volume-size"): int,
        # Optional("instances"): int,
        # Optional("master"): bool,
        # Optional("instance"): str,
        # # Aurora PG
        # Optional("min-capacity"): Use(float),
        # Optional("max-capacity"): Use(float),

>>>>>>> af29c04d
    }
})


def _mkdir(base, path):
    if (base / path).exists():
        return f"Directory {path} exists; doing nothing"

    (base / path).mkdir(parents=True)
    return f"Directory {path} created"


def _mkfile(base, path, contents, overwrite=False):

    file_exists = (base / path).exists()

    if file_exists and not overwrite:        
        return f"File {path} exists; doing nothing"

    action = "overwritten" if overwrite else "created"

    with open(base / path, "w") as fd:
        fd.write(contents)

    return f"File {path} {action}"


def camel_case(s):
    s = re.sub(r"(_|-)+", " ", s).title().replace(" ", "")
    return ''.join([s[0].lower(), s[1:]])


def get_paas_env_vars(client, paas):

    org, space, app = paas.split("/")

    env_vars = None

    for paas_org in client.v2.organizations:
        if paas_org["entity"]["name"] == org:
            for paas_space in paas_org.spaces():
                if paas_space["entity"]["name"] == space:
                    for paas_app in paas_space.apps():
                        if paas_app["entity"]["name"] == app:
                            env_vars = paas_app["entity"]["environment_json"]

    if not env_vars:
        raise Exception(f"Application {paas} not found")

    return dict(env_vars)


def setup_templates():
    template_path = Path(__file__).parent / Path("templates")
    templateLoader = jinja2.FileSystemLoader(searchpath=template_path)
    templateEnv = jinja2.Environment(loader=templateLoader)

    templates = {
        "instructions": templateEnv.get_template("instructions.txt"),
        "storage-instructions": templateEnv.get_template("storage-instructions.txt"),
        "svc": {
            "public-manifest": templateEnv.get_template("svc/manifest-public.yml"),
            "backend-manifest": templateEnv.get_template("svc/manifest-backend.yml"),
            "opensearch": templateEnv.get_template("svc/addons/opensearch.yml"),
            "postgres-rds": templateEnv.get_template("svc/addons/postgres-rds.yml"),
            "postgres": templateEnv.get_template("svc/addons/postgres.yml"),
            "redis": templateEnv.get_template("svc/addons/redis.yml"),
            "s3": templateEnv.get_template("svc/addons/s3.yml"),
            "s3-policy": templateEnv.get_template("svc/addons/s3-policy.yml"),
        },
        "env": {
            "manifest": templateEnv.get_template("env/manifest.yml"),
            "opensearch": templateEnv.get_template("env/addons/opensearch.yml"),
            "postgres-rds": templateEnv.get_template("env/addons/postgres-rds.yml"),
            "postgres": templateEnv.get_template("env/addons/postgres.yml"),
            "redis": templateEnv.get_template("env/addons/redis-cluster.yml"),
            "s3": templateEnv.get_template("env/addons/s3.yml"),
        },
    }

    return templates


def load_and_validate_config(path):

    with open(path, "r") as fd:
        conf = yaml.safe_load(fd)

    # validate the file
    schema = Schema(config_schema)
    config = schema.validate(conf)

    return config


def set_ssm_param(app, env, param_name, param_value, overwrite, exists):
    client = boto3.client('ssm')
    args = dict(
        Name=param_name,
        Description='copied from cloudfoundry',
        Value=param_value,
        Type='SecureString',
        Overwrite=overwrite,
        Tags=[
                {
                    'Key': 'copilot-application',
                    'Value': app
                },
                {
                    'Key': 'copilot-environment',
                    'Value': env
                },
        ],
    )

    if overwrite and exists:
        # Tags can't be updated when overwriting
        del args["Tags"]

    response = client.put_parameter(**args)


def get_ssm_secret_names(app, env):
    client = boto3.client('ssm')

    path = SSM_BASE_PATH.format(app=app, env=env)

    params = dict(
        Path=path,
        Recursive=False,
        WithDecryption=True,
        MaxResults=10,
    )

    secret_names = []

    while True:
        response = client.get_parameters_by_path(
            **params
        )

        for secret in response["Parameters"]:
            secret_names.append(secret["Name"])

        if "NextToken" in response:
            params["NextToken"] = response["NextToken"]
        else:
            break

    return sorted(secret_names)


@click.group()
def cli():
    pass


@cli.command()
@click.argument("config-file", type=click.Path(exists=True))
@click.argument("output", type=click.Path(exists=True), default=".")
def make_config(config_file, output):
    """
    Generate copilot boilerplate code

    CONFIG-FILE is the path to the input yaml config file
    OUTPUT is the location of the repo root dir. Defaults to the current directory.
    """

    base_path = Path(output)
    config = load_and_validate_config(config_file)

    templates = setup_templates()

    click.echo(">>> Generating Copilot configuration files\n")

    # create copilot directory
    click.echo(_mkdir(base_path, "copilot"))

    # create copilot/.workspace file
    contents = "application: {}".format(config["app"])
    click.echo(_mkfile(base_path, "copilot/.workspace", contents))

    # create copilot/environments directory
    click.echo(_mkdir(base_path, "copilot/environments"))

    # create each environment directory and manifest.yml
    for name, env in config["environments"].items():
        click.echo(_mkdir(base_path, f"copilot/environments/{name}"))
        contents = templates["env"]["manifest"].render({
            "name": name,
            "certificate_arn": env["certificate_arns"][0] if "certificate_arns" in env else ""
        })
        click.echo(_mkfile(base_path, f"copilot/environments/{name}/manifest.yml", contents))

    # create each service directory and manifest.yml
    for service in config["services"]:
        service["ipfilter"] = any(env.get("ipfilter", False) for _, env in service["environments"].items())
        name = service["name"]
        click.echo(_mkdir(base_path, f"copilot/{name}/addons/"))

        if "secrets_from" in service:
            # Copy secrets from the app referredd to in the "secrets_from" key
            related_service = [s for s in config["services"] if s["name"] == service["secrets_from"]][0]

            service["secrets"].update(related_service["secrets"])

        contents = templates["svc"][service["type"] + "-manifest"].render(service)

        click.echo(_mkfile(base_path, f"copilot/{name}/manifest.yml", contents))

        for bs in service.get("backing-services", []):
            bs["prefix"] = camel_case(name + "-" + bs["name"])

            contents = templates["svc"][bs["type"]].render(dict(service=bs))
            _mkfile(base_path, f"copilot/{name}/addons/{bs['name']}.yml", contents)

    # link to GitHub docs
    click.echo("\nGitHub documentation: "
               "https://github.com/uktrade/platform-documentation/blob/main/gov-pass-to-copiltot-migration")


@cli.command()
@click.argument("config-file", type=click.Path(exists=True))
@click.option('--env', help='Migrate secrets from a specific environment')
@click.option('--svc', help='Migrate secrets from a specific service')
@click.option('--overwrite', is_flag=True, show_default=True, default=False, help='Overwrite existing secrets?')
@click.option('--dry-run', is_flag=True, show_default=True, default=False, help='dry run')
def migrate_secrets(config_file, env, svc, overwrite, dry_run):
    """
    Migrate secrets from your gov paas application to AWS/copilot

    You need to be authenticated via cf cli and the AWS cli to use this commmand.

    If you're using AWS profiles, use the AWS_PROFILE env var to indicate the which profile to use, e.g.:

    AWS_PROFILE=myaccount copilot-bootstrap.py ...
    """

    # TODO: optional SSM or secret manager

    cf_client = CloudFoundryClient.build_from_cf_config()
    config = load_and_validate_config(config_file)

    if env and env not in config["environments"].keys():
        raise click.ClickException(f"{env} is not an environment in {config_file}")

    if svc and svc not in config["services"].keys():
        raise click.ClickException(f"{svc} is not a servuce in {config_file}")

    existing_ssm_data = defaultdict(list)
    for env_name, _ in config["environments"].items():
        if env and env_name != env:
            continue

        existing_ssm_data[env_name] = get_ssm_secret_names(config["app"], env_name)

    # get the secrets from the paas
    for service in config["services"]:
        service_name = service["name"]
        secrets = service["secrets"]

        if svc and service["name"] != svc:
            continue

        if "secrets_from" in service:
            click.echo(f"{service_name} shares secrets with {service['secrets_from']}; skipping")
            continue

        for env_name, environment in service["environments"].items():

            if env and env_name != env:
                continue

            click.echo("-----------------")
            click.echo(f">>> migrating secrets fro service: {service_name}; environment: {env_name}")

            click.echo(f"getting env vars for from {environment['paas']}")
            env_vars = get_paas_env_vars(cf_client, environment["paas"])

            click.echo("Transfering secrets ...")
            for app_secret_key, ssm_secret_key in secrets.items():
                ssm_path = SSM_PATH.format(app=config["app"], env=env_name, name=ssm_secret_key)

                if app_secret_key not in env_vars:
                    # NOT FOUND
                    param_value = "NOT FOUND"
                    click.echo(f"Key not found in paas app: {app_secret_key}; setting to 'NOT FOUND'")
                elif not env_vars[app_secret_key]:
                    # FOUND BUT EMPTY STRING
                    param_value = "EMPTY"
                    click.echo(f"Empty env var in paas app: {app_secret_key}; SSM requires a non-empty string; setting to 'EMPTY'")
                else:
                    param_value = env_vars[app_secret_key]

                param_exists = ssm_path in existing_ssm_data[env_name]

                if overwrite or not param_exists:
                    if not dry_run:
                        set_ssm_param(config["app"], env_name, ssm_path, param_value, overwrite, param_exists)

                    if not param_exists:
                        existing_ssm_data[env_name].append(ssm_path)

                text = "Created" if not param_exists else "Overwritten" if overwrite else "NOT overwritten"

                click.echo(f"{text} {ssm_path}")


@cli.command()
@click.argument("config-file", type=click.Path(exists=True))
def instructions(config_file):
    """
    Show migration instructions
    """
    templates = setup_templates()

    config = load_and_validate_config(config_file)
    config["config_file"] = config_file

    instructions = templates["instructions"].render(config)

    click.echo(instructions)


@cli.command()
@click.argument("storage-config-file", type=click.Path(exists=True))
@click.argument("output", type=click.Path(exists=True), default=".")
@click.option('--overwrite', is_flag=True, show_default=True, default=True, help='Overwrite existing cloudformation? Defaults to True')
def generate_storage(storage_config_file, output, overwrite):
    """
    Generate storage cloudformation for each environment
    """

    with open(BASE_DIR / Path("storage-plans.yaml"), "r") as fd:
        storage_plans = yaml.safe_load(fd)

    templates = setup_templates()

    # load and validate config 
    with open(storage_config_file, "r") as fd:
        conf = yaml.safe_load(fd)

    # validate the file
    schema = Schema(storage_schema)
    config = schema.validate(conf)

    if not Path("./copilot").exists() or not Path("./copilot").is_dir():
        click.echo("Cannot find copilot directory. Run this command in the root of the deployment repository.")

    env_names = [path.parent.parts[-1] for path in Path("./copilot/environments/").glob("*/manifest.yml")]

    env_config = {}

    click.echo(">>> Generating CloudFormation\n")

    # Validation TODO: check that the environments list matches what is in the copilot/environments/ dir
    # and check that services referenced are valid.

    path = Path(f"copilot/environments/addons/")
    click.echo(_mkdir(output, path))

    def _lookup_plan(storage_type, env_conf):
        plan = env_conf.pop("plan", None)
        conf = storage_plans[storage_type][plan] if plan else {}
        conf.update(env_conf)

        return conf
    
    def _normalise_keys(source: dict):
        return {k.replace("-", "_"): v for k, v in source.items()}

    services = []

    for storage_name, storage_config in config.items():
        storage_type = storage_config.pop("type")
        environments = storage_config.pop("environments")

        initial = _lookup_plan(storage_type, environments.pop("default", {}))

        for env in env_names:
            env_config[env] = _normalise_keys(initial)

        for env_name, conf in environments.items():
            env_config[env_name].update(
                _lookup_plan(storage_type, _normalise_keys(conf))
            )

        service = {
            "secret_name": storage_name.upper().replace("-", "_"),
            "name": storage_config.get("name", None) or storage_name,
            "environments": env_config,
            "prefix": camel_case(storage_name),
            "storage_type": storage_type,
            **storage_config,
        }

        services.append(service)

        # s3-policy only applies to individual services
        if storage_type != "s3-policy":        
            template = templates["env"][storage_type]
            contents = template.render({
                "service": service
            })

            click.echo(_mkfile(output, path / f"{storage_name}.yml", contents, overwrite=overwrite))

        # s3 buckets require additional service level cloudformation to grant the ECS task role access to the bucket
        if storage_type in ["s3", "s3-policy"]:

            template = templates["svc"]["s3-policy"]

            for svc in storage_config.get("services", []):
                # TODO: should we validate that the svc exists?
                path = Path(f"copilot/{svc}/addons/")

                service = {
                    "name": storage_config.get("name", None) or storage_name,
                    "prefix": camel_case(storage_name),
                    "environments": env_config,
                    **storage_config,                    
                }

                contents = template.render({
                    "service": service
                })
                click.echo(_mkdir(output, path))
                click.echo(_mkfile(output, path / f"{storage_name}.yml", contents, overwrite=overwrite))

    click.echo(templates["storage-instructions"].render(services=services))


@cli.command()
@click.argument("service_name", type=str)
@click.argument("env", type=str, default="prod")
def get_service_secrets(service_name, env):
    """
    List secret names and values for a service
    """

    if not Path("./copilot").exists() or not Path("./copilot").is_dir():
        click.echo("Cannot find copilot directory. Run this command in the root of the deployment repository.")
        
    client = boto3.client('ssm')

    path = SSM_BASE_PATH.format(app=service_name, env=env)

    params = dict(
        Path=path,
        Recursive=False,
        WithDecryption=True,
        MaxResults=10
    )
    secrets = []
    
    # TODO: refactor shared code with get_ssm_secret_names
    while True:
        response = client.get_parameters_by_path(
            **params
        )

        for secret in response["Parameters"]:
            secrets.append("{:<8}: {:<15}".format(secret["Name"], secret["Value"]))

        if "NextToken" in response:
            params["NextToken"] = response["NextToken"]
        else:
            break
    
    print("\n".join(sorted(secrets)))
   

if __name__ == "__main__":
    cli()<|MERGE_RESOLUTION|>--- conflicted
+++ resolved
@@ -66,28 +66,7 @@
 
 storage_schema = Schema({
     str: {
-<<<<<<< HEAD
-         "type": lambda s: s in ("s3", "external-s3", "postgres", "postgres-rds", "redis", "opensearch",),
-         str: {
-            Optional("plan"): str,
-            # s3
-            Optional("bucket-name"): str,
-            Optional("readonly"): bool,
-            # redis
-            Optional("engine"): str,
-            Optional("replicas"): int,
-            Optional("instance"): str,
-            # opensearch
-            Optional("volume-size"): int,
-            Optional("instances"): int,
-            Optional("master"): bool,
-            Optional("instance"): str,
-            # Aurora PG
-            Optional("min-capacity"): Use(float),
-            Optional("max-capacity"): Use(float),
-         }
-=======
-        "type": lambda s: s in ("s3", "s3-policy", "postgres", "redis", "opensearch",),
+        "type": lambda s: s in ("s3", "s3-policy", "postgres", "postgres-rds", "redis", "opensearch",),
         Optional("readonly"): bool,
         Optional(str): str,        
         Optional(str): dict,
@@ -110,7 +89,6 @@
         # Optional("min-capacity"): Use(float),
         # Optional("max-capacity"): Use(float),
 
->>>>>>> af29c04d
     }
 })
 
