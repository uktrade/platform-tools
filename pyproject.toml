[tool.black]
line-length = 100

[tool.poetry]
name = "dbt-copilot-tools"
<<<<<<< HEAD
version = "0.1.132"
=======
version = "0.1.131"
>>>>>>> a79d4428
description = "Set of tools to help transfer applications/services from GOV.UK PaaS to DBT PaaS augmenting AWS Copilot."
authors = ["Department for Business and Trade Platform Team <sre-team@digital.trade.gov.uk>"]
license = "MIT"
readme = "dbt_copilot_helper/README.md"
packages = [
    { include = "dbt_copilot_helper" },
    { include = "copilot_helper.py" }
]

[tool.poetry.scripts]
copilot-helper = "copilot_helper:copilot_helper"

[tool.poetry.dependencies]
Jinja2 = "^3.1.3"
PyYAML = "6.0.1"
boto3 = "^1.28.24"
boto3-stubs = "^1.26.148"
botocore = "^1.29.31"
click = "^8.1.3"
cloudfoundry-client = "1.35.2"
mypy-boto3-codebuild = "^1.26.0.post1"
python = "^3.9"
schema = "0.7.5"
cfn-flip = "1.3.0"
aiohttp = "^3.8.4"
certifi = "^2023.07.22"
cryptography = "^41.0.3"
jinja2-simple-tags = "^0.5.0"
cfn-lint = "^0.80.2"
requests = "^2.31.0"
prettytable = "^3.9.0"
semver = "^3.0.2"
tomlkit = "^0.12.2"
checkov = "^3.1.67"

[tool.poetry.group.dev.dependencies]
moto = {extras = ["all"], version = "^4.1.12"}
pyfakefs = "^5.2.2"
pytest = "^7.3.1"
pytest-env = "^0.8.1"
tox = "^4.6.0"
pre-commit = "^3.3.3"
freezegun = "^1.2.2"
parameterized = "^0.9.0"

[build-system]
requires = ["poetry-core"]
build-backend = "poetry.core.masonry.api"<|MERGE_RESOLUTION|>--- conflicted
+++ resolved
@@ -3,11 +3,7 @@
 
 [tool.poetry]
 name = "dbt-copilot-tools"
-<<<<<<< HEAD
 version = "0.1.132"
-=======
-version = "0.1.131"
->>>>>>> a79d4428
 description = "Set of tools to help transfer applications/services from GOV.UK PaaS to DBT PaaS augmenting AWS Copilot."
 authors = ["Department for Business and Trade Platform Team <sre-team@digital.trade.gov.uk>"]
 license = "MIT"
