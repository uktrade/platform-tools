[tool.black]
line-length = 100

[tool.poetry]
name = "dbt-platform-helper"
version = "15.8.0"
description = "Set of tools to help transfer applications/services from GOV.UK PaaS to DBT PaaS augmenting AWS Copilot."
authors = ["Department for Business and Trade Platform Team <sre-team@digital.trade.gov.uk>"]
license = "MIT"
readme = "dbt_platform_helper/README.md"
packages = [
    { include = "dbt_platform_helper" },
    { include = "platform_helper.py" },
    { include = "terraform/elasticache-redis/plans.yml" },
    { include = "terraform/opensearch/plans.yml" },
    { include = "terraform/postgres/plans.yml" },
]

[tool.poetry.scripts]
platform-helper = "platform_helper:platform_helper"

[tool.poetry.dependencies]
Jinja2 = "3.1.6"
yamllint = "^1.35.1"
boto3 = "^1.35.2"
botocore = "^1.34.85"
click = "^8.1.3"
python = ">3.9.1,<4.0"
schema = "0.7.5"
jinja2-simple-tags = "^0.5.0"
requests = "^2.31.0"
prettytable = "^3.9.0"
slack-sdk = "^3.27.1"
psycopg2-binary = "^2.9.9"
certifi = ">=2023.7.22,<2025.0.0"
cfn-flip = "^1.3.0"
cryptography = ">=44.0.1, <45"

[tool.poetry.group.dev.dependencies]
checkov = "^3.2.405"
moto = {extras = ["all"], version = "^5.0.28"}
pyfakefs = "^5.2.2"
pytest = "^8.3.5"
pytest-env = ">=0.8.1,<1.2.0"
tox = "^4.6.0"
pre-commit = ">=3.3.3,<5.0.0"
freezegun = "^1.2.2"
parameterized = "^0.9.0"
pytest-xdist = "^3.5.0"
pytest-cov = "^6.0.0"
<<<<<<< HEAD
boto3-stubs = "^1.40.9"
mypy-boto3-codebuild = "^1.40.8"
jsonschema = "~=4.17.0"

=======
python-hcl2 = "^7.3.1"
>>>>>>> 56c29e68

[build-system]
requires = ["poetry-core"]
build-backend = "poetry.core.masonry.api"<|MERGE_RESOLUTION|>--- conflicted
+++ resolved
@@ -48,14 +48,11 @@
 parameterized = "^0.9.0"
 pytest-xdist = "^3.5.0"
 pytest-cov = "^6.0.0"
-<<<<<<< HEAD
 boto3-stubs = "^1.40.9"
 mypy-boto3-codebuild = "^1.40.8"
 jsonschema = "~=4.17.0"
 
-=======
 python-hcl2 = "^7.3.1"
->>>>>>> 56c29e68
 
 [build-system]
 requires = ["poetry-core"]
