--- conflicted
+++ resolved
@@ -32,17 +32,13 @@
 certifi = "^2023.07.22"
 cryptography = ">=41.0.3,<43.0.0"
 jinja2-simple-tags = "^0.5.0"
-<<<<<<< HEAD
-cfn-lint = "^0.86.0"
-=======
-cfn-lint = "^0.86.2"
->>>>>>> 2b43960a
 requests = "^2.31.0"
 prettytable = "^3.9.0"
 semver = "^3.0.2"
 tomlkit = "^0.12.2"
 checkov = "^3.1.67"
 slack-sdk = "^3.27.1"
+cfn-lint = "^0.87.0"
 
 [tool.poetry.group.dev.dependencies]
 moto = {extras = ["all"], version = "^5.0.5"}
